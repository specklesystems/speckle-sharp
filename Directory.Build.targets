--- conflicted
+++ resolved
@@ -66,11 +66,7 @@
       CS0618;CA1034;CA2201;CA1051;CA1040;CA1724;
       IDE0044;IDE0130;CA1508;
       <!-- Analysers that provide no tangeable value to a test project -->
-<<<<<<< HEAD
-      CA5394;CA2007;CA1852;CA1819;CA1711;CA1063;CA1816;CA2234;CS8618;
-=======
-      CA5394;CA2007;CA1852;CA1819;CA1711;CA1063;CA1816;CA2234;CA1054;
->>>>>>> ca5922cb
+      CA5394;CA2007;CA1852;CA1819;CA1711;CA1063;CA1816;CA2234;CS8618;CA1054;
     </NoWarn>
     <EnforceCodeStyleInBuild>false</EnforceCodeStyleInBuild>
   </PropertyGroup>
