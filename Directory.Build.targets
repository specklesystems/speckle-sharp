--- conflicted
+++ resolved
@@ -74,11 +74,7 @@
       CS0618;CA1034;CA2201;CA1051;CA1040;CA1724;
       IDE0044;IDE0130;
       <!-- Analysers that provide no tangeable value to a test project -->
-<<<<<<< HEAD
-      CA5394;CA2007;CA1852;CA1819;CA1711;CA1063;CA1816;
-=======
       CA5394;CA2007;CA1852;CA1819;CA1711;CA1063;CA1816;CA2234;
->>>>>>> a4966cfb
     </NoWarn>
     <EnforceCodeStyleInBuild>false</EnforceCodeStyleInBuild>
   </PropertyGroup>
