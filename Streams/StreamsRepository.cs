﻿using System;
using System.Collections.Generic;
using System.Collections.ObjectModel;
<<<<<<< HEAD
using System.Linq;
using System.Text;
=======
>>>>>>> 3e9cbeff
using System.Threading.Tasks;
using Speckle.Core.Api;
using Speckle.Core.Credentials;
using Speckle.DesktopUI.Accounts;

namespace Speckle.DesktopUI.Streams
{
  class StreamsRepository
  {
    private AccountsRepository _acctRepo = new AccountsRepository();
    private Client _remote
    {
      get
      {
        var defaultAccount = AccountManager.GetDefaultAccount();
        if (defaultAccount != null)
          return new Client(defaultAccount);
        return new Client();
      }

    }

    public Branch GetMasterBranch(List<Branch> branches)
    {
      Branch master = branches.Find(branch => branch.name == "master");
      return master;
    }

    public Task<string> CreateStream(Stream stream, Account account)
    {
      var remote = _remote;
      if (!account.isDefault)
      {
        remote = new Client(account);
      }

      var streamInput = new StreamCreateInput()
      {
        name = stream.name,
        description = stream.description,
        isPublic = stream.isPublic
      };

      return remote.StreamCreate(streamInput);
    }

    public Task<Stream> GetStream(string streamId, Account account)
    {
      var remote = _remote;
      if (!account.isDefault)
      {
        remote = new Client(account);
      }

      return remote.StreamGet(streamId);
    }

    public ObservableCollection<Stream> LoadTestStreams()
    {
      var collabs = new List<Collaborator>()
      {
        new Collaborator
        {
<<<<<<< HEAD
          id = "123",
          name = "Matteo Cominetti",
          role = "stream:contributor"
        },
        new Collaborator
        {
          id = "321",
          name = "Izzy Lyseggen",
          role = "stream:owner"
        },
        new Collaborator
        {
          id = "456",
          name = "Dimitrie Stefanescu",
          role = "stream:contributor"
=======
        id = "123",
        name = "Matteo Cominetti",
        role = "stream:contributor"
        },
        new Collaborator
        {
        id = "321",
        name = "Izzy Lyseggen",
        role = "stream:owner"
        },
        new Collaborator
        {
        id = "456",
        name = "Dimitrie Stefanescu",
        role = "stream:contributor"
>>>>>>> 3e9cbeff
        }
      };
      var branches = new Branches()
      {
        totalCount = 2,
        items = new List<Branch>()
        {
        new Branch()
        {
<<<<<<< HEAD
          id = "123",
          name = "master",
          commits = new Commits()
            {
              totalCount = 5,
            }
        },
        new Branch()
        {
          id = "321",
          name = "dev"
=======
        id = "123",
        name = "master",
        commits = new Commits()
        {
        totalCount = 5,
        }
        },
        new Branch()
        {
        id = "321",
        name = "dev"
>>>>>>> 3e9cbeff
        }
        }
      };

      var TestStreams = new ObservableCollection<Stream>()
      {
        new Stream
        {
<<<<<<< HEAD
          id = "stream123",
          name = "Random Stream here 👋",
          description = "this is a test stream",
          isPublic = true,
          collaborators = collabs.GetRange(0, 2),
          branches = branches
        },
        new Stream
        {
          id = "stream456",
          name = "Another Random Stream 🌵",
          description = "we like to test things",
          isPublic = true,
          collaborators = collabs,
          branches = branches
        },
        new Stream
        {
          id = "stream789",
          name = "Woop Cool Stream 🌊",
          description = "cool and good indeed",
          isPublic = true,
          collaborators = collabs.GetRange(1, 2),
          branches = branches
=======
        id = "stream123",
        name = "Random Stream here 👋",
        description = "this is a test stream",
        isPublic = true,
        collaborators = collabs.GetRange(0, 2),
        branches = branches
        },
        new Stream
        {
        id = "stream456",
        name = "Another Random Stream 🌵",
        description = "we like to test things",
        isPublic = true,
        collaborators = collabs,
        branches = branches
        },
        new Stream
        {
        id = "stream789",
        name = "Woop Cool Stream 🌊",
        description = "cool and good indeed",
        isPublic = true,
        collaborators = collabs.GetRange(1, 2),
        branches = branches
>>>>>>> 3e9cbeff
        },
      };

      return TestStreams;
    }

  }
}<|MERGE_RESOLUTION|>--- conflicted
+++ resolved
@@ -1,11 +1,6 @@
 ﻿using System;
 using System.Collections.Generic;
 using System.Collections.ObjectModel;
-<<<<<<< HEAD
-using System.Linq;
-using System.Text;
-=======
->>>>>>> 3e9cbeff
 using System.Threading.Tasks;
 using Speckle.Core.Api;
 using Speckle.Core.Credentials;
@@ -69,23 +64,6 @@
       {
         new Collaborator
         {
-<<<<<<< HEAD
-          id = "123",
-          name = "Matteo Cominetti",
-          role = "stream:contributor"
-        },
-        new Collaborator
-        {
-          id = "321",
-          name = "Izzy Lyseggen",
-          role = "stream:owner"
-        },
-        new Collaborator
-        {
-          id = "456",
-          name = "Dimitrie Stefanescu",
-          role = "stream:contributor"
-=======
         id = "123",
         name = "Matteo Cominetti",
         role = "stream:contributor"
@@ -101,7 +79,6 @@
         id = "456",
         name = "Dimitrie Stefanescu",
         role = "stream:contributor"
->>>>>>> 3e9cbeff
         }
       };
       var branches = new Branches()
@@ -111,19 +88,6 @@
         {
         new Branch()
         {
-<<<<<<< HEAD
-          id = "123",
-          name = "master",
-          commits = new Commits()
-            {
-              totalCount = 5,
-            }
-        },
-        new Branch()
-        {
-          id = "321",
-          name = "dev"
-=======
         id = "123",
         name = "master",
         commits = new Commits()
@@ -135,7 +99,6 @@
         {
         id = "321",
         name = "dev"
->>>>>>> 3e9cbeff
         }
         }
       };
@@ -144,32 +107,6 @@
       {
         new Stream
         {
-<<<<<<< HEAD
-          id = "stream123",
-          name = "Random Stream here 👋",
-          description = "this is a test stream",
-          isPublic = true,
-          collaborators = collabs.GetRange(0, 2),
-          branches = branches
-        },
-        new Stream
-        {
-          id = "stream456",
-          name = "Another Random Stream 🌵",
-          description = "we like to test things",
-          isPublic = true,
-          collaborators = collabs,
-          branches = branches
-        },
-        new Stream
-        {
-          id = "stream789",
-          name = "Woop Cool Stream 🌊",
-          description = "cool and good indeed",
-          isPublic = true,
-          collaborators = collabs.GetRange(1, 2),
-          branches = branches
-=======
         id = "stream123",
         name = "Random Stream here 👋",
         description = "this is a test stream",
@@ -194,7 +131,6 @@
         isPublic = true,
         collaborators = collabs.GetRange(1, 2),
         branches = branches
->>>>>>> 3e9cbeff
         },
       };
 
