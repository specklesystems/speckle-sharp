<<<<<<< HEAD
﻿<UserControl
  x:Class="Speckle.DesktopUI.Streams.AllStreamsView"
=======
﻿<UserControl x:Class="Speckle.DesktopUI.Streams.AllStreamsView"
>>>>>>> 3013b905
  xmlns="http://schemas.microsoft.com/winfx/2006/xaml/presentation"
  xmlns:x="http://schemas.microsoft.com/winfx/2006/xaml"
  xmlns:d="http://schemas.microsoft.com/expression/blend/2008"
  xmlns:local="clr-namespace:Speckle.DesktopUI.Streams"
  xmlns:mc="http://schemas.openxmlformats.org/markup-compatibility/2006"
  xmlns:md="http://materialdesigninxaml.net/winfx/xaml/themes"
  xmlns:s="https://github.com/canton7/Stylet"
  xmlns:utils="clr-namespace:Speckle.DesktopUI.Utils"
  d:DesignHeight="450"
  d:DesignWidth="600"
  mc:Ignorable="d">
  <UserControl.Resources>
    <ResourceDictionary>

      <utils:InverseBooleanConverter x:Key="InverseBooleanConverter" />

      <BooleanToVisibilityConverter x:Key="BooleanToVisibilityConverter" />

      <!--#region Branch Swapping Button (Sender/Receiver shared)-->
      <ControlTemplate x:Key="BranchButton">
<<<<<<< HEAD
        <Button
          x:Name="BranchButton"
=======
        <Button x:Name="BranchButton"
>>>>>>> 3013b905
          Width="auto"
          Padding="10,0"
          HorizontalAlignment="Left"
          local:ContextMenuLeftClickBehavior.IsLeftClickEnabled="True"
          md:ButtonAssist.CornerRadius="3"
          ContextMenuService.Placement="Bottom"
          FontSize="12"
          Style="{StaticResource MaterialDesignFlatButton}">
          <Button.ToolTip>
            <TextBlock>
              <Run Text="Current branch is" />
              <Run Text="{Binding Branch.name}" />
              <LineBreak />
              <Run Text="Click to change." />
            </TextBlock>
          </Button.ToolTip>
          <Grid HorizontalAlignment="Left">
            <Grid.ColumnDefinitions>
              <ColumnDefinition Width="20" />
              <ColumnDefinition Width="*" />
            </Grid.ColumnDefinitions>
<<<<<<< HEAD
            <md:PackIcon
              Grid.Column="0"
              Margin="0,0,0,0"
              HorizontalAlignment="Left"
              Kind="SourceBranch" />
            <TextBlock
              Grid.Column="1"
=======
            <md:PackIcon Grid.Column="0"
              Margin="0,0,0,0"
              HorizontalAlignment="Left"
              Kind="SourceBranch" />
            <TextBlock Grid.Column="1"
>>>>>>> 3013b905
              Margin="4,0"
              FontWeight="Normal"
              Text="{Binding RelativeSource={RelativeSource Mode=TemplatedParent}, Path=DataContext.Branch.name}" />
          </Grid>
          <Button.Resources>
<<<<<<< HEAD
            <local:BindingProxy x:Key="Proxy" Data="{Binding RelativeSource={RelativeSource Mode=TemplatedParent}, Path=DataContext}" />
          </Button.Resources>
          <Button.ContextMenu>
            <ContextMenu FontSize="12" ItemsSource="{Binding BranchContextMenuItems, Mode=OneWay, UpdateSourceTrigger=PropertyChanged}">
              <ContextMenu.ItemTemplate>
                <DataTemplate>
                  <Grid Background="Transparent" ToolTip="{Binding Tooltip}">
                    <Grid.InputBindings>
                      <MouseBinding
                        Command="{s:Action SwitchBranch}"
=======
            <local:BindingProxy x:Key="Proxy"
              Data="{Binding RelativeSource={RelativeSource Mode=TemplatedParent}, Path=DataContext}" />
          </Button.Resources>
          <Button.ContextMenu>
            <ContextMenu FontSize="12"
              ItemsSource="{Binding BranchContextMenuItems, Mode=OneWay, UpdateSourceTrigger=PropertyChanged}">
              <ContextMenu.ItemTemplate>
                <DataTemplate>
                  <Grid Background="Transparent"
                    ToolTip="{Binding Tooltip}">
                    <Grid.InputBindings>
                      <MouseBinding Command="{s:Action SwitchBranch}"
>>>>>>> 3013b905
                        CommandParameter="{Binding CommandArgument}"
                        Gesture="LeftClick" />
                    </Grid.InputBindings>
                    <Grid.ColumnDefinitions>
                      <ColumnDefinition Width="20" />
                      <ColumnDefinition Width="*" />
                    </Grid.ColumnDefinitions>
<<<<<<< HEAD
                    <md:PackIcon Grid.Column="0" Kind="{Binding Icon.Kind}" />
                    <TextBlock
                      Grid.Column="1"
=======
                    <md:PackIcon Grid.Column="0"
                      Kind="{Binding Icon.Kind}" />
                    <TextBlock Grid.Column="1"
>>>>>>> 3013b905
                      Text="{Binding Branch.name}"
                      TextAlignment="Left" />
                  </Grid>
                </DataTemplate>
              </ContextMenu.ItemTemplate>
            </ContextMenu>
          </Button.ContextMenu>
        </Button>
      </ControlTemplate>
      <!--#endregion-->

      <!--#region Sender Selection/Filters Button (Sender)-->
      <ControlTemplate x:Key="SelectionButton">
<<<<<<< HEAD
        <Button
          x:Name="SelectionButton"
=======
        <Button x:Name="SelectionButton"
>>>>>>> 3013b905
          MinWidth="120"
          Padding="5"
          HorizontalAlignment="Left"
          local:ContextMenuLeftClickBehavior.IsLeftClickEnabled="true"
          md:ButtonAssist.CornerRadius="3"
          FontSize="12"
          FontWeight="Normal">
          <Button.Style>
<<<<<<< HEAD
            <Style BasedOn="{StaticResource MaterialDesignRaisedButton}" TargetType="Button">
              <Style.Triggers>
                <DataTrigger Binding="{Binding SendDisabled}" Value="True">
                  <Setter Property="md:ShadowAssist.ShadowDepth" Value="Depth3" />
                </DataTrigger>
                <DataTrigger Binding="{Binding SendEnabled}" Value="True">
                  <Setter Property="Background" Value="Transparent" />
                  <Setter Property="BorderBrush" Value="Transparent" />
                  <Setter Property="Foreground" Value="{StaticResource PrimaryHueMidBrush}" />
=======
            <Style BasedOn="{StaticResource MaterialDesignRaisedButton}"
              TargetType="Button">
              <Style.Triggers>
                <DataTrigger Binding="{Binding SendEnabled}"
                  Value="True">
                  <Setter Property="Background"
                    Value="Transparent" />
                  <Setter Property="BorderBrush"
                    Value="Transparent" />
                  <Setter Property="Foreground"
                    Value="{StaticResource PrimaryHueMidBrush}" />
>>>>>>> 3013b905
                </DataTrigger>
              </Style.Triggers>
            </Style>
          </Button.Style>
          <Button.ToolTip>
            <TextBlock>
<<<<<<< HEAD
              <Run FontWeight="Bold" Text="{Binding ObjectSelectionTooltipText, Mode=OneWay}" />
=======
              <Run FontWeight="Bold"
                Text="{Binding ObjectSelectionTooltipText, Mode=OneWay}" />
>>>>>>> 3013b905
              <LineBreak />
              <Run Text="Click to change." />
            </TextBlock>
          </Button.ToolTip>
          <Grid>
            <Grid.ColumnDefinitions>
              <ColumnDefinition Width="Auto" />
              <ColumnDefinition Width="*" />
            </Grid.ColumnDefinitions>
<<<<<<< HEAD
            <md:PackIcon Grid.Column="0" Kind="{Binding ObjectSelectionButtonIcon.Kind}" />
            <TextBlock
              Grid.Column="2"
=======
            <md:PackIcon Grid.Column="0"
              Kind="{Binding ObjectSelectionButtonIcon.Kind}" />
            <TextBlock Grid.Column="2"
>>>>>>> 3013b905
              Margin="5,2"
              FontWeight="Normal">
              <Run Text="{Binding ObjectSelectionButtonText, Mode=OneWay}" />
            </TextBlock>
          </Grid>
          <Button.Resources>
<<<<<<< HEAD
            <local:BindingProxy x:Key="Proxy" Data="{Binding RelativeSource={RelativeSource Mode=TemplatedParent}}" />
          </Button.Resources>
          <Button.ContextMenu>
            <ContextMenu FontSize="12">
              <MenuItem
                Command="{s:Action ShowStreamUpdateObjectsDialog}"
=======
            <local:BindingProxy x:Key="Proxy"
              Data="{Binding RelativeSource={RelativeSource Mode=TemplatedParent}}" />
          </Button.Resources>
          <Button.ContextMenu>
            <ContextMenu FontSize="12">
              <MenuItem Command="{s:Action ShowStreamUpdateObjectsDialog}"
>>>>>>> 3013b905
                CommandParameter="{Binding}"
                ToolTip="A filter will run automatically and dynamically select elements that match when sending."
                Visibility="{Binding AppHasFilters, Converter={StaticResource BooleanToVisibilityConverter}}">
                <MenuItem.Icon>
                  <md:PackIcon Kind="FilterList" />
                </MenuItem.Icon>
                <MenuItem.Header>
                  <TextBlock>
                    <Run>Set/Edit Objects Filter</Run>
                  </TextBlock>
                </MenuItem.Header>
              </MenuItem>

              <Separator Visibility="{Binding AppHasFilters, Converter={StaticResource BooleanToVisibilityConverter}}" />

<<<<<<< HEAD
              <MenuItem Command="{s:Action SetObjectSelection}" CommandParameter="{Binding}">
=======
              <MenuItem Command="{s:Action SetObjectSelection}"
                CommandParameter="{Binding}">
>>>>>>> 3013b905
                <MenuItem.ToolTip>
                  <TextBlock>
                    <Run>Clears any existing objects, and sets the current selected ones.</Run>
                    <LineBreak />
                    <Run FontWeight="Bold">NOTE: Will clear any filters previously set.</Run>
                  </TextBlock>
                </MenuItem.ToolTip>
                <MenuItem.Icon>
<<<<<<< HEAD
                  <md:PackIcon Foreground="Green" Kind="AddCircle" />
=======
                  <md:PackIcon Foreground="Green"
                    Kind="AddCircle" />
>>>>>>> 3013b905
                </MenuItem.Icon>
                <MenuItem.Header>
                  <TextBlock>
                    <Run>Set Selection</Run>
                  </TextBlock>
                </MenuItem.Header>
              </MenuItem>

<<<<<<< HEAD
              <MenuItem Command="{s:Action AddObjectSelection}" CommandParameter="{Binding}">
=======
              <MenuItem Command="{s:Action AddObjectSelection}"
                CommandParameter="{Binding}">
>>>>>>> 3013b905
                <MenuItem.ToolTip>
                  <TextBlock>
                    <Run>Adds the currently selected objects to the existing list. Does not clear old ones.</Run>
                    <LineBreak />
                    <Run FontWeight="Bold">NOTE: Will clear any filters previously set.</Run>
                  </TextBlock>
                </MenuItem.ToolTip>
                <MenuItem.Icon>
<<<<<<< HEAD
                  <md:PackIcon Foreground="{StaticResource PrimaryHueLightBrush}" Kind="AddCircle" />
=======
                  <md:PackIcon Foreground="{StaticResource PrimaryHueLightBrush}"
                    Kind="AddCircle" />
>>>>>>> 3013b905
                </MenuItem.Icon>
                <MenuItem.Header>
                  <TextBlock>
                    <Run>Add Selection</Run>
                  </TextBlock>
                </MenuItem.Header>
              </MenuItem>

<<<<<<< HEAD
              <MenuItem Command="{s:Action RemoveObjectSelection}" CommandParameter="{Binding}">
=======
              <MenuItem Command="{s:Action RemoveObjectSelection}"
                CommandParameter="{Binding}">
>>>>>>> 3013b905
                <MenuItem.ToolTip>
                  <TextBlock>
                    <Run>Removes the selected objects.</Run>
                    <LineBreak />
                    <Run FontWeight="Bold">NOTE: Will clear any filters previously set.</Run>
                  </TextBlock>
                </MenuItem.ToolTip>
                <MenuItem.Icon>
<<<<<<< HEAD
                  <md:PackIcon Foreground="IndianRed" Kind="MinusCircle" />
=======
                  <md:PackIcon Foreground="IndianRed"
                    Kind="MinusCircle" />
>>>>>>> 3013b905
                </MenuItem.Icon>
                <MenuItem.Header>
                  <TextBlock>
                    <Run>Remove Selection</Run>
                  </TextBlock>
                </MenuItem.Header>
              </MenuItem>

<<<<<<< HEAD
              <MenuItem Command="{s:Action ClearObjectSelection}" CommandParameter="{Binding}">
=======
              <MenuItem Command="{s:Action ClearObjectSelection}"
                CommandParameter="{Binding}">
>>>>>>> 3013b905
                <MenuItem.ToolTip>
                  <TextBlock>
                    <Run>Removes all selected objects.</Run>
                    <LineBreak />
                    <Run FontWeight="Bold">NOTE: Will clear any filters previously set.</Run>
                  </TextBlock>
                </MenuItem.ToolTip>
                <MenuItem.Icon>
<<<<<<< HEAD
                  <md:PackIcon Foreground="OrangeRed" Kind="RemoveCircleMultiple" />
=======
                  <md:PackIcon Foreground="OrangeRed"
                    Kind="RemoveCircleMultiple" />
>>>>>>> 3013b905
                </MenuItem.Icon>
                <MenuItem.Header>
                  <TextBlock>
                    <Run>Clear Selection</Run>
                  </TextBlock>
                </MenuItem.Header>
              </MenuItem>

            </ContextMenu>
          </Button.ContextMenu>
        </Button>
      </ControlTemplate>
      <!--#endregion-->

      <!--#region Commit Swapping Button (Receiver)-->
      <ControlTemplate x:Key="CommitSwappingButton">
<<<<<<< HEAD
        <Button
          x:Name="CommitSwappingButton"
=======
        <Button x:Name="CommitSwappingButton"
>>>>>>> 3013b905
          Width="auto"
          Padding="0"
          HorizontalAlignment="Left"
          local:ContextMenuLeftClickBehavior.IsLeftClickEnabled="True"
          md:ButtonAssist.CornerRadius="3"
          ContextMenuService.Placement="Bottom"
          FontSize="12"
          Style="{StaticResource MaterialDesignFlatButton}">
          <Button.ToolTip>
            <TextBlock>
              <Run Text="Current commit is" />
              <Run Text="{Binding Commit.id}" />
              <LineBreak />
              <Run Text="Click to change." />
            </TextBlock>
          </Button.ToolTip>
          <Grid HorizontalAlignment="Left">
            <Grid.ColumnDefinitions>
              <ColumnDefinition Width="20" />
              <ColumnDefinition Width="*" />
            </Grid.ColumnDefinitions>
<<<<<<< HEAD
            <md:PackIcon
              Grid.Column="0"
              Margin="0,0,0,0"
              HorizontalAlignment="Left"
              Kind="SourceCommit" />
            <TextBlock
              Grid.Column="1"
=======
            <md:PackIcon Grid.Column="0"
              Margin="0,0,0,0"
              HorizontalAlignment="Left"
              Kind="SourceCommit" />
            <TextBlock Grid.Column="1"
>>>>>>> 3013b905
              Margin="3,1,14,1"
              FontWeight="Normal"
              Text="{Binding Commit.id}" />
          </Grid>
          <Button.Resources>
<<<<<<< HEAD
            <local:BindingProxy x:Key="Proxy" Data="{Binding RelativeSource={RelativeSource Mode=TemplatedParent}, Path=DataContext}" />
          </Button.Resources>
          <Button.ContextMenu>
            <ContextMenu FontSize="12" ItemsSource="{Binding CommitContextMenuItems, Mode=OneWay, UpdateSourceTrigger=PropertyChanged}">
=======
            <local:BindingProxy x:Key="Proxy"
              Data="{Binding RelativeSource={RelativeSource Mode=TemplatedParent}, Path=DataContext}" />
          </Button.Resources>
          <Button.ContextMenu>
            <ContextMenu FontSize="12"
              ItemsSource="{Binding CommitContextMenuItems, Mode=OneWay, UpdateSourceTrigger=PropertyChanged}">
>>>>>>> 3013b905
              <ContextMenu.ItemTemplate>
                <DataTemplate>
                  <StackPanel>
                    <Grid Margin="0,0">
                      <Grid.InputBindings>
<<<<<<< HEAD
                        <MouseBinding
                          Command="{s:Action SwitchCommit}"
=======
                        <MouseBinding Command="{s:Action SwitchCommit}"
>>>>>>> 3013b905
                          CommandParameter="{Binding CommandArgument}"
                          Gesture="LeftClick" />
                      </Grid.InputBindings>
                      <Grid.ColumnDefinitions>
                        <ColumnDefinition Width="10" />
                        <ColumnDefinition Width="*" />
                      </Grid.ColumnDefinitions>
                      <Grid.RowDefinitions>
                        <RowDefinition Height="Auto" />
                        <RowDefinition Height="Auto" />
                      </Grid.RowDefinitions>
<<<<<<< HEAD
                      <md:PackIcon
                        Grid.Row="0"
=======
                      <md:PackIcon Grid.Row="0"
>>>>>>> 3013b905
                        Grid.Column="0"
                        Margin="-20,0,0,0"
                        HorizontalAlignment="Left"
                        Kind="{Binding Icon.Kind}" />
<<<<<<< HEAD
                      <TextBlock
                        Grid.Row="0"
=======
                      <TextBlock Grid.Row="0"
>>>>>>> 3013b905
                        Grid.Column="1"
                        TextAlignment="Left">
                        <Run Text="{Binding MainText}" />
                        <!--<Run Text="-" />-->
<<<<<<< HEAD
                        <Run FontWeight="Bold" Text="{Binding SecondaryText}" />
=======
                        <Run FontWeight="Bold"
                          Text="{Binding SecondaryText}" />
>>>>>>> 3013b905
                      </TextBlock>
                    </Grid>
                  </StackPanel>
                </DataTemplate>
              </ContextMenu.ItemTemplate>
            </ContextMenu>
          </Button.ContextMenu>
        </Button>
      </ControlTemplate>
      <!--#endregion-->

      <!--#region Stream Card Template-->
      <DataTemplate x:Key="StreamCardTemplate">
        <Grid>
          <Grid.RowDefinitions>
            <RowDefinition Height="Auto" />
            <RowDefinition Height="Auto" />
          </Grid.RowDefinitions>

          <!--#region Disabled Card (no account)-->

<<<<<<< HEAD
          <md:Card
            Grid.Row="0"
=======
          <md:Card Grid.Row="0"
>>>>>>> 3013b905
            Width="Auto"
            Margin="12,10,12,10"
            Panel.ZIndex="100"
            md:ShadowAssist.ShadowDepth="Depth0"
            Opacity=".9"
            UniformCornerRadius="8"
            Visibility="{Binding Client, Converter={x:Static s:BoolToVisibilityConverter.InverseInstance}}">

<<<<<<< HEAD
            <Grid Margin="16" Visibility="{Binding Client, Converter={x:Static s:BoolToVisibilityConverter.InverseInstance}}">
              <StackPanel
                Grid.ColumnSpan="2"
                Margin="8"
                HorizontalAlignment="Center"
                VerticalAlignment="Center">
                <TextBlock
                  FontSize="14"
                  Text="No local account for server:"
                  TextWrapping="Wrap" />
=======
            <Grid Margin="16"
              Visibility="{Binding Client, Converter={x:Static s:BoolToVisibilityConverter.InverseInstance}}">
              <StackPanel Grid.ColumnSpan="2"
                Margin="8"
                HorizontalAlignment="Center"
                VerticalAlignment="Center">
                <TextBlock FontSize="14"
                  Text="No local account for server:"
                  TextWrapping="Wrap" />
                <TextBlock Margin="0,4"
                  FontFamily="Consolas"
                  Text="{Binding ServerUrl}"
                  TextWrapping="Wrap" />
>>>>>>> 3013b905
                <TextBlock
                  Margin="0,4"
                  FontFamily="Consolas"
                  Text="{Binding ServerUrl}"
                  TextWrapping="Wrap" />
                <TextBlock Text="Please ensure you have an account for this server and have added it to the Speckle Manager" TextWrapping="Wrap" />
              </StackPanel>
<<<<<<< HEAD
              <Button
                Width="28"
=======
              <Button Width="28"
>>>>>>> 3013b905
                Height="28"
                HorizontalAlignment="Right"
                VerticalAlignment="Top"
                md:RippleAssist.ClipToBounds="True"
                Command="{s:Action RemoveDisabledStream}"
                CommandParameter="{Binding}"
                Content="{md:PackIcon Kind=TrashCanOutline,
                                      Size=16}"
                Style="{StaticResource MaterialDesignIconButton}"
                ToolTip="Remove this stream" />

            </Grid>
          </md:Card>


          <!--#endregion-->

<<<<<<< HEAD
          <md:Card
            Grid.Row="0"
=======
          <md:Card Grid.Row="0"
>>>>>>> 3013b905
            Width="Auto"
            Margin="12,10,12,10"
            UniformCornerRadius="8">
            <md:Card.Style>
              <Style>
                <Style.Triggers>
<<<<<<< HEAD
                  <DataTrigger Binding="{Binding ServerUpdates}" Value="True">
                    <Setter Property="md:ShadowAssist.ShadowDepth" Value="Depth5" />
                  </DataTrigger>
                  <DataTrigger Binding="{Binding ServerUpdates}" Value="False">
                    <Setter Property="md:ShadowAssist.ShadowDepth" Value="Depth1" />
=======
                  <DataTrigger Binding="{Binding ServerUpdates}"
                    Value="True">
                    <Setter Property="md:ShadowAssist.ShadowDepth"
                      Value="Depth5" />
                  </DataTrigger>
                  <DataTrigger Binding="{Binding ServerUpdates}"
                    Value="False">
                    <Setter Property="md:ShadowAssist.ShadowDepth"
                      Value="Depth1" />
>>>>>>> 3013b905
                  </DataTrigger>
                </Style.Triggers>
              </Style>
            </md:Card.Style>
            <StackPanel>
<<<<<<< HEAD
              <Grid x:Name="CardGrid" Margin="16">
=======
              <Grid x:Name="CardGrid"
                Margin="16">
>>>>>>> 3013b905
                <Grid.RowDefinitions>
                  <RowDefinition Height="Auto" />
                  <RowDefinition Height="Auto" />
                  <RowDefinition Height="Auto" />
                </Grid.RowDefinitions>

                <!--#region Card Header-->

<<<<<<< HEAD
                <Grid Name="StreamCardTitle" Grid.Row="0">
=======
                <Grid Name="StreamCardTitle"
                  Grid.Row="0">
>>>>>>> 3013b905
                  <Grid.RowDefinitions>
                    <RowDefinition Height="Auto" />
                    <RowDefinition Height="Auto" />
                  </Grid.RowDefinitions>
                  <Grid.ColumnDefinitions>
                    <ColumnDefinition Width="*" />
                    <ColumnDefinition Width="auto" />
                    <ColumnDefinition Width="auto" />
                  </Grid.ColumnDefinitions>

<<<<<<< HEAD
                  <WrapPanel Grid.Row="0" Grid.Column="0">
                    <TextBlock
                      Grid.Column="0"
                      VerticalAlignment="Center"
                      Style="{StaticResource MaterialDesignHeadline4TextBlock}"
                      TextWrapping="Wrap">
                      <Hyperlink
                        Command="{s:Action ShowStreamInfo}"
                        CommandParameter="{Binding}"
                        ToolTip="Open stream details page.">
                        <TextBlock FontSize="20" Text="{Binding Stream.name, Mode=TwoWay, UpdateSourceTrigger=PropertyChanged}" />
=======
                  <WrapPanel Grid.Row="0"
                    Grid.Column="0">
                    <TextBlock Grid.Column="0"
                      VerticalAlignment="Center"
                      Style="{StaticResource MaterialDesignHeadline4TextBlock}"
                      TextWrapping="Wrap">
                      <Hyperlink Command="{s:Action ShowStreamInfo}"
                        CommandParameter="{Binding}"
                        ToolTip="Open stream details page.">
                        <TextBlock FontSize="20"
                          Text="{Binding Stream.name, Mode=TwoWay, UpdateSourceTrigger=PropertyChanged}" />
>>>>>>> 3013b905
                      </Hyperlink>
                    </TextBlock>
                  </WrapPanel>

<<<<<<< HEAD
                  <ToggleButton
                    Grid.Row="0"
=======
                  <ToggleButton Grid.Row="0"
>>>>>>> 3013b905
                    Grid.Column="2"
                    Width="28"
                    Height="28"
                    Command="{s:Action SwapState}"
                    CommandParameter="{Binding}"
                    IsEnabled="{Binding RoleIsReviewer, Converter={StaticResource InverseBooleanConverter}}"
                    Style="{StaticResource MaterialDesignWhiteToggleButton}"
                    ToolTipService.ShowOnDisabled="True">
                    <ToggleButton.ToolTip>
                      <StackPanel Orientation="Vertical">
                        <TextBlock Visibility="{Binding IsSenderCard, Converter={StaticResource BooleanToVisibilityConverter}}">
                          <Run>Swaps the type of this stream card.</Run>
                          <LineBreak />
                          <Run FontWeight="Bold">Click to make it a receiver!</Run>
                        </TextBlock>
                        <TextBlock Visibility="{Binding IsReceiverCard, Converter={StaticResource BooleanToVisibilityConverter}}">
                          <Run>Swaps the type of this stream card.</Run>
                          <LineBreak />
                          <Run FontWeight="Bold">Click to make it a sender!</Run>
                        </TextBlock>
                        <TextBlock Visibility="{Binding RoleIsReviewer, Converter={StaticResource BooleanToVisibilityConverter}}">
                          <LineBreak />
                          <Run FontWeight="Bold">Disabled because you do not have the required permissions.</Run>
                        </TextBlock>
                      </StackPanel>
                    </ToggleButton.ToolTip>
                    <ToggleButton.Content>
                      <md:PackIcon Kind="SwapHorizontal" />
                    </ToggleButton.Content>
                    <md:ToggleButtonAssist.OnContent>
                      <md:PackIcon Kind="SwapHorizontal" />
                    </md:ToggleButtonAssist.OnContent>
                  </ToggleButton>

<<<<<<< HEAD
                  <Button
                    Grid.Row="0"
=======
                  <Button Grid.Row="0"
>>>>>>> 3013b905
                    Grid.Column="1"
                    Width="28"
                    Height="28"
                    HorizontalAlignment="Right"
                    md:RippleAssist.ClipToBounds="True"
                    Command="{s:Action OpenStreamInWeb}"
                    CommandParameter="{Binding}"
                    Content="{md:PackIcon Kind=OpenInNew,
                                          Size=16}"
                    Style="{StaticResource MaterialDesignIconButton}"
                    ToolTip="Open this stream in the browser" />
                  <!--<StackPanel Orientation="Horizontal"
                              Grid.Row="1"
                              Grid.Column="0"
                              Grid.ColumnSpan="3"
                              Margin="0,6 0 0">
                    <TextBlock Margin="0 0 12 0" FontFamily="Consolas"
                               FontSize="12"
                               Foreground="{DynamicResource MaterialDesignBodyLight}"
                               Text="{Binding Stream.id}" />
                  </StackPanel>-->

                </Grid>
                <!--#endregion-->

                <!--  Stream Card Sender Actions  -->
<<<<<<< HEAD
                <Grid
                  Name="StreamCardSenderActions"
=======
                <Grid Name="StreamCardSenderActions"
>>>>>>> 3013b905
                  Grid.Row="1"
                  Margin="0,30,0,0"
                  IsEnabled="{Binding ShowProgressBar, Converter={StaticResource InverseBooleanConverter}}"
                  Visibility="{Binding IsSenderCard, Converter={StaticResource BooleanToVisibilityConverter}}">
                  <Grid.ColumnDefinitions>
                    <ColumnDefinition Width="*" />
                    <ColumnDefinition Width="*" />
                    <ColumnDefinition Width="*" />
                    <ColumnDefinition Width="auto" />
                  </Grid.ColumnDefinitions>

                  <!--  The branch button  -->
                  <Control Template="{StaticResource BranchButton}" />

                  <!--  The Objects button  -->
<<<<<<< HEAD
                  <Control Grid.Column="1" Template="{StaticResource SelectionButton}" />

                  <!--  The Send Button  -->
                  <Button
                    x:Name="SendButton"
=======
                  <Control Grid.Column="1"
                    Template="{StaticResource SelectionButton}" />

                  <!--  The Send Button  -->
                  <Button x:Name="SendButton"
>>>>>>> 3013b905
                    Grid.Column="2"
                    Width="120"
                    HorizontalAlignment="Right"
                    md:ButtonAssist.CornerRadius="3"
<<<<<<< HEAD
                    md:ShadowAssist.ShadowDepth="Depth3"
=======
>>>>>>> 3013b905
                    Command="{s:Action Send}"
                    CommandParameter="{Binding}"
                    ContextMenuService.Placement="Center"
                    IsEnabled="{Binding SendEnabled}">
                    <Button.ToolTip>
                      <TextBlock>
                        <Run>Send to Speckle: either the selected objects, or the ones picked up by the filter.</Run>
                      </TextBlock>
                    </Button.ToolTip>
                    <Button.Resources>
<<<<<<< HEAD
                      <local:BindingProxy x:Key="Proxy" Data="{Binding}" />
=======
                      <local:BindingProxy x:Key="Proxy"
                        Data="{Binding}" />
>>>>>>> 3013b905
                    </Button.Resources>
                    <Grid>
                      <Grid.ColumnDefinitions>
                        <ColumnDefinition Width="Auto" />
                        <ColumnDefinition Width="*" />
                      </Grid.ColumnDefinitions>
<<<<<<< HEAD
                      <Image
                        Grid.Column="0"
=======
                      <Image Grid.Column="0"
>>>>>>> 3013b905
                        Width="32"
                        Height="32"
                        Margin="-10,0,5,0"
                        HorizontalAlignment="Left"
                        VerticalAlignment="Center"
                        Source="/SpeckleDesktopUI;Component/Resources/SenderWhite@32.png" />
<<<<<<< HEAD
                      <TextBlock
                        Grid.Column="1"
=======
                      <TextBlock Grid.Column="1"
>>>>>>> 3013b905
                        HorizontalAlignment="Center"
                        VerticalAlignment="Center"
                        Text="Send" />
                    </Grid>
                  </Button>

<<<<<<< HEAD
                  <md:PopupBox
                    Grid.Column="3"
                    IsEnabled="{Binding SendEnabled}"
                    StaysOpen="True">
                    <md:PopupBox.ToolTip>
                      <TextBlock>
                        <Run>Send data with a commit message.</Run>
                      </TextBlock>
                    </md:PopupBox.ToolTip>
                    <MenuItem Margin="10">
                      <MenuItem.Resources>
                        <local:BindingProxy x:Key="Proxy" Data="{Binding}" />
                      </MenuItem.Resources>
                      <MenuItem.Template>
                        <ControlTemplate>
                          <Grid>
                            <Grid.ColumnDefinitions>
                              <ColumnDefinition Width="*" />
                              <ColumnDefinition Width="30" />
                            </Grid.ColumnDefinitions>
                            <md:PackIcon
                              Grid.Column="1"
                              Margin="0,10,0,10"
                              Kind="MessageAdd"
                              Opacity="0.5" />
                            <TextBox
                              Grid.Column="0"
                              Width="200"
                              Margin="4"
                              md:HintAssist.HelperText="Commit message (press enter to send)"
                              md:TextBlockAssist.AutoToolTip="False"
                              s:View.ActionTarget="{Binding Data, Source={StaticResource Proxy}}"
                              PreviewKeyDown="{s:Action SendWithCommitMessage}"
                              Text="{Binding Path=Data.CommitMessage, Source={StaticResource Proxy}}"
                              ToolTip="A commit message helps keep track of the changes made, and the reasons behind them." />
                          </Grid>
                        </ControlTemplate>
                      </MenuItem.Template>
                    </MenuItem>
                  </md:PopupBox>
=======
                  <ToggleButton x:Name="CommitMessageExpanded"
                    Grid.Column="3"
                    Margin="8,5,0,0"
                    Foreground="{DynamicResource MaterialDesignBody}"
                    IsEnabled="{Binding SendEnabled}"
                    IsChecked="{Binding CommitExpanderChecked}"
                    Style="{StaticResource MaterialDesignExpanderToggleButton}"
                    ToolTip="Add a commit message" />

>>>>>>> 3013b905
                </Grid>
                <!--#endregion-->

                <!--#region Stream Card Receiver Actions-->
<<<<<<< HEAD
                <Grid
                  x:Name="StreamCardReceiverActions"
=======
                <Grid x:Name="StreamCardReceiverActions"
>>>>>>> 3013b905
                  Grid.Row="1"
                  Margin="0,30,0,0"
                  IsEnabled="{Binding ShowProgressBar, Converter={StaticResource InverseBooleanConverter}}"
                  Visibility="{Binding IsReceiverCard, Converter={StaticResource BooleanToVisibilityConverter}}">
                  <Grid.ColumnDefinitions>
                    <ColumnDefinition Width="*" />
                    <ColumnDefinition Width="*" />
                    <ColumnDefinition Width="*" />
                  </Grid.ColumnDefinitions>

                  <!--  The branch button  -->
                  <Control Template="{StaticResource BranchButton}" />

                  <!--  The commit button  -->
<<<<<<< HEAD
                  <Control Grid.Column="1" Template="{StaticResource CommitSwappingButton}" />

                  <Button
                    x:Name="ReceiveButton"
=======
                  <Control Grid.Column="1"
                    Template="{StaticResource CommitSwappingButton}" />

                  <Button x:Name="ReceiveButton"
>>>>>>> 3013b905
                    Grid.Column="2"
                    Width="120"
                    HorizontalAlignment="Right"
                    md:ButtonAssist.CornerRadius="3"
                    Command="{s:Action Receive}"
                    CommandParameter="{Binding}"
                    IsEnabled="{Binding ReceiveEnabled}"
                    Style="{StaticResource MaterialDesignRaisedButton}"
                    ToolTip="Edit/Change Objects">
                    <Grid>
                      <Grid.ColumnDefinitions>
                        <ColumnDefinition Width="Auto" />
                        <ColumnDefinition Width="Auto" />
                      </Grid.ColumnDefinitions>
<<<<<<< HEAD
                      <Image
                        Grid.Column="0"
=======
                      <Image Grid.Column="0"
>>>>>>> 3013b905
                        Width="32"
                        Height="32"
                        Margin="0,0,5,0"
                        VerticalAlignment="Center"
                        Source="/SpeckleDesktopUI;Component/Resources/ReceiverWhite@32.png" />

<<<<<<< HEAD
                      <TextBlock
                        Grid.Column="1"
=======
                      <TextBlock Grid.Column="1"
>>>>>>> 3013b905
                        HorizontalAlignment="Center"
                        VerticalAlignment="Center"
                        Text="Receive  " />
                    </Grid>
                  </Button>
                </Grid>
                <!--#endregion-->
              </Grid>

              <!--#region Commit Message-->
              <md:Card Grid.Row="1"
                Padding="5"
                md:ShadowAssist.ShadowDepth="Depth0"
                Visibility="{Binding IsChecked, ElementName=CommitMessageExpanded, Converter={StaticResource BooleanToVisibilityConverter}}">
                <md:Card.Resources>
                  <local:BindingProxy x:Key="Proxy"
                    Data="{Binding}" />
                </md:Card.Resources>
                <Grid>
                  <Grid.ColumnDefinitions>
                    <ColumnDefinition Width="*" />
                    <ColumnDefinition Width="30" />
                  </Grid.ColumnDefinitions>
                  <md:PackIcon Grid.Column="1"
                    Margin="0,10,0,10"
                    Kind="MessageAdd"
                    Opacity="0.5" />
                  <TextBox Grid.Column="0"
                    Margin="20,0,20,20"
                    md:HintAssist.HelperText="Commit message - keep track of changes made. Defaults to 'Pushed X elements'"
                    md:TextBlockAssist.AutoToolTip="False"
                    s:View.ActionTarget="{Binding Data, Source={StaticResource Proxy}}"
                    PreviewKeyDown="{s:Action SendWithCommitMessage}"
                    Text="{Binding Path=Data.CommitMessage, Source={StaticResource Proxy}, Mode=TwoWay}" />
                </Grid>
              </md:Card>
              <!--#endregion-->

              <!--#region Progress Bar-->

              <Grid Visibility="{Binding Path=DataContext.ShowProgressBar, Mode=OneWay, RelativeSource={RelativeSource TemplatedParent}, Converter={StaticResource BooleanToVisibilityConverter}}">
                <Grid.Resources>
<<<<<<< HEAD
                  <local:BindingProxy x:Key="Proxy" Data="{Binding}" />
                </Grid.Resources>
                <ProgressBar
                  x:Name="ProgressBar"
=======
                  <local:BindingProxy x:Key="Proxy"
                    Data="{Binding}" />
                </Grid.Resources>
                <ProgressBar x:Name="ProgressBar"
>>>>>>> 3013b905
                  Grid.Column="0"
                  Height="15"
                  Margin="0,0"
                  VerticalAlignment="Center"
                  md:TransitionAssist.DisableTransitions="True"
                  BorderBrush="Transparent"
                  BorderThickness="0"
                  IsIndeterminate="{Binding Path=DataContext.ProgressBarIsIndeterminate, Mode=OneWay, RelativeSource={RelativeSource TemplatedParent}}"
                  Maximum="{Binding Path=DataContext.Progress.Maximum, Mode=OneWay, RelativeSource={RelativeSource TemplatedParent}}"
                  Minimum="0"
                  Value="{Binding Path=DataContext.Progress.Value, Mode=OneWay, RelativeSource={RelativeSource TemplatedParent}}" />
<<<<<<< HEAD
                <TextBlock
                  Grid.Column="0"
=======
                <TextBlock Grid.Column="0"
>>>>>>> 3013b905
                  Height="10"
                  Margin="20,0"
                  HorizontalAlignment="Left"
                  FontSize="9"
                  Foreground="White"
                  Opacity="0.7"
                  Text="{Binding Path=DataContext.Progress.ProgressSummary, Mode=OneWay, RelativeSource={RelativeSource TemplatedParent}}"
                  TextAlignment="Center" />
                <!--  TODO: Figure out how to make this nice  -->
<<<<<<< HEAD
                <Button
                  x:Name="Cancel"
=======
                <Button x:Name="Cancel"
>>>>>>> 3013b905
                  Grid.Column="0"
                  Width="14"
                  Height="15"
                  Margin="0,0,20,0"
                  HorizontalAlignment="Right"
                  md:ButtonAssist.CornerRadius="3"
                  s:View.ActionTarget="{Binding Source={StaticResource Proxy}, Path=Data}"
                  Background="Transparent"
                  BorderBrush="Transparent"
                  BorderThickness="0"
                  Command="{s:Action CancelSendOrReceive}"
                  Content="{md:PackIcon Kind=Close,
                                        Size=12}"
                  Style="{StaticResource MaterialDesignFloatingActionButton}"
                  ToolTip="Cancel" />
              </Grid>
              <!--#endregion-->

              <!--#region Updates display-->
<<<<<<< HEAD
              <md:Card
                Grid.Row="1"
=======
              <md:Card Grid.Row="1"
>>>>>>> 3013b905
                Margin="0,0,0,0"
                Padding="5"
                Panel.ZIndex="1000"
                md:ShadowAssist.ShadowDepth="Depth0"
                Background="{StaticResource PrimaryHueDarkBrush}"
                UniformCornerRadius="0"
                Visibility="{Binding ServerUpdates, Converter={StaticResource BooleanToVisibilityConverter}}">
                <md:Card.Resources>
<<<<<<< HEAD
                  <local:BindingProxy x:Key="Proxy" Data="{Binding}" />
=======
                  <local:BindingProxy x:Key="Proxy"
                    Data="{Binding}" />
>>>>>>> 3013b905
                </md:Card.Resources>
                <Grid Margin="10,5,10,0">
                  <Grid.ColumnDefinitions>
                    <ColumnDefinition Width="*" />
                    <ColumnDefinition Width="20" />
                  </Grid.ColumnDefinitions>
<<<<<<< HEAD
                  <TextBlock
                    Grid.Column="0"
=======
                  <TextBlock Grid.Column="0"
>>>>>>> 3013b905
                    Padding="4"
                    FontSize="12"
                    Foreground="White"
                    Text="{Binding ServerUpdateSummary}"
                    TextWrapping="Wrap" />

<<<<<<< HEAD
                  <Button
                    Grid.Column="1"
=======
                  <Button Grid.Column="1"
>>>>>>> 3013b905
                    Width="20"
                    Height="20"
                    s:View.ActionTarget="{Binding Data, Source={StaticResource Proxy}}"
                    Background="White"
                    BorderBrush="White"
                    Command="{s:Action CloseUpdateNotification}"
                    CommandParameter="{Binding}"
                    Content="{md:PackIcon Kind=Close,
                                          Size=10}"
                    Foreground="Black"
                    Style="{StaticResource MaterialDesignFloatingActionLightButton}"
                    ToolTip="Close notification." />
                </Grid>
              </md:Card>
              <!--#endregion-->

              <!--#region Error display-->
<<<<<<< HEAD
              <md:Card
                Grid.Row="1"
=======
              <md:Card Grid.Row="1"
>>>>>>> 3013b905
                Margin="0,0,0,0"
                Padding="5"
                Panel.ZIndex="1000"
                md:ShadowAssist.ShadowDepth="Depth0"
                Visibility="{Binding ShowErrors, Converter={StaticResource BooleanToVisibilityConverter}}">
                <md:Card.Resources>
<<<<<<< HEAD
                  <local:BindingProxy x:Key="Proxy" Data="{Binding}" />
=======
                  <local:BindingProxy x:Key="Proxy"
                    Data="{Binding}" />
>>>>>>> 3013b905
                </md:Card.Resources>
                <Grid Margin="0,0,10,0">
                  <Grid.RowDefinitions>
                    <RowDefinition />
                    <RowDefinition />
                  </Grid.RowDefinitions>
                  <Grid Grid.Row="0">
                    <Grid.ColumnDefinitions>
                      <ColumnDefinition Width="*" />
                      <ColumnDefinition Width="20" />
                    </Grid.ColumnDefinitions>
<<<<<<< HEAD
                    <Expander
                      Grid.Row="1"
                      HorizontalAlignment="Stretch"
=======
                    <Expander Grid.Row="1"
                      HorizontalAlignment="Stretch"
                      md:ExpanderAssist.DownHeaderPadding="0"
>>>>>>> 3013b905
                      Background="Transparent"
                      FontSize="12">
                      <Expander.Header>
                        <TextBlock FontSize="12">Warnings</TextBlock>
                      </Expander.Header>
<<<<<<< HEAD
                      <TextBox
                        MaxHeight="200"
=======
                      <TextBox MaxHeight="200"
>>>>>>> 3013b905
                        Margin="25,0,25,0"
                        HorizontalAlignment="Stretch"
                        Background="Transparent"
                        BorderBrush="Transparent"
                        Foreground="Gray"
                        IsReadOnly="True"
                        Style="{x:Null}"
                        TextWrapping="Wrap"
                        VerticalScrollBarVisibility="Visible">
                        <TextBox.Text>
<<<<<<< HEAD
                          <Binding Mode="OneWay" Path="FormattedErrors" />
                        </TextBox.Text>
                      </TextBox>
                    </Expander>
                    <Button
                      Grid.Column="1"
=======
                          <Binding Mode="OneWay"
                            Path="FormattedErrors" />
                        </TextBox.Text>
                      </TextBox>
                    </Expander>
                    <Button Grid.Column="1"
>>>>>>> 3013b905
                      Width="20"
                      Height="20"
                      Margin="0,13"
                      VerticalAlignment="Top"
                      s:View.ActionTarget="{Binding Data, Source={StaticResource Proxy}}"
                      Background="White"
                      BorderBrush="White"
                      Command="{s:Action CloseErrorNotification}"
                      CommandParameter="{Binding}"
                      Content="{md:PackIcon Kind=Close,
                                            Size=10}"
                      Foreground="Black"
                      Style="{StaticResource MaterialDesignFloatingActionLightButton}"
                      ToolTip="Close notification." />
                  </Grid>


                </Grid>
              </md:Card>
              <!--#endregion-->

            </StackPanel>
          </md:Card>

        </Grid>
      </DataTemplate>
      <!--#endregion-->

    </ResourceDictionary>
  </UserControl.Resources>

  <md:TransitioningContent OpeningEffect="{md:TransitionEffect FadeIn}">
    <Grid Margin="0">
      <Grid Margin="5,0,5,0">
        <Grid.RowDefinitions>
          <RowDefinition Height="*" />
        </Grid.RowDefinitions>
        <Grid.ColumnDefinitions>
          <ColumnDefinition Width="*" />
        </Grid.ColumnDefinitions>
<<<<<<< HEAD
        <ScrollViewer
          Grid.Row="0"
=======
        <ScrollViewer Grid.Row="0"
>>>>>>> 3013b905
          Grid.Column="0"
          HorizontalAlignment="Stretch"
          VerticalAlignment="Stretch"
          HorizontalScrollBarVisibility="Disabled"
          VerticalScrollBarVisibility="Auto">
<<<<<<< HEAD
          <ItemsControl
            Margin="0,10"
            ItemTemplate="{StaticResource StreamCardTemplate}"
            ItemsSource="{Binding StreamList, Mode=OneWay, UpdateSourceTrigger=Default}" />
        </ScrollViewer>
        <StackPanel
          Grid.Row="0"
          Margin="58,30,58,0"
          Visibility="{Binding EmptyState, Converter={StaticResource BooleanToVisibilityConverter}}">
          <TextBlock
            FontSize="30"
=======
          <ItemsControl Margin="0,10"
            ItemTemplate="{StaticResource StreamCardTemplate}"
            ItemsSource="{Binding StreamList, Mode=OneWay, UpdateSourceTrigger=Default}" />
        </ScrollViewer>
        <StackPanel Grid.Row="0"
          Margin="58,30,58,0"
          Visibility="{Binding EmptyState, Converter={StaticResource BooleanToVisibilityConverter}}">
          <TextBlock FontSize="30"
>>>>>>> 3013b905
            FontWeight="Light"
            Foreground="Gray"
            TextWrapping="Wrap">
            Hello! Seems like you have no streams in this file.
          </TextBlock>
<<<<<<< HEAD
          <Separator Margin="0,20,300,20" Background="Gray" />
          <TextBlock
            FontSize="20"
=======
          <Separator Margin="0,20,300,20"
            Background="Gray" />
          <TextBlock FontSize="20"
>>>>>>> 3013b905
            FontWeight="Light"
            Foreground="Gray"
            TextWrapping="Wrap">
            You can add or create a stream from the big friendly blue button in the lower right.
          </TextBlock>
        </StackPanel>
      </Grid>

      <!--#region The BAB (Big Add Button)-->
      <Canvas>
<<<<<<< HEAD
        <Button
          x:Name="CreateStreamButton"
=======
        <Button x:Name="CreateStreamButton"
>>>>>>> 3013b905
          Canvas.Right="0"
          Canvas.Bottom="0"
          Width="60"
          Height="60"
          Margin="32"
          HorizontalAlignment="Right"
          VerticalAlignment="Bottom"
          md:ShadowAssist.ShadowDepth="Depth3"
          Command="{s:Action ShowStreamCreateDialog}"
          DockPanel.Dock="Bottom"
          Style="{StaticResource FlatFloatingActionButton}"
          ToolTip="Add a stream"
          ToolTipService.Placement="Left">
<<<<<<< HEAD
          <Image
            Width="32"
=======
          <Image Width="32"
>>>>>>> 3013b905
            Height="32"
            Source="/SpeckleDesktopUI;Component/Resources/CreateStreamWhite@32.png" />
        </Button>
      </Canvas>
      <!--#endregion-->
    </Grid>
  </md:TransitioningContent>

</UserControl><|MERGE_RESOLUTION|>--- conflicted
+++ resolved
@@ -1,9 +1,4 @@
-<<<<<<< HEAD
-﻿<UserControl
-  x:Class="Speckle.DesktopUI.Streams.AllStreamsView"
-=======
 ﻿<UserControl x:Class="Speckle.DesktopUI.Streams.AllStreamsView"
->>>>>>> 3013b905
   xmlns="http://schemas.microsoft.com/winfx/2006/xaml/presentation"
   xmlns:x="http://schemas.microsoft.com/winfx/2006/xaml"
   xmlns:d="http://schemas.microsoft.com/expression/blend/2008"
@@ -24,12 +19,7 @@
 
       <!--#region Branch Swapping Button (Sender/Receiver shared)-->
       <ControlTemplate x:Key="BranchButton">
-<<<<<<< HEAD
-        <Button
-          x:Name="BranchButton"
-=======
         <Button x:Name="BranchButton"
->>>>>>> 3013b905
           Width="auto"
           Padding="10,0"
           HorizontalAlignment="Left"
@@ -51,38 +41,16 @@
               <ColumnDefinition Width="20" />
               <ColumnDefinition Width="*" />
             </Grid.ColumnDefinitions>
-<<<<<<< HEAD
-            <md:PackIcon
-              Grid.Column="0"
-              Margin="0,0,0,0"
-              HorizontalAlignment="Left"
-              Kind="SourceBranch" />
-            <TextBlock
-              Grid.Column="1"
-=======
             <md:PackIcon Grid.Column="0"
               Margin="0,0,0,0"
               HorizontalAlignment="Left"
               Kind="SourceBranch" />
             <TextBlock Grid.Column="1"
->>>>>>> 3013b905
               Margin="4,0"
               FontWeight="Normal"
               Text="{Binding RelativeSource={RelativeSource Mode=TemplatedParent}, Path=DataContext.Branch.name}" />
           </Grid>
           <Button.Resources>
-<<<<<<< HEAD
-            <local:BindingProxy x:Key="Proxy" Data="{Binding RelativeSource={RelativeSource Mode=TemplatedParent}, Path=DataContext}" />
-          </Button.Resources>
-          <Button.ContextMenu>
-            <ContextMenu FontSize="12" ItemsSource="{Binding BranchContextMenuItems, Mode=OneWay, UpdateSourceTrigger=PropertyChanged}">
-              <ContextMenu.ItemTemplate>
-                <DataTemplate>
-                  <Grid Background="Transparent" ToolTip="{Binding Tooltip}">
-                    <Grid.InputBindings>
-                      <MouseBinding
-                        Command="{s:Action SwitchBranch}"
-=======
             <local:BindingProxy x:Key="Proxy"
               Data="{Binding RelativeSource={RelativeSource Mode=TemplatedParent}, Path=DataContext}" />
           </Button.Resources>
@@ -95,7 +63,6 @@
                     ToolTip="{Binding Tooltip}">
                     <Grid.InputBindings>
                       <MouseBinding Command="{s:Action SwitchBranch}"
->>>>>>> 3013b905
                         CommandParameter="{Binding CommandArgument}"
                         Gesture="LeftClick" />
                     </Grid.InputBindings>
@@ -103,15 +70,9 @@
                       <ColumnDefinition Width="20" />
                       <ColumnDefinition Width="*" />
                     </Grid.ColumnDefinitions>
-<<<<<<< HEAD
-                    <md:PackIcon Grid.Column="0" Kind="{Binding Icon.Kind}" />
-                    <TextBlock
-                      Grid.Column="1"
-=======
                     <md:PackIcon Grid.Column="0"
                       Kind="{Binding Icon.Kind}" />
                     <TextBlock Grid.Column="1"
->>>>>>> 3013b905
                       Text="{Binding Branch.name}"
                       TextAlignment="Left" />
                   </Grid>
@@ -125,12 +86,7 @@
 
       <!--#region Sender Selection/Filters Button (Sender)-->
       <ControlTemplate x:Key="SelectionButton">
-<<<<<<< HEAD
-        <Button
-          x:Name="SelectionButton"
-=======
         <Button x:Name="SelectionButton"
->>>>>>> 3013b905
           MinWidth="120"
           Padding="5"
           HorizontalAlignment="Left"
@@ -139,17 +95,6 @@
           FontSize="12"
           FontWeight="Normal">
           <Button.Style>
-<<<<<<< HEAD
-            <Style BasedOn="{StaticResource MaterialDesignRaisedButton}" TargetType="Button">
-              <Style.Triggers>
-                <DataTrigger Binding="{Binding SendDisabled}" Value="True">
-                  <Setter Property="md:ShadowAssist.ShadowDepth" Value="Depth3" />
-                </DataTrigger>
-                <DataTrigger Binding="{Binding SendEnabled}" Value="True">
-                  <Setter Property="Background" Value="Transparent" />
-                  <Setter Property="BorderBrush" Value="Transparent" />
-                  <Setter Property="Foreground" Value="{StaticResource PrimaryHueMidBrush}" />
-=======
             <Style BasedOn="{StaticResource MaterialDesignRaisedButton}"
               TargetType="Button">
               <Style.Triggers>
@@ -161,19 +106,14 @@
                     Value="Transparent" />
                   <Setter Property="Foreground"
                     Value="{StaticResource PrimaryHueMidBrush}" />
->>>>>>> 3013b905
                 </DataTrigger>
               </Style.Triggers>
             </Style>
           </Button.Style>
           <Button.ToolTip>
             <TextBlock>
-<<<<<<< HEAD
-              <Run FontWeight="Bold" Text="{Binding ObjectSelectionTooltipText, Mode=OneWay}" />
-=======
               <Run FontWeight="Bold"
                 Text="{Binding ObjectSelectionTooltipText, Mode=OneWay}" />
->>>>>>> 3013b905
               <LineBreak />
               <Run Text="Click to change." />
             </TextBlock>
@@ -183,36 +123,21 @@
               <ColumnDefinition Width="Auto" />
               <ColumnDefinition Width="*" />
             </Grid.ColumnDefinitions>
-<<<<<<< HEAD
-            <md:PackIcon Grid.Column="0" Kind="{Binding ObjectSelectionButtonIcon.Kind}" />
-            <TextBlock
-              Grid.Column="2"
-=======
             <md:PackIcon Grid.Column="0"
               Kind="{Binding ObjectSelectionButtonIcon.Kind}" />
             <TextBlock Grid.Column="2"
->>>>>>> 3013b905
               Margin="5,2"
               FontWeight="Normal">
               <Run Text="{Binding ObjectSelectionButtonText, Mode=OneWay}" />
             </TextBlock>
           </Grid>
           <Button.Resources>
-<<<<<<< HEAD
-            <local:BindingProxy x:Key="Proxy" Data="{Binding RelativeSource={RelativeSource Mode=TemplatedParent}}" />
-          </Button.Resources>
-          <Button.ContextMenu>
-            <ContextMenu FontSize="12">
-              <MenuItem
-                Command="{s:Action ShowStreamUpdateObjectsDialog}"
-=======
             <local:BindingProxy x:Key="Proxy"
               Data="{Binding RelativeSource={RelativeSource Mode=TemplatedParent}}" />
           </Button.Resources>
           <Button.ContextMenu>
             <ContextMenu FontSize="12">
               <MenuItem Command="{s:Action ShowStreamUpdateObjectsDialog}"
->>>>>>> 3013b905
                 CommandParameter="{Binding}"
                 ToolTip="A filter will run automatically and dynamically select elements that match when sending."
                 Visibility="{Binding AppHasFilters, Converter={StaticResource BooleanToVisibilityConverter}}">
@@ -228,12 +153,8 @@
 
               <Separator Visibility="{Binding AppHasFilters, Converter={StaticResource BooleanToVisibilityConverter}}" />
 
-<<<<<<< HEAD
-              <MenuItem Command="{s:Action SetObjectSelection}" CommandParameter="{Binding}">
-=======
               <MenuItem Command="{s:Action SetObjectSelection}"
                 CommandParameter="{Binding}">
->>>>>>> 3013b905
                 <MenuItem.ToolTip>
                   <TextBlock>
                     <Run>Clears any existing objects, and sets the current selected ones.</Run>
@@ -242,12 +163,8 @@
                   </TextBlock>
                 </MenuItem.ToolTip>
                 <MenuItem.Icon>
-<<<<<<< HEAD
-                  <md:PackIcon Foreground="Green" Kind="AddCircle" />
-=======
                   <md:PackIcon Foreground="Green"
                     Kind="AddCircle" />
->>>>>>> 3013b905
                 </MenuItem.Icon>
                 <MenuItem.Header>
                   <TextBlock>
@@ -256,12 +173,8 @@
                 </MenuItem.Header>
               </MenuItem>
 
-<<<<<<< HEAD
-              <MenuItem Command="{s:Action AddObjectSelection}" CommandParameter="{Binding}">
-=======
               <MenuItem Command="{s:Action AddObjectSelection}"
                 CommandParameter="{Binding}">
->>>>>>> 3013b905
                 <MenuItem.ToolTip>
                   <TextBlock>
                     <Run>Adds the currently selected objects to the existing list. Does not clear old ones.</Run>
@@ -270,12 +183,8 @@
                   </TextBlock>
                 </MenuItem.ToolTip>
                 <MenuItem.Icon>
-<<<<<<< HEAD
-                  <md:PackIcon Foreground="{StaticResource PrimaryHueLightBrush}" Kind="AddCircle" />
-=======
                   <md:PackIcon Foreground="{StaticResource PrimaryHueLightBrush}"
                     Kind="AddCircle" />
->>>>>>> 3013b905
                 </MenuItem.Icon>
                 <MenuItem.Header>
                   <TextBlock>
@@ -284,12 +193,8 @@
                 </MenuItem.Header>
               </MenuItem>
 
-<<<<<<< HEAD
-              <MenuItem Command="{s:Action RemoveObjectSelection}" CommandParameter="{Binding}">
-=======
               <MenuItem Command="{s:Action RemoveObjectSelection}"
                 CommandParameter="{Binding}">
->>>>>>> 3013b905
                 <MenuItem.ToolTip>
                   <TextBlock>
                     <Run>Removes the selected objects.</Run>
@@ -298,12 +203,8 @@
                   </TextBlock>
                 </MenuItem.ToolTip>
                 <MenuItem.Icon>
-<<<<<<< HEAD
-                  <md:PackIcon Foreground="IndianRed" Kind="MinusCircle" />
-=======
                   <md:PackIcon Foreground="IndianRed"
                     Kind="MinusCircle" />
->>>>>>> 3013b905
                 </MenuItem.Icon>
                 <MenuItem.Header>
                   <TextBlock>
@@ -312,12 +213,8 @@
                 </MenuItem.Header>
               </MenuItem>
 
-<<<<<<< HEAD
-              <MenuItem Command="{s:Action ClearObjectSelection}" CommandParameter="{Binding}">
-=======
               <MenuItem Command="{s:Action ClearObjectSelection}"
                 CommandParameter="{Binding}">
->>>>>>> 3013b905
                 <MenuItem.ToolTip>
                   <TextBlock>
                     <Run>Removes all selected objects.</Run>
@@ -326,12 +223,8 @@
                   </TextBlock>
                 </MenuItem.ToolTip>
                 <MenuItem.Icon>
-<<<<<<< HEAD
-                  <md:PackIcon Foreground="OrangeRed" Kind="RemoveCircleMultiple" />
-=======
                   <md:PackIcon Foreground="OrangeRed"
                     Kind="RemoveCircleMultiple" />
->>>>>>> 3013b905
                 </MenuItem.Icon>
                 <MenuItem.Header>
                   <TextBlock>
@@ -348,12 +241,7 @@
 
       <!--#region Commit Swapping Button (Receiver)-->
       <ControlTemplate x:Key="CommitSwappingButton">
-<<<<<<< HEAD
-        <Button
-          x:Name="CommitSwappingButton"
-=======
         <Button x:Name="CommitSwappingButton"
->>>>>>> 3013b905
           Width="auto"
           Padding="0"
           HorizontalAlignment="Left"
@@ -375,50 +263,28 @@
               <ColumnDefinition Width="20" />
               <ColumnDefinition Width="*" />
             </Grid.ColumnDefinitions>
-<<<<<<< HEAD
-            <md:PackIcon
-              Grid.Column="0"
-              Margin="0,0,0,0"
-              HorizontalAlignment="Left"
-              Kind="SourceCommit" />
-            <TextBlock
-              Grid.Column="1"
-=======
             <md:PackIcon Grid.Column="0"
               Margin="0,0,0,0"
               HorizontalAlignment="Left"
               Kind="SourceCommit" />
             <TextBlock Grid.Column="1"
->>>>>>> 3013b905
               Margin="3,1,14,1"
               FontWeight="Normal"
               Text="{Binding Commit.id}" />
           </Grid>
           <Button.Resources>
-<<<<<<< HEAD
-            <local:BindingProxy x:Key="Proxy" Data="{Binding RelativeSource={RelativeSource Mode=TemplatedParent}, Path=DataContext}" />
-          </Button.Resources>
-          <Button.ContextMenu>
-            <ContextMenu FontSize="12" ItemsSource="{Binding CommitContextMenuItems, Mode=OneWay, UpdateSourceTrigger=PropertyChanged}">
-=======
             <local:BindingProxy x:Key="Proxy"
               Data="{Binding RelativeSource={RelativeSource Mode=TemplatedParent}, Path=DataContext}" />
           </Button.Resources>
           <Button.ContextMenu>
             <ContextMenu FontSize="12"
               ItemsSource="{Binding CommitContextMenuItems, Mode=OneWay, UpdateSourceTrigger=PropertyChanged}">
->>>>>>> 3013b905
               <ContextMenu.ItemTemplate>
                 <DataTemplate>
                   <StackPanel>
                     <Grid Margin="0,0">
                       <Grid.InputBindings>
-<<<<<<< HEAD
-                        <MouseBinding
-                          Command="{s:Action SwitchCommit}"
-=======
                         <MouseBinding Command="{s:Action SwitchCommit}"
->>>>>>> 3013b905
                           CommandParameter="{Binding CommandArgument}"
                           Gesture="LeftClick" />
                       </Grid.InputBindings>
@@ -430,32 +296,18 @@
                         <RowDefinition Height="Auto" />
                         <RowDefinition Height="Auto" />
                       </Grid.RowDefinitions>
-<<<<<<< HEAD
-                      <md:PackIcon
-                        Grid.Row="0"
-=======
                       <md:PackIcon Grid.Row="0"
->>>>>>> 3013b905
                         Grid.Column="0"
                         Margin="-20,0,0,0"
                         HorizontalAlignment="Left"
                         Kind="{Binding Icon.Kind}" />
-<<<<<<< HEAD
-                      <TextBlock
-                        Grid.Row="0"
-=======
                       <TextBlock Grid.Row="0"
->>>>>>> 3013b905
                         Grid.Column="1"
                         TextAlignment="Left">
                         <Run Text="{Binding MainText}" />
                         <!--<Run Text="-" />-->
-<<<<<<< HEAD
-                        <Run FontWeight="Bold" Text="{Binding SecondaryText}" />
-=======
                         <Run FontWeight="Bold"
                           Text="{Binding SecondaryText}" />
->>>>>>> 3013b905
                       </TextBlock>
                     </Grid>
                   </StackPanel>
@@ -477,12 +329,7 @@
 
           <!--#region Disabled Card (no account)-->
 
-<<<<<<< HEAD
-          <md:Card
-            Grid.Row="0"
-=======
           <md:Card Grid.Row="0"
->>>>>>> 3013b905
             Width="Auto"
             Margin="12,10,12,10"
             Panel.ZIndex="100"
@@ -491,18 +338,6 @@
             UniformCornerRadius="8"
             Visibility="{Binding Client, Converter={x:Static s:BoolToVisibilityConverter.InverseInstance}}">
 
-<<<<<<< HEAD
-            <Grid Margin="16" Visibility="{Binding Client, Converter={x:Static s:BoolToVisibilityConverter.InverseInstance}}">
-              <StackPanel
-                Grid.ColumnSpan="2"
-                Margin="8"
-                HorizontalAlignment="Center"
-                VerticalAlignment="Center">
-                <TextBlock
-                  FontSize="14"
-                  Text="No local account for server:"
-                  TextWrapping="Wrap" />
-=======
             <Grid Margin="16"
               Visibility="{Binding Client, Converter={x:Static s:BoolToVisibilityConverter.InverseInstance}}">
               <StackPanel Grid.ColumnSpan="2"
@@ -516,20 +351,11 @@
                   FontFamily="Consolas"
                   Text="{Binding ServerUrl}"
                   TextWrapping="Wrap" />
->>>>>>> 3013b905
                 <TextBlock
-                  Margin="0,4"
-                  FontFamily="Consolas"
-                  Text="{Binding ServerUrl}"
+                  Text="Please ensure you have an account for this server and have added it to the Speckle Manager"
                   TextWrapping="Wrap" />
-                <TextBlock Text="Please ensure you have an account for this server and have added it to the Speckle Manager" TextWrapping="Wrap" />
               </StackPanel>
-<<<<<<< HEAD
-              <Button
-                Width="28"
-=======
               <Button Width="28"
->>>>>>> 3013b905
                 Height="28"
                 HorizontalAlignment="Right"
                 VerticalAlignment="Top"
@@ -547,25 +373,13 @@
 
           <!--#endregion-->
 
-<<<<<<< HEAD
-          <md:Card
-            Grid.Row="0"
-=======
           <md:Card Grid.Row="0"
->>>>>>> 3013b905
             Width="Auto"
             Margin="12,10,12,10"
             UniformCornerRadius="8">
             <md:Card.Style>
               <Style>
                 <Style.Triggers>
-<<<<<<< HEAD
-                  <DataTrigger Binding="{Binding ServerUpdates}" Value="True">
-                    <Setter Property="md:ShadowAssist.ShadowDepth" Value="Depth5" />
-                  </DataTrigger>
-                  <DataTrigger Binding="{Binding ServerUpdates}" Value="False">
-                    <Setter Property="md:ShadowAssist.ShadowDepth" Value="Depth1" />
-=======
                   <DataTrigger Binding="{Binding ServerUpdates}"
                     Value="True">
                     <Setter Property="md:ShadowAssist.ShadowDepth"
@@ -575,18 +389,13 @@
                     Value="False">
                     <Setter Property="md:ShadowAssist.ShadowDepth"
                       Value="Depth1" />
->>>>>>> 3013b905
                   </DataTrigger>
                 </Style.Triggers>
               </Style>
             </md:Card.Style>
             <StackPanel>
-<<<<<<< HEAD
-              <Grid x:Name="CardGrid" Margin="16">
-=======
               <Grid x:Name="CardGrid"
                 Margin="16">
->>>>>>> 3013b905
                 <Grid.RowDefinitions>
                   <RowDefinition Height="Auto" />
                   <RowDefinition Height="Auto" />
@@ -595,12 +404,8 @@
 
                 <!--#region Card Header-->
 
-<<<<<<< HEAD
-                <Grid Name="StreamCardTitle" Grid.Row="0">
-=======
                 <Grid Name="StreamCardTitle"
                   Grid.Row="0">
->>>>>>> 3013b905
                   <Grid.RowDefinitions>
                     <RowDefinition Height="Auto" />
                     <RowDefinition Height="Auto" />
@@ -611,19 +416,6 @@
                     <ColumnDefinition Width="auto" />
                   </Grid.ColumnDefinitions>
 
-<<<<<<< HEAD
-                  <WrapPanel Grid.Row="0" Grid.Column="0">
-                    <TextBlock
-                      Grid.Column="0"
-                      VerticalAlignment="Center"
-                      Style="{StaticResource MaterialDesignHeadline4TextBlock}"
-                      TextWrapping="Wrap">
-                      <Hyperlink
-                        Command="{s:Action ShowStreamInfo}"
-                        CommandParameter="{Binding}"
-                        ToolTip="Open stream details page.">
-                        <TextBlock FontSize="20" Text="{Binding Stream.name, Mode=TwoWay, UpdateSourceTrigger=PropertyChanged}" />
-=======
                   <WrapPanel Grid.Row="0"
                     Grid.Column="0">
                     <TextBlock Grid.Column="0"
@@ -635,17 +427,11 @@
                         ToolTip="Open stream details page.">
                         <TextBlock FontSize="20"
                           Text="{Binding Stream.name, Mode=TwoWay, UpdateSourceTrigger=PropertyChanged}" />
->>>>>>> 3013b905
                       </Hyperlink>
                     </TextBlock>
                   </WrapPanel>
 
-<<<<<<< HEAD
-                  <ToggleButton
-                    Grid.Row="0"
-=======
                   <ToggleButton Grid.Row="0"
->>>>>>> 3013b905
                     Grid.Column="2"
                     Width="28"
                     Height="28"
@@ -656,17 +442,20 @@
                     ToolTipService.ShowOnDisabled="True">
                     <ToggleButton.ToolTip>
                       <StackPanel Orientation="Vertical">
-                        <TextBlock Visibility="{Binding IsSenderCard, Converter={StaticResource BooleanToVisibilityConverter}}">
+                        <TextBlock
+                          Visibility="{Binding IsSenderCard, Converter={StaticResource BooleanToVisibilityConverter}}">
                           <Run>Swaps the type of this stream card.</Run>
                           <LineBreak />
                           <Run FontWeight="Bold">Click to make it a receiver!</Run>
                         </TextBlock>
-                        <TextBlock Visibility="{Binding IsReceiverCard, Converter={StaticResource BooleanToVisibilityConverter}}">
+                        <TextBlock
+                          Visibility="{Binding IsReceiverCard, Converter={StaticResource BooleanToVisibilityConverter}}">
                           <Run>Swaps the type of this stream card.</Run>
                           <LineBreak />
                           <Run FontWeight="Bold">Click to make it a sender!</Run>
                         </TextBlock>
-                        <TextBlock Visibility="{Binding RoleIsReviewer, Converter={StaticResource BooleanToVisibilityConverter}}">
+                        <TextBlock
+                          Visibility="{Binding RoleIsReviewer, Converter={StaticResource BooleanToVisibilityConverter}}">
                           <LineBreak />
                           <Run FontWeight="Bold">Disabled because you do not have the required permissions.</Run>
                         </TextBlock>
@@ -680,12 +469,7 @@
                     </md:ToggleButtonAssist.OnContent>
                   </ToggleButton>
 
-<<<<<<< HEAD
-                  <Button
-                    Grid.Row="0"
-=======
                   <Button Grid.Row="0"
->>>>>>> 3013b905
                     Grid.Column="1"
                     Width="28"
                     Height="28"
@@ -712,12 +496,7 @@
                 <!--#endregion-->
 
                 <!--  Stream Card Sender Actions  -->
-<<<<<<< HEAD
-                <Grid
-                  Name="StreamCardSenderActions"
-=======
                 <Grid Name="StreamCardSenderActions"
->>>>>>> 3013b905
                   Grid.Row="1"
                   Margin="0,30,0,0"
                   IsEnabled="{Binding ShowProgressBar, Converter={StaticResource InverseBooleanConverter}}"
@@ -733,27 +512,15 @@
                   <Control Template="{StaticResource BranchButton}" />
 
                   <!--  The Objects button  -->
-<<<<<<< HEAD
-                  <Control Grid.Column="1" Template="{StaticResource SelectionButton}" />
-
-                  <!--  The Send Button  -->
-                  <Button
-                    x:Name="SendButton"
-=======
                   <Control Grid.Column="1"
                     Template="{StaticResource SelectionButton}" />
 
                   <!--  The Send Button  -->
                   <Button x:Name="SendButton"
->>>>>>> 3013b905
                     Grid.Column="2"
                     Width="120"
                     HorizontalAlignment="Right"
                     md:ButtonAssist.CornerRadius="3"
-<<<<<<< HEAD
-                    md:ShadowAssist.ShadowDepth="Depth3"
-=======
->>>>>>> 3013b905
                     Command="{s:Action Send}"
                     CommandParameter="{Binding}"
                     ContextMenuService.Placement="Center"
@@ -764,84 +531,28 @@
                       </TextBlock>
                     </Button.ToolTip>
                     <Button.Resources>
-<<<<<<< HEAD
-                      <local:BindingProxy x:Key="Proxy" Data="{Binding}" />
-=======
                       <local:BindingProxy x:Key="Proxy"
                         Data="{Binding}" />
->>>>>>> 3013b905
                     </Button.Resources>
                     <Grid>
                       <Grid.ColumnDefinitions>
                         <ColumnDefinition Width="Auto" />
                         <ColumnDefinition Width="*" />
                       </Grid.ColumnDefinitions>
-<<<<<<< HEAD
-                      <Image
-                        Grid.Column="0"
-=======
                       <Image Grid.Column="0"
->>>>>>> 3013b905
                         Width="32"
                         Height="32"
                         Margin="-10,0,5,0"
                         HorizontalAlignment="Left"
                         VerticalAlignment="Center"
                         Source="/SpeckleDesktopUI;Component/Resources/SenderWhite@32.png" />
-<<<<<<< HEAD
-                      <TextBlock
-                        Grid.Column="1"
-=======
                       <TextBlock Grid.Column="1"
->>>>>>> 3013b905
                         HorizontalAlignment="Center"
                         VerticalAlignment="Center"
                         Text="Send" />
                     </Grid>
                   </Button>
 
-<<<<<<< HEAD
-                  <md:PopupBox
-                    Grid.Column="3"
-                    IsEnabled="{Binding SendEnabled}"
-                    StaysOpen="True">
-                    <md:PopupBox.ToolTip>
-                      <TextBlock>
-                        <Run>Send data with a commit message.</Run>
-                      </TextBlock>
-                    </md:PopupBox.ToolTip>
-                    <MenuItem Margin="10">
-                      <MenuItem.Resources>
-                        <local:BindingProxy x:Key="Proxy" Data="{Binding}" />
-                      </MenuItem.Resources>
-                      <MenuItem.Template>
-                        <ControlTemplate>
-                          <Grid>
-                            <Grid.ColumnDefinitions>
-                              <ColumnDefinition Width="*" />
-                              <ColumnDefinition Width="30" />
-                            </Grid.ColumnDefinitions>
-                            <md:PackIcon
-                              Grid.Column="1"
-                              Margin="0,10,0,10"
-                              Kind="MessageAdd"
-                              Opacity="0.5" />
-                            <TextBox
-                              Grid.Column="0"
-                              Width="200"
-                              Margin="4"
-                              md:HintAssist.HelperText="Commit message (press enter to send)"
-                              md:TextBlockAssist.AutoToolTip="False"
-                              s:View.ActionTarget="{Binding Data, Source={StaticResource Proxy}}"
-                              PreviewKeyDown="{s:Action SendWithCommitMessage}"
-                              Text="{Binding Path=Data.CommitMessage, Source={StaticResource Proxy}}"
-                              ToolTip="A commit message helps keep track of the changes made, and the reasons behind them." />
-                          </Grid>
-                        </ControlTemplate>
-                      </MenuItem.Template>
-                    </MenuItem>
-                  </md:PopupBox>
-=======
                   <ToggleButton x:Name="CommitMessageExpanded"
                     Grid.Column="3"
                     Margin="8,5,0,0"
@@ -851,17 +562,11 @@
                     Style="{StaticResource MaterialDesignExpanderToggleButton}"
                     ToolTip="Add a commit message" />
 
->>>>>>> 3013b905
                 </Grid>
                 <!--#endregion-->
 
                 <!--#region Stream Card Receiver Actions-->
-<<<<<<< HEAD
-                <Grid
-                  x:Name="StreamCardReceiverActions"
-=======
                 <Grid x:Name="StreamCardReceiverActions"
->>>>>>> 3013b905
                   Grid.Row="1"
                   Margin="0,30,0,0"
                   IsEnabled="{Binding ShowProgressBar, Converter={StaticResource InverseBooleanConverter}}"
@@ -876,17 +581,10 @@
                   <Control Template="{StaticResource BranchButton}" />
 
                   <!--  The commit button  -->
-<<<<<<< HEAD
-                  <Control Grid.Column="1" Template="{StaticResource CommitSwappingButton}" />
-
-                  <Button
-                    x:Name="ReceiveButton"
-=======
                   <Control Grid.Column="1"
                     Template="{StaticResource CommitSwappingButton}" />
 
                   <Button x:Name="ReceiveButton"
->>>>>>> 3013b905
                     Grid.Column="2"
                     Width="120"
                     HorizontalAlignment="Right"
@@ -901,24 +599,14 @@
                         <ColumnDefinition Width="Auto" />
                         <ColumnDefinition Width="Auto" />
                       </Grid.ColumnDefinitions>
-<<<<<<< HEAD
-                      <Image
-                        Grid.Column="0"
-=======
                       <Image Grid.Column="0"
->>>>>>> 3013b905
                         Width="32"
                         Height="32"
                         Margin="0,0,5,0"
                         VerticalAlignment="Center"
                         Source="/SpeckleDesktopUI;Component/Resources/ReceiverWhite@32.png" />
 
-<<<<<<< HEAD
-                      <TextBlock
-                        Grid.Column="1"
-=======
                       <TextBlock Grid.Column="1"
->>>>>>> 3013b905
                         HorizontalAlignment="Center"
                         VerticalAlignment="Center"
                         Text="Receive  " />
@@ -959,19 +647,13 @@
 
               <!--#region Progress Bar-->
 
-              <Grid Visibility="{Binding Path=DataContext.ShowProgressBar, Mode=OneWay, RelativeSource={RelativeSource TemplatedParent}, Converter={StaticResource BooleanToVisibilityConverter}}">
+              <Grid
+                Visibility="{Binding Path=DataContext.ShowProgressBar, Mode=OneWay, RelativeSource={RelativeSource TemplatedParent}, Converter={StaticResource BooleanToVisibilityConverter}}">
                 <Grid.Resources>
-<<<<<<< HEAD
-                  <local:BindingProxy x:Key="Proxy" Data="{Binding}" />
-                </Grid.Resources>
-                <ProgressBar
-                  x:Name="ProgressBar"
-=======
                   <local:BindingProxy x:Key="Proxy"
                     Data="{Binding}" />
                 </Grid.Resources>
                 <ProgressBar x:Name="ProgressBar"
->>>>>>> 3013b905
                   Grid.Column="0"
                   Height="15"
                   Margin="0,0"
@@ -983,12 +665,7 @@
                   Maximum="{Binding Path=DataContext.Progress.Maximum, Mode=OneWay, RelativeSource={RelativeSource TemplatedParent}}"
                   Minimum="0"
                   Value="{Binding Path=DataContext.Progress.Value, Mode=OneWay, RelativeSource={RelativeSource TemplatedParent}}" />
-<<<<<<< HEAD
-                <TextBlock
-                  Grid.Column="0"
-=======
                 <TextBlock Grid.Column="0"
->>>>>>> 3013b905
                   Height="10"
                   Margin="20,0"
                   HorizontalAlignment="Left"
@@ -998,12 +675,7 @@
                   Text="{Binding Path=DataContext.Progress.ProgressSummary, Mode=OneWay, RelativeSource={RelativeSource TemplatedParent}}"
                   TextAlignment="Center" />
                 <!--  TODO: Figure out how to make this nice  -->
-<<<<<<< HEAD
-                <Button
-                  x:Name="Cancel"
-=======
                 <Button x:Name="Cancel"
->>>>>>> 3013b905
                   Grid.Column="0"
                   Width="14"
                   Height="15"
@@ -1023,12 +695,7 @@
               <!--#endregion-->
 
               <!--#region Updates display-->
-<<<<<<< HEAD
-              <md:Card
-                Grid.Row="1"
-=======
               <md:Card Grid.Row="1"
->>>>>>> 3013b905
                 Margin="0,0,0,0"
                 Padding="5"
                 Panel.ZIndex="1000"
@@ -1037,36 +704,22 @@
                 UniformCornerRadius="0"
                 Visibility="{Binding ServerUpdates, Converter={StaticResource BooleanToVisibilityConverter}}">
                 <md:Card.Resources>
-<<<<<<< HEAD
-                  <local:BindingProxy x:Key="Proxy" Data="{Binding}" />
-=======
                   <local:BindingProxy x:Key="Proxy"
                     Data="{Binding}" />
->>>>>>> 3013b905
                 </md:Card.Resources>
                 <Grid Margin="10,5,10,0">
                   <Grid.ColumnDefinitions>
                     <ColumnDefinition Width="*" />
                     <ColumnDefinition Width="20" />
                   </Grid.ColumnDefinitions>
-<<<<<<< HEAD
-                  <TextBlock
-                    Grid.Column="0"
-=======
                   <TextBlock Grid.Column="0"
->>>>>>> 3013b905
                     Padding="4"
                     FontSize="12"
                     Foreground="White"
                     Text="{Binding ServerUpdateSummary}"
                     TextWrapping="Wrap" />
 
-<<<<<<< HEAD
-                  <Button
-                    Grid.Column="1"
-=======
                   <Button Grid.Column="1"
->>>>>>> 3013b905
                     Width="20"
                     Height="20"
                     s:View.ActionTarget="{Binding Data, Source={StaticResource Proxy}}"
@@ -1084,24 +737,15 @@
               <!--#endregion-->
 
               <!--#region Error display-->
-<<<<<<< HEAD
-              <md:Card
-                Grid.Row="1"
-=======
               <md:Card Grid.Row="1"
->>>>>>> 3013b905
                 Margin="0,0,0,0"
                 Padding="5"
                 Panel.ZIndex="1000"
                 md:ShadowAssist.ShadowDepth="Depth0"
                 Visibility="{Binding ShowErrors, Converter={StaticResource BooleanToVisibilityConverter}}">
                 <md:Card.Resources>
-<<<<<<< HEAD
-                  <local:BindingProxy x:Key="Proxy" Data="{Binding}" />
-=======
                   <local:BindingProxy x:Key="Proxy"
                     Data="{Binding}" />
->>>>>>> 3013b905
                 </md:Card.Resources>
                 <Grid Margin="0,0,10,0">
                   <Grid.RowDefinitions>
@@ -1113,26 +757,15 @@
                       <ColumnDefinition Width="*" />
                       <ColumnDefinition Width="20" />
                     </Grid.ColumnDefinitions>
-<<<<<<< HEAD
-                    <Expander
-                      Grid.Row="1"
-                      HorizontalAlignment="Stretch"
-=======
                     <Expander Grid.Row="1"
                       HorizontalAlignment="Stretch"
                       md:ExpanderAssist.DownHeaderPadding="0"
->>>>>>> 3013b905
                       Background="Transparent"
                       FontSize="12">
                       <Expander.Header>
                         <TextBlock FontSize="12">Warnings</TextBlock>
                       </Expander.Header>
-<<<<<<< HEAD
-                      <TextBox
-                        MaxHeight="200"
-=======
                       <TextBox MaxHeight="200"
->>>>>>> 3013b905
                         Margin="25,0,25,0"
                         HorizontalAlignment="Stretch"
                         Background="Transparent"
@@ -1143,21 +776,12 @@
                         TextWrapping="Wrap"
                         VerticalScrollBarVisibility="Visible">
                         <TextBox.Text>
-<<<<<<< HEAD
-                          <Binding Mode="OneWay" Path="FormattedErrors" />
-                        </TextBox.Text>
-                      </TextBox>
-                    </Expander>
-                    <Button
-                      Grid.Column="1"
-=======
                           <Binding Mode="OneWay"
                             Path="FormattedErrors" />
                         </TextBox.Text>
                       </TextBox>
                     </Expander>
                     <Button Grid.Column="1"
->>>>>>> 3013b905
                       Width="20"
                       Height="20"
                       Margin="0,13"
@@ -1198,30 +822,12 @@
         <Grid.ColumnDefinitions>
           <ColumnDefinition Width="*" />
         </Grid.ColumnDefinitions>
-<<<<<<< HEAD
-        <ScrollViewer
-          Grid.Row="0"
-=======
         <ScrollViewer Grid.Row="0"
->>>>>>> 3013b905
           Grid.Column="0"
           HorizontalAlignment="Stretch"
           VerticalAlignment="Stretch"
           HorizontalScrollBarVisibility="Disabled"
           VerticalScrollBarVisibility="Auto">
-<<<<<<< HEAD
-          <ItemsControl
-            Margin="0,10"
-            ItemTemplate="{StaticResource StreamCardTemplate}"
-            ItemsSource="{Binding StreamList, Mode=OneWay, UpdateSourceTrigger=Default}" />
-        </ScrollViewer>
-        <StackPanel
-          Grid.Row="0"
-          Margin="58,30,58,0"
-          Visibility="{Binding EmptyState, Converter={StaticResource BooleanToVisibilityConverter}}">
-          <TextBlock
-            FontSize="30"
-=======
           <ItemsControl Margin="0,10"
             ItemTemplate="{StaticResource StreamCardTemplate}"
             ItemsSource="{Binding StreamList, Mode=OneWay, UpdateSourceTrigger=Default}" />
@@ -1230,21 +836,14 @@
           Margin="58,30,58,0"
           Visibility="{Binding EmptyState, Converter={StaticResource BooleanToVisibilityConverter}}">
           <TextBlock FontSize="30"
->>>>>>> 3013b905
             FontWeight="Light"
             Foreground="Gray"
             TextWrapping="Wrap">
             Hello! Seems like you have no streams in this file.
           </TextBlock>
-<<<<<<< HEAD
-          <Separator Margin="0,20,300,20" Background="Gray" />
-          <TextBlock
-            FontSize="20"
-=======
           <Separator Margin="0,20,300,20"
             Background="Gray" />
           <TextBlock FontSize="20"
->>>>>>> 3013b905
             FontWeight="Light"
             Foreground="Gray"
             TextWrapping="Wrap">
@@ -1255,12 +854,7 @@
 
       <!--#region The BAB (Big Add Button)-->
       <Canvas>
-<<<<<<< HEAD
-        <Button
-          x:Name="CreateStreamButton"
-=======
         <Button x:Name="CreateStreamButton"
->>>>>>> 3013b905
           Canvas.Right="0"
           Canvas.Bottom="0"
           Width="60"
@@ -1274,12 +868,7 @@
           Style="{StaticResource FlatFloatingActionButton}"
           ToolTip="Add a stream"
           ToolTipService.Placement="Left">
-<<<<<<< HEAD
-          <Image
-            Width="32"
-=======
           <Image Width="32"
->>>>>>> 3013b905
             Height="32"
             Source="/SpeckleDesktopUI;Component/Resources/CreateStreamWhite@32.png" />
         </Button>
