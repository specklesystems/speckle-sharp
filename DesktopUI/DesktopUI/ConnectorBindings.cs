--- conflicted
+++ resolved
@@ -3,10 +3,7 @@
 using System.Collections.Generic;
 using System.Diagnostics;
 using System.Threading.Tasks;
-<<<<<<< HEAD
-=======
 using Speckle.Newtonsoft.Json;
->>>>>>> 637421f4
 using Speckle.DesktopUI.Utils;
 using Stylet;
 using StyletIoC;
@@ -27,7 +24,7 @@
     public virtual void NotifyUi(EventBase notifyEvent)
     {
       //TODO: checked why it's null sometimes
-      if (_events != null)
+      if(_events!=null)
         _events.PublishOnUIThread(notifyEvent);
     }
 
