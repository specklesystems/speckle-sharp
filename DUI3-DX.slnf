--- conflicted
+++ resolved
@@ -2,11 +2,6 @@
   "solution": {
     "path": "All.sln",
     "projects": [
-<<<<<<< HEAD
-=======
-      "ConnectorRevit\\ConnectorRevit2023\\ConnectorRevit2023.csproj",
-      "ConnectorRevit\\ConnectorRevit\\ConnectorRevitShared.shproj",
->>>>>>> 3916e8b0
       "Core\\Core\\Core.csproj",
       "Core\\Tests\\Speckle.Core.Tests.Integration\\Speckle.Core.Tests.Integration.csproj",
       "Core\\Tests\\Speckle.Core.Tests.Performance\\Speckle.Core.Tests.Performance.csproj",
