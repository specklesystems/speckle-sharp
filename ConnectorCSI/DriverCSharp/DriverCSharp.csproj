--- conflicted
+++ resolved
@@ -88,15 +88,6 @@
       <IncludeAssets>runtime; build; native; contentfiles; analyzers; buildtransitive</IncludeAssets>
       <PrivateAssets>all</PrivateAssets>
     </PackageReference>
-<<<<<<< HEAD
-    <PackageReference Include="Sentry">
-      <Version>3.20.1</Version>
-    </PackageReference>
-    <PackageReference Include="Speckle.Newtonsoft.Json">
-      <Version>12.0.3.1</Version>
-    </PackageReference>
-=======
->>>>>>> e8e3ff38
   </ItemGroup>
   <Import Project="..\ConnectorCSIShared\ConnectorCSIShared.projitems" Label="Shared" />
   <Import Project="$(MSBuildToolsPath)\Microsoft.CSharp.targets" />
