--- conflicted
+++ resolved
@@ -127,11 +127,7 @@
             log: conversionResult.Log
           );
         }
-<<<<<<< HEAD
-        catch (ConversionSkippedException ex)
-=======
         catch (ConversionNotSupportedException ex)
->>>>>>> bae8e782
         {
           obj.Update(status: ApplicationObject.State.Skipped, logItem: ex.Message);
         }
