﻿using DesktopUI2;
using DesktopUI2.Models.Filters;
using Speckle.ConnectorCSI.Util;
using System;
using System.Collections.Generic;
using System.Linq;

namespace Speckle.ConnectorCSI.UI
{
  public partial class ConnectorBindingsCSI : ConnectorBindings
  {
    public override List<string> GetSelectedObjects()
    {
      var names = new List<string>();
      var util = new ConnectorCSIUtils();
      var typeNameTupleList = ConnectorCSIUtils.SelectedObjects(Model);
      if (typeNameTupleList == null) return new List<string>() { };
      foreach (var item in typeNameTupleList)
      {
        (string typeName, string name) = item;
        if (ConnectorCSIUtils.IsTypeCSIAPIUsable(typeName))
          names.Add(string.Concat(typeName, ": ", name));
      }
      if (names.Count == 0)
        return new List<string>() { };

      return names;
    }

    public override List<ISelectionFilter> GetSelectionFilters()
    {
      var objectTypes = new List<string>();
      //var objectIds = new List<string>();
      string[] groupNames = null;
      var groups = new List<string>();
      int numNames = 0;
      if (Model != null)
      {
        ConnectorCSIUtils.GetObjectIDsTypesAndNames(Model);
        objectTypes = ConnectorCSIUtils.ObjectIDsTypesAndNames
            .Select(pair => pair.Value.Item1).Distinct().ToList();
        //objectIds = ConnectorCSIUtils.ObjectIDsTypesAndNames.Select(pair => pair.Key).ToList();
        Model.GroupDef.GetNameList(ref numNames, ref groupNames);
        groups = groupNames.ToList();
      }

      return new List<ISelectionFilter>()
        {
        new AllSelectionFilter {Slug="all",  Name = "Everything",
            Icon = "CubeScan", Description = "Selects all document objects." },
        new ListSelectionFilter {Slug="type", Name = "Categories",
            Icon = "Category", Values = objectTypes,
            Description="Adds all objects belonging to the selected types"},
    //new PropertySelectionFilter{
    //  Slug="param",
    //  Name = "Param",
    //  Description="Adds  all objects satisfying the selected parameter",
    //  Icon = "FilterList",
    //  HasCustomProperty = false,
    //  Values = objectNames,
    //  Operators = new List<string> {"equals", "contains", "is greater than", "is less than"}
    //},
            
        new ManualSelectionFilter(),
        new ListSelectionFilter { Slug = "group", Name = "Group",
        Icon = "SelectGroup", Values = groups, Description = "Add all objects belonging to CSI Group" }
        };
    }

    public override void SelectClientObjects(List<string> args, bool deselect = false)
    {
      // TODO!
    }

    private List<string> GetSelectionFilterObjects(ISelectionFilter filter)
    {
      var doc = Model;

      var selection = new List<string>();

      switch (filter.Slug)
      {
        case "manual":
          return GetSelectedObjects();
        case "all":
          if (ConnectorCSIUtils.ObjectIDsTypesAndNames == null)
            ConnectorCSIUtils.GetObjectIDsTypesAndNames(Model);

          selection.AddRange(ConnectorCSIUtils.ObjectIDsTypesAndNames
                      .Select(pair => pair.Key).ToList());
          return selection;

        case "type":
          var typeFilter = filter as ListSelectionFilter;
          if (ConnectorCSIUtils.ObjectIDsTypesAndNames == null)
            ConnectorCSIUtils.GetObjectIDsTypesAndNames(Model);

          foreach (var type in typeFilter.Selection)
          {
            selection.AddRange(ConnectorCSIUtils.ObjectIDsTypesAndNames
                .Where(pair => pair.Value.Item1 == type)
                .Select(pair => pair.Key)
                .ToList());
          }
          return selection;

        case "group":
          //Clear objects first
          Model.SelectObj.ClearSelection();
          var groupFilter = filter as ListSelectionFilter;
          foreach (var group in groupFilter.Selection)
            Model.SelectObj.Group(group);
<<<<<<< HEAD
          }
          return GetSelectedObjects();          
=======

          return GetSelectedObjects();

          /// CSI doesn't list fields of different objects. 
          /// For "param" search, maybe search over the name of
          /// methods of each type?

          //case "param":
          //    try
          //    {
          //        if (ConnectorCSIUtils.ObjectTypes.Count == 0)
          //        {
          //            var _ = ConnectorCSIUtils.GetObjectTypesAndNames(Model);
          //        }

          //        var propFilter = filter as PropertySelectionFilter;
          //        var query = new FilteredElementCollector(doc)
          //          .WhereElementIsNotElementType()
          //          .WhereElementIsNotElementType()
          //          .WhereElementIsViewIndependent()
          //          .Where(x => x.IsPhysicalElement())
          //          .Where(fi => fi.LookupParameter(propFilter.PropertyName) != null);

          //        propFilter.PropertyValue = propFilter.PropertyValue.ToLowerInvariant();

          //        switch (propFilter.PropertyOperator)
          //        {
          //            case "equals":
          //                query = query.Where(fi =>
          //                  GetStringValue(fi.LookupParameter(propFilter.PropertyName)) == propFilter.PropertyValue);
          //                break;
          //            case "contains":
          //                query = query.Where(fi =>
          //                  GetStringValue(fi.LookupParameter(propFilter.PropertyName)).Contains(propFilter.PropertyValue));
          //                break;
          //            case "is greater than":
          //                query = query.Where(fi => RevitVersionHelper.ConvertFromInternalUnits(
          //                                            fi.LookupParameter(propFilter.PropertyName).AsDouble(),
          //                                            fi.LookupParameter(propFilter.PropertyName)) >
          //                                          double.Parse(propFilter.PropertyValue));
          //                break;
          //            case "is less than":
          //                query = query.Where(fi => RevitVersionHelper.ConvertFromInternalUnits(
          //                                            fi.LookupParameter(propFilter.PropertyName).AsDouble(),
          //                                            fi.LookupParameter(propFilter.PropertyName)) <
          //                                          double.Parse(propFilter.PropertyValue));
          //                break;
          //        }

          //        selection = query.ToList();
          //    }
          //    catch (Exception e)
          //    {
          //        Log.CaptureException(e);
          //    }
          //    return selection;
>>>>>>> 14c86c02
      }

      return selection;

    }
  }
}<|MERGE_RESOLUTION|>--- conflicted
+++ resolved
@@ -110,67 +110,8 @@
           var groupFilter = filter as ListSelectionFilter;
           foreach (var group in groupFilter.Selection)
             Model.SelectObj.Group(group);
-<<<<<<< HEAD
           }
           return GetSelectedObjects();          
-=======
-
-          return GetSelectedObjects();
-
-          /// CSI doesn't list fields of different objects. 
-          /// For "param" search, maybe search over the name of
-          /// methods of each type?
-
-          //case "param":
-          //    try
-          //    {
-          //        if (ConnectorCSIUtils.ObjectTypes.Count == 0)
-          //        {
-          //            var _ = ConnectorCSIUtils.GetObjectTypesAndNames(Model);
-          //        }
-
-          //        var propFilter = filter as PropertySelectionFilter;
-          //        var query = new FilteredElementCollector(doc)
-          //          .WhereElementIsNotElementType()
-          //          .WhereElementIsNotElementType()
-          //          .WhereElementIsViewIndependent()
-          //          .Where(x => x.IsPhysicalElement())
-          //          .Where(fi => fi.LookupParameter(propFilter.PropertyName) != null);
-
-          //        propFilter.PropertyValue = propFilter.PropertyValue.ToLowerInvariant();
-
-          //        switch (propFilter.PropertyOperator)
-          //        {
-          //            case "equals":
-          //                query = query.Where(fi =>
-          //                  GetStringValue(fi.LookupParameter(propFilter.PropertyName)) == propFilter.PropertyValue);
-          //                break;
-          //            case "contains":
-          //                query = query.Where(fi =>
-          //                  GetStringValue(fi.LookupParameter(propFilter.PropertyName)).Contains(propFilter.PropertyValue));
-          //                break;
-          //            case "is greater than":
-          //                query = query.Where(fi => RevitVersionHelper.ConvertFromInternalUnits(
-          //                                            fi.LookupParameter(propFilter.PropertyName).AsDouble(),
-          //                                            fi.LookupParameter(propFilter.PropertyName)) >
-          //                                          double.Parse(propFilter.PropertyValue));
-          //                break;
-          //            case "is less than":
-          //                query = query.Where(fi => RevitVersionHelper.ConvertFromInternalUnits(
-          //                                            fi.LookupParameter(propFilter.PropertyName).AsDouble(),
-          //                                            fi.LookupParameter(propFilter.PropertyName)) <
-          //                                          double.Parse(propFilter.PropertyValue));
-          //                break;
-          //        }
-
-          //        selection = query.ToList();
-          //    }
-          //    catch (Exception e)
-          //    {
-          //        Log.CaptureException(e);
-          //    }
-          //    return selection;
->>>>>>> 14c86c02
       }
 
       return selection;
