using System;
using System.Collections.Generic;
using System.Linq;
using System.Reflection;
using ConnectorRhinoWebUI.Extensions;
using ConnectorRhinoWebUI.Utils;
using DUI3;
using DUI3.Bindings;
using DUI3.Models;
using Rhino;
using Rhino.DocObjects;
using Rhino.Geometry;
using Sentry.Reflection;

namespace ConnectorRhinoWebUI.Bindings;

public class BasicConnectorBinding : IBasicConnectorBinding
{
  public string Name { get; set; } = "baseBinding";
  public IBridge Parent { get; set; }
  private readonly RhinoDocumentStore _store;

  public BasicConnectorBinding(RhinoDocumentStore store)
  {
    _store = store;
    _store.DocumentChanged += (_, _) =>
    {
      BasicConnectorBindingCommands.NotifyDocumentChanged(Parent);
    };
  }

  public string GetConnectorVersion() => Assembly.GetAssembly(GetType()).GetNameAndVersion().Version;

  public string GetSourceApplicationName() => "Rhino";

  public string GetSourceApplicationVersion() => "7";

  public DocumentInfo GetDocumentInfo() =>
    new()
    {
      Location = RhinoDoc.ActiveDoc.Path,
      Name = RhinoDoc.ActiveDoc.Name,
      Id = RhinoDoc.ActiveDoc.RuntimeSerialNumber.ToString()
    };

  public DocumentModelStore GetDocumentState() => _store;

  public void AddModel(ModelCard model) => _store.Models.Add(model);

  public void UpdateModel(ModelCard model)
  {
    int idx = _store.Models.FindIndex(m => model.ModelCardId == m.ModelCardId);
    _store.Models[idx] = model;
  }

  public void RemoveModel(ModelCard model)
  {
    int index = _store.Models.FindIndex(m => m.ModelCardId == model.ModelCardId);
    _store.Models.RemoveAt(index);
  }

  public void HighlightModel(string modelCardId)
  {
    var objectIds = new List<string>();
    var myModel = _store.GetModelById(modelCardId);

    if (myModel is SenderModelCard sender)
    {
      objectIds = sender.SendFilter.GetObjectIds();
    }

    if (myModel is ReceiverModelCard receiver && receiver.ReceiveResult != null)
    {
      objectIds = receiver.ReceiveResult.BakedObjectIds;
    }

    if (objectIds.Count == 0)
    {
<<<<<<< HEAD
      BasicConnectorBindingCommands.SetModelError(Parent, modelCardId,
        new OperationCanceledException("No objects found to highlight."));
=======
      BasicConnectorBindingCommands.SetModelError(
        Parent,
        modelCardId,
        new OperationCanceledException("No objects found to highlight.")
      );
>>>>>>> d403210f
      return;
    }

    List<RhinoObject> rhinoObjects = objectIds
<<<<<<< HEAD
      .Select((id) => RhinoDoc.ActiveDoc.Objects.FindId(new Guid(id))).Where(o => o != null)
=======
      .Select((id) => RhinoDoc.ActiveDoc.Objects.FindId(new Guid(id)))
      .Where(o => o != null)
>>>>>>> d403210f
      .ToList();

    RhinoDoc.ActiveDoc.Objects.UnselectAll();

    if (rhinoObjects.Count == 0)
    {
<<<<<<< HEAD
      BasicConnectorBindingCommands.SetModelError(Parent, modelCardId,
        new OperationCanceledException("No objects found to highlight."));
=======
      BasicConnectorBindingCommands.SetModelError(
        Parent,
        modelCardId,
        new OperationCanceledException("No objects found to highlight.")
      );
>>>>>>> d403210f
      return;
    }

    RhinoDoc.ActiveDoc.Objects.Select(rhinoObjects.Select(o => o.Id));

    // Calculate the bounding box of the selected objects
    BoundingBox boundingBox = BoundingBoxExtensions.UnionRhinoObjects(rhinoObjects);

    // Zoom to the calculated bounding box
    if (boundingBox.IsValid)
    {
      RhinoDoc.ActiveDoc.Views.ActiveView.ActiveViewport.ZoomBoundingBox(boundingBox);
    }

    RhinoDoc.ActiveDoc.Views.Redraw();
  }
}<|MERGE_RESOLUTION|>--- conflicted
+++ resolved
@@ -76,42 +76,28 @@
 
     if (objectIds.Count == 0)
     {
-<<<<<<< HEAD
-      BasicConnectorBindingCommands.SetModelError(Parent, modelCardId,
-        new OperationCanceledException("No objects found to highlight."));
-=======
       BasicConnectorBindingCommands.SetModelError(
         Parent,
         modelCardId,
         new OperationCanceledException("No objects found to highlight.")
       );
->>>>>>> d403210f
       return;
     }
 
     List<RhinoObject> rhinoObjects = objectIds
-<<<<<<< HEAD
-      .Select((id) => RhinoDoc.ActiveDoc.Objects.FindId(new Guid(id))).Where(o => o != null)
-=======
       .Select((id) => RhinoDoc.ActiveDoc.Objects.FindId(new Guid(id)))
       .Where(o => o != null)
->>>>>>> d403210f
       .ToList();
 
     RhinoDoc.ActiveDoc.Objects.UnselectAll();
 
     if (rhinoObjects.Count == 0)
     {
-<<<<<<< HEAD
-      BasicConnectorBindingCommands.SetModelError(Parent, modelCardId,
-        new OperationCanceledException("No objects found to highlight."));
-=======
       BasicConnectorBindingCommands.SetModelError(
         Parent,
         modelCardId,
         new OperationCanceledException("No objects found to highlight.")
       );
->>>>>>> d403210f
       return;
     }
 
