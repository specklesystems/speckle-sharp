--- conflicted
+++ resolved
@@ -18,6 +18,7 @@
 using DUI3.Utils;
 using Speckle.Core.Api;
 using Speckle.Core.Kits;
+using Speckle.Core.Logging;
 
 namespace ConnectorRhinoWebUI.Bindings;
 
@@ -89,8 +90,7 @@
     return new List<ISendFilter>()
     {
       new RhinoEverythingFilter(),
-      new RhinoSelectionFilter() { IsDefault = true },
-      new RhinoLayerFilter()
+      new RhinoSelectionFilter() { IsDefault = true }
     };
   }
 
@@ -145,7 +145,6 @@
       }
       
       // 7 - Serialize and Send objects
-<<<<<<< HEAD
       BasicConnectorBindingCommands.SetModelProgress(Parent, modelCardId, new ModelCardProgress { Status = "Uploading..." });
       var transport = new ServerTransport(account, modelCard.ProjectId);
       var sendResult = await SendHelper
@@ -172,44 +171,10 @@
         streamId = modelCard.ProjectId, branchName = modelCard.ModelId, sourceApplication = "Rhino", objectId = sendResult.rootObjId
       }, cts.Token).ConfigureAwait(true);
       
-=======
-      BasicConnectorBindingCommands.SetModelProgress(
-        Parent,
-        modelCardId,
-        new ModelCardProgress { Status = "Uploading..." }
-      );
-      string objectId = await Speckle.Core.Api.Operations
-        .Send(commitObject, cts.Token, transports, disposeTransports: true)
-        .ConfigureAwait(true);
-
-      BasicConnectorBindingCommands.SetModelProgress(
-        Parent,
-        modelCardId,
-        new ModelCardProgress { Status = "Linking version to model..." }
-      );
-
-      // 8 - Create the version (commit)
-      var apiClient = new Client(account);
-      string versionId = await apiClient
-        .CommitCreate(
-          new CommitCreateInput()
-          {
-            streamId = model.ProjectId,
-            branchName = model.ModelId,
-            sourceApplication = "Rhino",
-            objectId = objectId
-          },
-          cts.Token
-        )
-        .ConfigureAwait(true);
-
->>>>>>> d403210f
       SendBindingUiCommands.SetModelCreatedVersionId(Parent, modelCardId, versionId);
       apiClient.Dispose();
     }
-#pragma warning disable CA1031
-    catch (Exception e) // All exceptions should be handled here if possible, otherwise we enter "crashing the host app" territory.
-#pragma warning restore CA1031
+    catch (Exception e) when (!e.IsFatal()) // All exceptions should be handled here if possible, otherwise we enter "crashing the host app" territory.
     {
       if (e is OperationCanceledException) // We do not want to display an error, we just stop sending.
       {
@@ -221,29 +186,13 @@
   }
 
   public void CancelSend(string modelCardId) => CancellationManager.CancelOperation(modelCardId);
-<<<<<<< HEAD
-  
   private Base ConvertObjects(List<RhinoObject> rhinoObjects, ISpeckleConverter converter, SenderModelCard modelCard, CancellationTokenSource cts)
-=======
-
-  private Base ConvertObjects(
-    List<RhinoObject> rhinoObjects,
-    ISpeckleConverter converter,
-    string modelCardId,
-    CancellationTokenSource cts
-  )
->>>>>>> d403210f
   {
     var rootObjectCollection = new Collection { name = RhinoDoc.ActiveDoc.Name ?? "Unnamed document" };
     int count = 0;
 
     Dictionary<int, Collection> layerCollectionCache = new();
-<<<<<<< HEAD
-    
     // TODO: Handle blocks.
-=======
-
->>>>>>> d403210f
     foreach (RhinoObject rhinoObject in rhinoObjects)
     {
       if (cts.IsCancellationRequested)
@@ -255,7 +204,6 @@
       var layer = RhinoDoc.ActiveDoc.Layers[rhinoObject.Attributes.LayerIndex];
 
       // 2. get or create a nested collection for it
-<<<<<<< HEAD
       var collectionHost = GetHostObjectCollection(layerCollectionCache, layer, rootObjectCollection);
       var applicationId = rhinoObject.Id.ToString();
       
@@ -279,32 +227,12 @@
       
       // NOTE: useful for testing ui states, pls keep for now so we can easily uncomment 
       // Thread.Sleep(550); 
-=======
-      var collectionHost = GetAndCreateObjectHostCollection(layerCollectionCache, layer, modelWithLayers);
-
-      // 3. convert
-      var converted = converter.ConvertToSpeckle(rhinoObject);
-      converted.applicationId = rhinoObject.Id.ToString();
-
-      // 4. add to host
-      collectionHost.elements.Add(converted);
-
-      BasicConnectorBindingCommands.SetModelProgress(
-        Parent,
-        modelCardId,
-        new ModelCardProgress() { Status = "Converting", Progress = (double)++count / rhinoObjects.Count }
-      );
-
-      // NOTE: useful for testing ui states, pls keep for now so we can easily uncomment
-      // Thread.Sleep(550);
->>>>>>> d403210f
     }
 
     // 5. profit
     return rootObjectCollection;
   }
-
-<<<<<<< HEAD
+  
   /// <summary>
   /// Returns the host collection based on the provided layer. If it's not found, it will be created and hosted within the the rootObjectCollection.
   /// </summary>
@@ -313,13 +241,6 @@
   /// <param name="rootObjectCollection"></param>
   /// <returns></returns>
   private Collection GetHostObjectCollection(Dictionary<int, Collection> layerCollectionCache, Layer layer, Collection rootObjectCollection)
-=======
-  private Collection GetAndCreateObjectHostCollection(
-    Dictionary<int, Collection> layerCollectionCache,
-    Layer layer,
-    Collection modelWithLayers
-  )
->>>>>>> d403210f
   {
     if (layerCollectionCache.TryGetValue(layer.Index, out Collection value))
     {
@@ -360,22 +281,10 @@
     layerCollectionCache[layer.Index] = previousCollection;
     return previousCollection;
   }
-
-<<<<<<< HEAD
+  
   /// <summary>
   /// Checks if any sender model cards contain any of the changed objects. If so, also updates the changed objects hashset for each model card - this last part is important for on send change detection.
   /// </summary>
-=======
-  private List<RhinoObject> GetObjectsFromDocument(SenderModelCard model)
-  {
-    List<string> objectsIds = model.SendFilter.GetObjectIds();
-    return objectsIds
-      .Select((id) => RhinoDoc.ActiveDoc.Objects.FindId(new Guid(id)))
-      .Where(obj => obj != null)
-      .ToList();
-  }
-
->>>>>>> d403210f
   private void RunExpirationChecks()
   {
     List<SenderModelCard> senders = _store.GetSenders();
