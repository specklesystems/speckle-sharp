--- conflicted
+++ resolved
@@ -52,15 +52,6 @@
     }
     catch (Exception ex)
     {
-<<<<<<< HEAD
-      var result = new List<Schema>();
-
-      try
-      {
-        var existingSchema = GetExistingObjectSchema(obj);
-        if (existingSchema != null)
-          result.Add(existingSchema);
-=======
       SpeckleLog.Logger.Error(ex, "Could not get selection info: {exceptionMessage}", ex.Message);
       return new MappingSelectionInfo(new List<Schema>(), 0);
     }
@@ -74,7 +65,6 @@
   private List<Schema> GetObjectSchemas(RhinoObject obj)
   {
     var result = new List<Schema>();
->>>>>>> 8a74d68c
 
     try
     {
@@ -98,46 +88,18 @@
             if (!result.Any(x => typeof(DirectShapeFreeformViewModel) == x.GetType()))
               result.Add(new DirectShapeFreeformViewModel());
 
-<<<<<<< HEAD
-              var brepSurfaceSchemas = EvaluateBrepSurfaceSchemas(b);
-              result.AddRange(brepSurfaceSchemas);
-              break;
-
-            case Extrusion e:
-              result.Add(new DirectShapeFreeformViewModel());
-              
-              if (e.ProfileCount > 1) break;
-              var extrusionBrp = e.ToBrep(false);
-              var extrusionSurfaceSchemas = EvaluateBrepSurfaceSchemas(extrusionBrp, true);
-              result.AddRange(extrusionSurfaceSchemas);
-=======
-            var srf = b.Surfaces.First();
-            if (b.Surfaces.Count == 1 && srf.IsPlanar())
-              if (srf.TryGetPlane(out Plane p))
-              {
-                Vector3d normal = p.Normal;
-                if (normal.Unitize())
-                  if (Math.Abs(Math.Abs(normal.Z) - 1) < RhinoDoc.ActiveDoc.ModelAbsoluteTolerance)
-                    result.Add(new RevitFloorViewModel());
-              }
-
+            var brepSurfaceSchemas = EvaluateBrepSurfaceSchemas(b);
+            result.AddRange(brepSurfaceSchemas);
             break;
 
           case Extrusion e:
             result.Add(new DirectShapeFreeformViewModel());
 
             if (e.ProfileCount > 1)
->>>>>>> 8a74d68c
               break;
-            var crv = e.Profile3d(new ComponentIndex(ComponentIndexType.ExtrusionBottomProfile, 0));
-            if (!(crv.IsLinear() || crv.IsArc()))
-              break;
-            if (Math.Abs(crv.PointAtStart.Z - crv.PointAtEnd.Z) > RhinoDoc.ActiveDoc.ModelAbsoluteTolerance)
-              break;
-
-            //if (!result.Any(x => typeof(RevitWallViewModel) == x.GetType()))
-            result.Add(new RevitWallViewModel());
-            //if (!result.Any(x => typeof(RevitDefaultWallViewModel) == x.GetType()))
+            var extrusionBrp = e.ToBrep(false);
+            var extrusionSurfaceSchemas = EvaluateBrepSurfaceSchemas(extrusionBrp, true);
+            result.AddRange(extrusionSurfaceSchemas);
             result.Add(new RevitDefaultWallViewModel());
             break;
 
@@ -172,88 +134,111 @@
             break;
         }
     }
-<<<<<<< HEAD
-
-    /// <summary>
-    /// Evaluates a brep to test for single surface, planarity, edges, and normal direction.
-    /// </summary>
-    /// <param name="b"></param>
-    public List<Schema> EvaluateBrepSurfaceSchemas(Brep b, bool isExtrusion = false)
-    {
-      var schemas = new List<Schema>();
-      if (b.Surfaces.Count != 1) return schemas;
-
-      bool IsPlanar(Surface srf, out bool isHorizontal, out bool isVertical)
-      {
-        isHorizontal = false;
-        isVertical = false;
-
-        if (srf.TryGetPlane(out Plane p))
-        {
-          Vector3d normal = p.Normal;
-          if (Math.Abs(Math.Abs(normal.Z) - 1) < RhinoDoc.ActiveDoc.ModelAbsoluteTolerance){ isHorizontal = true; }
-          else if (Math.Abs(normal.Z) < RhinoDoc.ActiveDoc.ModelAbsoluteTolerance){ isVertical = true; }
+    catch (Exception ex)
+    {
+      SpeckleLog.Logger.Error(ex, "Could not get object schemas: {exceptionMessage}", ex.Message);
+    }
+
+    return result;
+  }
+
+  /// <summary>
+  /// Evaluates a brep to test for single surface, planarity, edges, and normal direction.
+  /// </summary>
+  /// <param name="b"></param>
+  public List<Schema> EvaluateBrepSurfaceSchemas(Brep b, bool isExtrusion = false)
+  {
+    var schemas = new List<Schema>();
+    if (b.Surfaces.Count != 1)
+      return schemas;
+
+    bool IsPlanar(Surface srf, out bool isHorizontal, out bool isVertical)
+    {
+      isHorizontal = false;
+      isVertical = false;
+
+      if (srf.TryGetPlane(out Plane p))
+      {
+        Vector3d normal = p.Normal;
+        if (Math.Abs(Math.Abs(normal.Z) - 1) < RhinoDoc.ActiveDoc.ModelAbsoluteTolerance)
+        {
+          isHorizontal = true;
+        }
+        else if (Math.Abs(normal.Z) < RhinoDoc.ActiveDoc.ModelAbsoluteTolerance)
+        {
+          isVertical = true;
+        }
+        return true;
+      }
+
+      return false;
+    }
+
+    bool HasLinearBottomEdge(Brep brp) // TODO: also can support arc base lines!!!!
+    {
+      var brpCurves = b.DuplicateNakedEdgeCurves(true, false); // see if the bottom curve is linear and parallel to worldxy
+      var bottomCrv = brpCurves
+        .Where(
+          o =>
+            new Vector3d(
+              o.PointAtEnd.X - o.PointAtStart.X,
+              o.PointAtEnd.Y - o.PointAtStart.Y,
+              o.PointAtEnd.Z - o.PointAtStart.Z
+            ).IsPerpendicularTo(Vector3d.ZAxis, RhinoDoc.ActiveDoc.ModelAbsoluteTolerance)
+        )
+        ?.Aggregate((curMin, o) => curMin == null || o.PointAtStart.Z < curMin.PointAtStart.Z ? o : curMin);
+      if (bottomCrv != null)
+      {
+        if (bottomCrv.IsLinear())
+        {
           return true;
         }
-
+        else
+        {
+          return false;
+        }
+      }
+      else
+      {
         return false;
       }
-
-      bool HasLinearBottomEdge(Brep brp)
-      {
-        var brpCurves = b.DuplicateNakedEdgeCurves(true, false); // see if the bottom curve is linear and parallel to worldxy
-        var bottomCrv = brpCurves.
-          Where(o => new Vector3d(o.PointAtEnd.X - o.PointAtStart.X, o.PointAtEnd.Y - o.PointAtStart.Y, o.PointAtEnd.Z - o.PointAtStart.Z).IsPerpendicularTo(Vector3d.ZAxis, RhinoDoc.ActiveDoc.ModelAbsoluteTolerance))?.
-          Aggregate((curMin, o) => curMin == null || o.PointAtStart.Z < curMin.PointAtStart.Z ? o : curMin);
-        if (bottomCrv != null)
-        {
-          if (bottomCrv.IsLinear()) { return true; }
-          else { return false; }
+    }
+
+    var surface = b.Surfaces.First();
+    if (IsPlanar(surface, out bool isHorizontal, out bool isVertical)) // if this is a planar surface, determine if it can be a wall or floor
+    {
+      if (isHorizontal)
+      {
+        schemas.Add(new RevitFloorViewModel());
+      }
+      else if (isVertical)
+      {
+        if (isExtrusion)
+        {
+          schemas.Add(new RevitWallViewModel());
+          schemas.Add(new RevitProfileWallViewModel());
         }
         else
-        { return false; }
-      }
-
-      var surface = b.Surfaces.First();
-      if (IsPlanar(surface, out bool isHorizontal, out bool isVertical)) // if this is a planar surface, determine if it can be a wall or floor
-      {
-        if (isHorizontal)
-        {
-          schemas.Add(new RevitFloorViewModel());
-        }
-        else if (isVertical)
-        {
-          if (isExtrusion)
+        {
+          if (HasLinearBottomEdge(b))
           {
             schemas.Add(new RevitWallViewModel());
-            schemas.Add(new RevitProfileWallViewModel());
           }
-          else
-          {
-            if (HasLinearBottomEdge(b)) { schemas.Add(new RevitWallViewModel()); }
-            schemas.Add(new RevitProfileWallViewModel());
-          }
-          schemas.Add(new RevitFaceWallViewModel());
-        }
-        else{ schemas.Add(new RevitFaceWallViewModel()); }
+          schemas.Add(new RevitProfileWallViewModel());
+        }
+        schemas.Add(new RevitFaceWallViewModel());
       }
       else
-      { 
-        schemas.Add(new RevitFaceWallViewModel()); 
-      }
-
-      return schemas;
-    }
-
-    private Schema GetExistingObjectSchema(RhinoObject obj)
-=======
-    catch (Exception ex)
->>>>>>> 8a74d68c
-    {
-      SpeckleLog.Logger.Error(ex, "Could not get object schemas: {exceptionMessage}", ex.Message);
-    }
-
-    return result;
+      {
+        schemas.Add(new RevitFaceWallViewModel());
+      }
+    }
+    else
+    {
+      schemas.Add(new RevitFaceWallViewModel());
+    }
+
+    return schemas;
   }
 
   private Schema GetExistingObjectSchema(RhinoObject obj)
