﻿using System;
using System.Collections;
using System.Collections.Concurrent;
using System.Collections.Generic;
using System.Drawing;
using System.Linq;
using System.Text.RegularExpressions;
using System.Threading.Tasks;
using DesktopUI2;
using DesktopUI2.Models;
using DesktopUI2.Models.Filters;
using DesktopUI2.Models.Settings;
using DesktopUI2.ViewModels;
using Rhino;
using Rhino.Display;
using Rhino.DocObjects;
using Rhino.Geometry;
using Rhino.Render;
using Speckle.Core.Api;
using Speckle.Core.Kits;
using Speckle.Core.Logging;
using Speckle.Core.Models;
using Speckle.Core.Models.GraphTraversal;
using Speckle.Core.Transports;
using Speckle.Newtonsoft.Json;
using static DesktopUI2.ViewModels.MappingViewModel;
using ApplicationObject = Speckle.Core.Models.ApplicationObject;

namespace SpeckleRhino
{
  public partial class ConnectorBindingsRhino : ConnectorBindings
  {
    public RhinoDoc Doc { get => RhinoDoc.ActiveDoc; }

    private static string SpeckleKey = "speckle2";
    private static string UserStrings = "userStrings";
    private static string UserDictionary = "userDictionary";
    private static string ApplicationIdKey = "applicationId";

    public Dictionary<string, Base> StoredObjects = new Dictionary<string, Base>();
    public List<ApplicationObject> Preview { get; set; } = new List<ApplicationObject>();
    public PreviewConduit PreviewConduit { get; set; }
    private string SelectedReceiveCommit { get; set; }

    public ConnectorBindingsRhino()
    {
      RhinoDoc.EndOpenDocument += RhinoDoc_EndOpenDocument;
      RhinoDoc.LayerTableEvent += RhinoDoc_LayerChange;
    }

    private void RhinoDoc_EndOpenDocument(object sender, DocumentOpenEventArgs e)
    {
      if (e.Merge)
        return; // prevents triggering this on copy pastes, imports, etc.

      if (e.Document == null)
        return;

      var streams = GetStreamsInFile();
      if (UpdateSavedStreams != null)
        UpdateSavedStreams(streams);
      //if (streams.Count > 0)
      //  SpeckleCommand.CreateOrFocusSpeckle();
    }

    private void RhinoDoc_LayerChange(object sender, Rhino.DocObjects.Tables.LayerTableEventArgs e)
    {
      if (UpdateSelectedStream != null)
        UpdateSelectedStream();
    }

    public override List<ReceiveMode> GetReceiveModes()
    {
      return new List<ReceiveMode> { ReceiveMode.Update, ReceiveMode.Create };
    }

    #region Local streams I/O with local file

    public override List<StreamState> GetStreamsInFile()
    {
      var strings = Doc?.Strings.GetEntryNames(SpeckleKey);

      if (strings == null)
        return new List<StreamState>();

      var states = strings.Select(s => JsonConvert.DeserializeObject<StreamState>(Doc.Strings.GetValue(SpeckleKey, s))).ToList();
      return states;
    }

    public override void WriteStreamsToFile(List<StreamState> streams)
    {
      Doc.Strings.Delete(SpeckleKey);
      foreach (var s in streams)
        Doc.Strings.SetString(SpeckleKey, s.StreamId, JsonConvert.SerializeObject(s));
    }

    #endregion

    #region boilerplate

    public override string GetActiveViewName()
    {
      return "Entire Document"; // Note: rhino does not have views that filter objects.
    }

    public override List<string> GetObjectsInView()
    {
      var objs = Doc.Objects.Where(obj => obj.Visible).Select(obj => obj.Id.ToString()).ToList(); // Note: this returns all the doc objects.
      return objs;
    }

    public override string GetHostAppNameVersion() => Utils.RhinoAppName;
    public override string GetHostAppName() => HostApplications.Rhino.Slug;

    public override string GetDocumentId()
    {
      return Speckle.Core.Models.Utilities.hashString("X" + Doc?.Path + Doc?.Name, Speckle.Core.Models.Utilities.HashingFuctions.MD5);
    }

    public override string GetDocumentLocation() => Doc?.Path;

    public override string GetFileName() => Doc?.Name;

    //improve this to add to log??
    private void LogUnsupportedObjects(List<RhinoObject> objs, ISpeckleConverter converter)
    {
      var reportLog = new Dictionary<string, int>();
      foreach (var obj in objs)
      {
        var type = obj.ObjectType.ToString();
        if (reportLog.ContainsKey(type)) reportLog[type] = reportLog[type]++;
        else reportLog.Add(type, 1);
      }
      RhinoApp.WriteLine("Deselected unsupported objects:");
      foreach (var entry in reportLog)
        Rhino.RhinoApp.WriteLine($"{entry.Value} of type {entry.Key}");
    }
    public override List<string> GetSelectedObjects()
    {
      var objs = new List<string>();
      var Converter = KitManager.GetDefaultKit().LoadConverter(Utils.RhinoAppName);

      if (Converter == null || Doc == null) return objs;

      var selected = Doc.Objects.GetSelectedObjects(true, false).ToList();
      if (selected.Count == 0) return objs;
      var supportedObjs = selected.Where(o => Converter.CanConvertToSpeckle(o) == true)?.ToList();
      var unsupportedObjs = selected.Where(o => Converter.CanConvertToSpeckle(o) == false)?.ToList();

      // handle any unsupported objects and modify doc selection if so
      if (unsupportedObjs.Count > 0)
      {
        LogUnsupportedObjects(unsupportedObjs, Converter);
        Doc.Objects.UnselectAll(false);
        supportedObjs.ForEach(o => o.Select(true, true));
      }

      return supportedObjs.Select(o => o.Id.ToString())?.ToList();
    }

    public override List<ISelectionFilter> GetSelectionFilters()
    {
      var layers = Doc.Layers.ToList().Where(layer => !layer.IsDeleted).Select(layer => layer.FullPath).ToList();
      var projectInfo = new List<string> { "Named Views" };

      return new List<ISelectionFilter>()
      {
        new AllSelectionFilter { Slug="all", Name = "Everything", Icon = "CubeScan", Description = "Selects all document objects and project info." },
        new ListSelectionFilter {Slug="layer", Name = "Layers", Icon = "LayersTriple", Description = "Selects objects based on their layers.", Values = layers },
        new ListSelectionFilter {Slug="project-info", Name = "Project Information", Icon = "Information", Values = projectInfo, Description="Adds the selected project information as views to the stream"},
        new ManualSelectionFilter()
      };
    }

    public override List<ISetting> GetSettings()
    {
      /*
      var referencePoints = new List<string>() { "Internal Origin (default)" };
      referencePoints.AddRange(Doc.NamedConstructionPlanes.Select(o => o.Name).ToList());
      return new List<ISetting>()
      {
        new ListBoxSetting {Slug = "reference-point", Name = "Reference Point", Icon ="LocationSearching", Values = referencePoints, Description = "Receives stream objects in relation to this document point"}
      };
      */
      return new List<ISetting>();
    }

    public override void SelectClientObjects(List<string> objs, bool deselect = false)
    {
      var isPreview = PreviewConduit != null && PreviewConduit.Enabled ? true : false;

      foreach (var id in objs)
      {
        RhinoObject obj = null;
        try
        {
          obj = Doc.Objects.FindId(new Guid(id)); // this is a rhinoobj
        }
        catch
        {
          continue; // this was a named view!
        }

        if (obj != null)
        {
          if (deselect) obj.Select(false, true, false, true, true, true);
          else obj.Select(true, true, true, true, true, true);
        }
        else if (isPreview)
        {
          PreviewConduit.Enabled = false;
          PreviewConduit.SelectPreviewObject(id, deselect);
          PreviewConduit.Enabled = true;
        }
      }

      Doc.Views.ActiveView.ActiveViewport.ZoomExtentsSelected();
      Doc.Views.Redraw();
    }

    public override void ResetDocument()
    {
      if (PreviewConduit != null)
        PreviewConduit.Enabled = false;
      else
        Doc.Objects.UnselectAll(false);

      Doc.Views.Redraw();
    }

    public override async Task<Dictionary<string, List<MappingValue>>> ImportFamilyCommand(Dictionary<string, List<MappingValue>> Mapping)
    {
      await Task.Delay(TimeSpan.FromMilliseconds(500));
      return new Dictionary<string, List<MappingValue>>();
    }

    #endregion

    #region receiving 
    public override bool CanPreviewReceive => true;

    private static bool IsPreviewIgnore(Base @object) => @object.speckle_type.Contains("Block") || @object.speckle_type.Contains("View");

    public override async Task<StreamState> PreviewReceive(StreamState state, ProgressViewModel progress)
    {
      // first check if commit is the same and preview objects have already been generated
      Commit commit = await GetCommitFromState(state, progress);
      progress.Report = new ProgressReport();

      if (commit.id != SelectedReceiveCommit)
      {
        // check for converter 
        var converter = KitManager.GetDefaultKit().LoadConverter(Utils.RhinoAppName);
        if (converter == null)
        {
          progress.Report.LogOperationError(new SpeckleException("Could not find any Kit!"));
          return null;
        }
        converter.SetContextDocument(Doc);

        var commitObject = await GetCommit(commit, state, progress);
        if (commitObject == null)
        {
          progress.Report.LogOperationError(new Exception($"Could not retrieve commit {commit.id} from server"));
          progress.CancellationTokenSource.Cancel();
        }

        SelectedReceiveCommit = commit.id;
        Preview.Clear();
        StoredObjects.Clear();


        var commitLayerName = DesktopUI2.Formatting.CommitInfo(state.CachedStream.name, state.BranchName, commit.id); // get commit layer name 
        Preview = FlattenCommitObject(commitObject, converter).ToList();
        Doc.Notes += "%%%" + commitLayerName; // give converter a way to access commit layer info

        // Convert preview objects
        foreach (var previewObj in Preview)
        {
          previewObj.CreatedIds = new List<string>() { previewObj.OriginalId }; // temporary store speckle id as created id for Preview report selection to work

          var storedObj = StoredObjects[previewObj.OriginalId];
          if (IsPreviewIgnore(storedObj))
          {
            var status = previewObj.Convertible ? ApplicationObject.State.Created : ApplicationObject.State.Skipped;
            previewObj.Update(status: status, logItem: "No preview available");
            progress.Report.Log(previewObj);
            continue;
          }

          if (previewObj.Convertible)
            previewObj.Converted = ConvertObject(storedObj, converter);
          else
            foreach (var fallback in previewObj.Fallback)
            {
              var storedFallback = StoredObjects[fallback.OriginalId];
              fallback.Converted = ConvertObject(storedFallback, converter);
            }

          if (previewObj.Converted == null || previewObj.Converted.Count == 0)
          {
            var convertedFallback = previewObj.Fallback.Where(o => o.Converted != null || o.Converted.Count > 0);
            if (convertedFallback != null && convertedFallback.Count() > 0)
              previewObj.Update(status: ApplicationObject.State.Created, logItem: $"Creating with {convertedFallback.Count()} fallback values");
            else
              previewObj.Update(status: ApplicationObject.State.Failed, logItem: $"Couldn't convert object or any fallback values");
          }
          else
            previewObj.Status = ApplicationObject.State.Created;

          progress.Report.Log(previewObj);
        }
        progress.Report.Merge(converter.Report);

        // undo notes edit
        var segments = Doc.Notes.Split(new string[] { "%%%" }, StringSplitOptions.None).ToList();
        Doc.Notes = segments[0];
      }
      else // just generate the log
      {
        foreach (var previewObj in Preview)
          progress.Report.Log(previewObj);
      }

      // create display conduit
      try
      {
        PreviewConduit = new PreviewConduit(Preview);
      }
      catch (Exception e)
      {
        progress.Report.OperationErrors.Add(new Exception($"Could not create preview: {e.Message}"));
        ResetDocument();
        return null;
      }
      PreviewConduit.Enabled = true;
      Doc.Views.ActiveView.ActiveViewport.ZoomBoundingBox(PreviewConduit.bbox);
      Doc.Views.Redraw();

      if (progress.CancellationTokenSource.Token.IsCancellationRequested)
      {
        PreviewConduit.Enabled = false;
        ResetDocument();
        return null;
      }

      return state;
    }

    public override async Task<StreamState> ReceiveStream(StreamState state, ProgressViewModel progress)
    {
      // check for converter 
      var converter = KitManager.GetDefaultKit().LoadConverter(Utils.RhinoAppName);
      if (converter == null)
      {
        progress.Report.LogOperationError(new SpeckleException("Could not find any Kit!"));
        return null;
      }
      converter.SetContextDocument(Doc);
      converter.ReceiveMode = state.ReceiveMode;

      Commit commit = await GetCommitFromState(state, progress);
      if (commit == null) return null;

      state.LastSourceApp = commit.sourceApplication;

      if (SelectedReceiveCommit != commit.id)
      {
        Preview.Clear();
        StoredObjects.Clear();
        SelectedReceiveCommit = commit.id;
      }

      progress.Report = new ProgressReport();
      var conversionProgressDict = new ConcurrentDictionary<string, int>();
      conversionProgressDict["Conversion"] = 0;
      var undoRecord = Doc.BeginUndoRecord($"Speckle bake operation for {state.CachedStream.name}");

      // get commit layer name
      var commitLayerName = DesktopUI2.Formatting.CommitInfo(state.CachedStream.name, state.BranchName, commit.id);

      Base commitObject = null;
      if (Preview.Count == 0)
        commitObject = await GetCommit(commit, state, progress);
      if (progress.Report.OperationErrorsCount != 0)
        return null;

      RhinoApp.InvokeOnUiThread((Action)delegate
      {
        RhinoDoc.ActiveDoc.Notes += "%%%" + commitLayerName; // give converter a way to access commit layer info

        // create preview objects if they don't already exist
        if (Preview.Count == 0)
        {
          // flatten the commit object to retrieve children objs
          Preview = FlattenCommitObject(commitObject, converter).ToList();

          // convert
          foreach (var previewObj in Preview)
          {
            var isPreviewIgnore = false;
            if (previewObj.Convertible)
            {
              converter.Report.Log(previewObj); // Log object so converter can access
              var storedObj = StoredObjects[previewObj.OriginalId];
              if (storedObj == null)
              {
                previewObj.Update(status: ApplicationObject.State.Failed,
                  logItem: $"Couldn't retrieve stored object from bindings");
                continue;
              }
<<<<<<< HEAD
              
              if (!IsPreviewIgnore(storedObj))
=======
              isPreviewIgnore = IsPreviewIgnore(storedObj);
              if (!isPreviewIgnore)
>>>>>>> 7a4e82a8
              {
                previewObj.Converted = ConvertObject(storedObj, converter);
              }
            }
            else
            {
              foreach (var fallback in previewObj.Fallback)
              {
                var storedFallback = StoredObjects[fallback.OriginalId];
                fallback.Converted = ConvertObject(storedFallback, converter);
              }
            }

            if (!isPreviewIgnore && (previewObj.Converted == null || previewObj.Converted.Count == 0))
            {
              var convertedFallback = previewObj.Fallback.Where(o => o.Converted != null || o.Converted.Count > 0);
              if (convertedFallback != null && convertedFallback.Count() > 0)
                previewObj.Update(logItem: $"Creating with {convertedFallback.Count()} fallback values");
              else
                previewObj.Update(status: ApplicationObject.State.Failed, logItem: $"Couldn't convert object or any fallback values");
            }

            progress.Report.Log(previewObj);
            if (progress.CancellationTokenSource.Token.IsCancellationRequested)
              return;
          }
          progress.Report.Merge(converter.Report);
        }

        if (progress.Report.OperationErrorsCount != 0)
          return;

        foreach (var previewObj in Preview)
        {
          var isUpdate = false;

          // check receive mode & if objects need to be removed from the document after bake (or received objs need to be moved layers)
          var toRemove = new List<RhinoObject>();
          var layer = previewObj.Container;
          switch (state.ReceiveMode)
          {
            case ReceiveMode.Update: // existing objs will be removed if it exists in the received commit
              toRemove = GetObjectsByApplicationId(previewObj.applicationId);
              toRemove.ForEach(o => Doc.Objects.Delete(o));
              
              if (!toRemove.Any()) // if no rhinoobjects were found, this could've been a view
              {
                var viewId = Doc.NamedViews.FindByName(previewObj.applicationId);
                if (viewId != -1)
                {
                  isUpdate = true;
                  Doc.NamedViews.Delete(viewId);
                }
              }
              break;
            default:
              layer = $"{commitLayerName}{Layer.PathSeparator}{previewObj.Container}"; // use the commit as the top level layer in create mode
              break;
          }
          if (toRemove.Count() > 0) isUpdate = true;

          // bake

          previewObj.CreatedIds.Clear(); // clear created ids before bake because these may be speckle ids from the preview

          if (previewObj.Convertible)
          {
            BakeObject(previewObj, converter, layer);
            previewObj.Status = !previewObj.CreatedIds.Any() ? ApplicationObject.State.Failed :
            isUpdate ? ApplicationObject.State.Updated :
            ApplicationObject.State.Created;
          }
          else
          {
            foreach (var fallback in previewObj.Fallback)
              BakeObject(fallback, converter, layer, previewObj);
            previewObj.Status = previewObj.Fallback.Where(o => o.Status == ApplicationObject.State.Failed).Count() == previewObj.Fallback.Count ?
              ApplicationObject.State.Failed : isUpdate ?
              ApplicationObject.State.Updated : ApplicationObject.State.Created;
          }

          progress.Report.Log(previewObj);

          if (progress.CancellationTokenSource.Token.IsCancellationRequested)
            return;
          conversionProgressDict["Conversion"]++;
          progress.Update(conversionProgressDict);
        }
        progress.Report.Merge(converter.Report);

        // undo notes edit
        var segments = Doc.Notes.Split(new string[] { "%%%" }, StringSplitOptions.None).ToList();
        Doc.Notes = segments[0];
      });

      Doc.Views.Redraw();
      Doc.EndUndoRecord(undoRecord);

      return state;
    }

    // gets objects by id directly or by application id user string
    private List<RhinoObject> GetObjectsByApplicationId(string applicationId)
    {
      if (string.IsNullOrEmpty(applicationId))
        return new List<RhinoObject>();

      // first try to find the object by app id user string
      var match = Doc.Objects.Where(o => o.Attributes.GetUserString(ApplicationIdKey) == applicationId)?.ToList() ?? new List<RhinoObject>();

      // if nothing is found, look for the geom obj by its guid directly
      if (!match.Any())
      {
        try
        {
          RhinoObject obj = Doc.Objects.FindId(new Guid(applicationId));
          if (obj != null)
            match.Add(obj);
        }
        catch { }
      }
      return match;
    }

    // gets the state commit
    private async Task<Commit> GetCommitFromState(StreamState state, ProgressViewModel progress)
    {
      Commit commit = null;
      if (state.CommitId == "latest") //if "latest", always make sure we get the latest commit
      {
        var res = await state.Client.BranchGet(progress.CancellationTokenSource.Token, state.StreamId, state.BranchName, 1);
        commit = res.commits.items.FirstOrDefault();
      }
      else
      {
        var res = await state.Client.CommitGet(progress.CancellationTokenSource.Token, state.StreamId, state.CommitId);
        commit = res;
      }
      if (progress.CancellationTokenSource.Token.IsCancellationRequested)
        return null;
      return commit;
    }
    private async Task<Base> GetCommit(Commit commit, StreamState state, ProgressViewModel progress)
    {
      var transport = new ServerTransport(state.Client.Account, state.StreamId);

      var commitObject = await Operations.Receive(
        commit.referencedObject,
        progress.CancellationTokenSource.Token,
        transport,
        onProgressAction: dict => progress.Update(dict),
        onErrorAction: (s, e) =>
        {
          progress.Report.LogOperationError(e);
          progress.CancellationTokenSource.Cancel();
        },
        onTotalChildrenCountKnown: (c) => progress.Max = c,
        disposeTransports: true
        );

      if (progress.Report.OperationErrorsCount != 0)
        return null;

      return commitObject;
    }
    
    private IEnumerable<ApplicationObject> FlattenCommitObject(Base obj, ISpeckleConverter converter,
      string layer = null)
    {

      void StoreObject(Base @base, ApplicationObject appObj)
      {
        if (StoredObjects.ContainsKey(@base.id))
          appObj.Update(logItem: "Found another object in this commit with the same id. Skipped other object"); //TODO check if we are actually ignoring duplicates, since we are returning the app object anyway...
        else
          StoredObjects.Add(@base.id, @base);
      }
      
      ApplicationObject CreateApplicationObject(Base current, string containerId)
      {
        var speckleType = current.speckle_type.Split(new char[] { ':' }, StringSplitOptions.RemoveEmptyEntries).LastOrDefault();
        var appObj = new ApplicationObject(current.id, speckleType) { applicationId = current.applicationId, Container = containerId };
        
        if (converter.CanConvertToNative(current))
        {
          appObj.Convertible = true;
          StoreObject(current, appObj);
          return appObj;
        }

        var fallbackMember = current["displayValue"] ?? current["@displayValue"];
        if (fallbackMember != null)
        {
          var fallbackObjects = GraphTraversal.TraverseMember(fallbackMember)
            .Select(o => CreateApplicationObject(o, containerId));
          appObj.Fallback.AddRange(fallbackObjects);

          StoreObject(current, appObj);
          return appObj;
        }
        
        return null;
      }
      
      string LayerId(TraversalContext context)
      {
        if (context.propName == null) return layer;

        var objectLayerName = context.propName[0] == '@'
          ? context.propName.Substring(1)
          : context.propName;
        
        string parentLayerName = LayerId(context.parent);
        return $"{parentLayerName}{Layer.PathSeparator}{objectLayerName}";
      }
      
      var traverseFunction = DefaultTraversal.CreateTraverseFunc(converter);

      var objectsToConvert = traverseFunction.Traverse(obj)
        .Select(tc => CreateApplicationObject(tc.current, LayerId(tc)))
        .Where(appObject => appObject != null)
        .Reverse(); //just for the sake of matching the previous behaviour as close as possible

      return objectsToConvert;
    }

    // Recurses through the commit object and flattens it. Returns list of Preview objects
    private List<ApplicationObject> FlattenCommitObject_Old(object obj, ISpeckleConverter converter, ProgressViewModel progress, ref int count, string layer = null, bool foundConvertibleMember = false)
    {
      var objects = new List<ApplicationObject>();

      if (obj is Base @base)
      {
        var speckleType = @base.speckle_type.Split(new char[] { ':' }, StringSplitOptions.RemoveEmptyEntries).LastOrDefault();
        var appObj = new ApplicationObject(@base.id, speckleType) { applicationId = @base.applicationId, Container = layer };
        if (converter.CanConvertToNative(@base))
        {
          appObj.Convertible = true;
          if (StoredObjects.ContainsKey(@base.id))
            appObj.Update(logItem: $"Found another {speckleType} in this commit with the same id {@base.id}. Skipped other object");
          else
            StoredObjects.Add(@base.id, @base);
          objects.Add(appObj);
          return objects;
        }
        else
        {
          appObj.Convertible = false;

          // handle fallback display separately
          bool hasFallback = false;
          if (@base.GetMembers().ContainsKey("displayValue"))
          {
            var fallbackObjects = FlattenCommitObject_Old(@base["displayValue"], converter, progress, ref count, layer, foundConvertibleMember);
            if (fallbackObjects.Count > 0)
            {
              appObj.Fallback.AddRange(fallbackObjects);
              foundConvertibleMember = true;
              hasFallback = true;
            }
          }
          if (hasFallback)
          {
            if (StoredObjects.ContainsKey(@base.id))
              appObj.Update(logItem: $"Found another {speckleType} in this commit with the same id. Skipped other object");
            else
              StoredObjects.Add(@base.id, @base);
            objects.Add(appObj);
          }

          // handle any children elements, these are added as separate previewObjects
          List<string> props = @base.GetDynamicMembers().ToList();
          if (@base.GetMembers().ContainsKey("elements")) // this is for builtelements like roofs, walls, and floors.
            props.Add("elements");
          int totalMembers = props.Count;
          foreach (var prop in props)
          {
            count++;

            // get bake layer name
            string objLayerName = prop.StartsWith("@") ? prop.Remove(0, 1) : prop;
            string rhLayerName = layer == null || objLayerName.StartsWith($"{layer}{Layer.PathSeparator}") ? objLayerName : $"{layer}{Layer.PathSeparator}{objLayerName}";
            
            var nestedObjects = FlattenCommitObject_Old(@base[prop], converter, progress, ref count, rhLayerName, foundConvertibleMember);
            var validNestedObjects = nestedObjects.Where(o => o.Convertible == true || o.Fallback.Count > 0)?.ToList();
            if (validNestedObjects != null && validNestedObjects.Count > 0)
            {
              objects.AddRange(nestedObjects);
              foundConvertibleMember = true;
            }
          }

          if (!foundConvertibleMember && count == totalMembers) // this was an unsupported geo
          {
            appObj.Update(status: ApplicationObject.State.Skipped, logItem: $"Receiving this object type is not supported in Rhino");
            objects.Add(appObj);
          }

          return objects;
        }
      }

      if (obj is IReadOnlyList<object> list)
      {
        count = 0;
        foreach (var listObj in list)
          objects.AddRange(FlattenCommitObject_Old(listObj, converter, progress, ref count, layer));
        return objects;
      }

      if (obj is IDictionary dict)
      {
        count = 0;
        foreach (DictionaryEntry kvp in dict)
          objects.AddRange(FlattenCommitObject_Old(kvp.Value, converter, progress, ref count, layer));
        return objects;
      }

      return objects;
    }

    // conversion and bake
    private List<object> ConvertObject(Base obj, ISpeckleConverter converter)
    {
      var convertedList = new List<object>();

      var converted = converter.ConvertToNative(obj);
      if (converted == null)
        return convertedList;

      //Iteratively flatten any lists
      void FlattenConvertedObject(object item)
      {
        if (item is IList list)
          foreach (object child in list)
            FlattenConvertedObject(child);
        else
          convertedList.Add(item);
      }
      FlattenConvertedObject(converted);

      return convertedList;
    }
    private void BakeObject(ApplicationObject appObj, ISpeckleConverter converter, string layer, ApplicationObject parent = null)
    {
      var obj = StoredObjects[appObj.OriginalId];
      int bakedCount = 0;
      // check if this is a view or block - convert instead of bake if so (since these are "baked" during conversion)
      if (IsPreviewIgnore(obj))
      {
        appObj.Converted = ConvertObject(obj, converter);
      }
      foreach (var convertedItem in appObj.Converted)
      {
        switch (convertedItem)
        {
          case GeometryBase o:
            if (!o.IsValidWithLog(out string log))
            {
              var invalidMessage = $"{log.Replace("\n", "").Replace("\r", "")}";
              if (parent != null)
                parent.Update(logItem: $"fallback {appObj.applicationId}: {invalidMessage}");
              else
                appObj.Update(logItem: invalidMessage);
              continue;
            }
            Layer bakeLayer = Doc.GetLayer(layer, true);
            if (bakeLayer == null)
            {
              var layerMessage = $"Could not create layer {layer}.";
              if (parent != null)
                parent.Update(logItem: $"fallback {appObj.applicationId}: {layerMessage}");
              else
                appObj.Update(logItem: layerMessage);
              continue;
            }
            var attributes = new ObjectAttributes();

            // handle display style
            if (obj[@"displayStyle"] is Base display)
            {
              if (converter.ConvertToNative(display) is ObjectAttributes displayAttribute)
                attributes = displayAttribute;
            }
            else if (obj[@"renderMaterial"] is Base renderMaterial)
            {
              attributes.ColorSource = ObjectColorSource.ColorFromMaterial;
            }

            // assign layer
            attributes.LayerIndex = bakeLayer.Index;

            // handle user info, including application id
            SetUserInfo(obj, attributes, parent);

            Guid id = Doc.Objects.Add(o, attributes);
            if (id == Guid.Empty)
            {
              var bakeMessage = $"Could not bake to document.";
              if (parent != null)
                parent.Update(logItem: $"fallback {appObj.applicationId}: {bakeMessage}");
              else
                appObj.Update(logItem: bakeMessage);
              continue;
            }

            if (parent != null)
              parent.Update(createdId: id.ToString());
            else
              appObj.Update(createdId: id.ToString());

            bakedCount++;

            // handle render material
            if (obj[@"renderMaterial"] is Base render)
            {
              var convertedMaterial = converter.ConvertToNative(render); //Maybe wrap in try catch in case no conversion exists?
              if (convertedMaterial is RenderMaterial rm)
              {
                var rhinoObject = Doc.Objects.FindId(id);
                rhinoObject.RenderMaterial = rm;
                rhinoObject.CommitChanges();
              }
            }
            break;
          case RhinoObject o: // this was prbly a block instance, baked during conversion
            if (parent != null)
              parent.Update(createdId: o.Id.ToString());
            else
              appObj.Update(createdId: o.Id.ToString());
            bakedCount++;
            break;
          case ViewInfo o: // this is a view, baked during conversion
            if (parent != null)
              parent.Update(createdId: o.Name);
            else
              appObj.Update(createdId: o.Name);
            bakedCount++;
            break;
          default:
            break;
        }
      }

      if (bakedCount == 0)
      {
        if (parent != null)
          parent.Update(logItem: $"fallback {appObj.applicationId}: could not bake object");
        else
          appObj.Update(logItem: $"Could not bake object");
      }
    }

    private void SetUserInfo(Base obj, ObjectAttributes attributes, ApplicationObject parent = null)
    {
      if (obj[UserStrings] is Base userStrings)
        foreach (var member in userStrings.GetMembers(DynamicBaseMemberType.Dynamic))
          attributes.SetUserString(member.Key, member.Value as string);

      // set application id
      var appId = parent != null ? parent.applicationId : obj.applicationId;
      try
      {
        attributes.SetUserString(ApplicationIdKey, appId);
      }
      catch { }

      if (obj[UserDictionary] is Base userDictionary)
        ParseDictionaryToArchivable(attributes.UserDictionary, userDictionary);

      var name = obj["name"] as string;
      if (name != null) attributes.Name = name;
    }

    #endregion

    #region sending
    public override bool CanPreviewSend => true;
    public override void PreviewSend(StreamState state, ProgressViewModel progress)
    {
      // report and converter
      progress.Report = new ProgressReport();
      var converter = KitManager.GetDefaultKit().LoadConverter(Utils.RhinoAppName);
      if (converter == null)
      {
        progress.Report.LogOperationError(new Exception("Could not load converter"));
        return;
      }
      converter.SetContextDocument(Doc);

      // remove any invalid objs
      var filterObjs = GetObjectsFromFilter(state.Filter);
      var existingIds = new List<string>();
      foreach (var id in filterObjs)
      {
        RhinoObject obj = null;
        try
        {
          obj = Doc.Objects.FindId(new Guid(id)); // this is a rhinoobj
        }
        catch
        {
          var viewId = Doc.NamedViews.FindByName(id);
          var viewObj = new ApplicationObject(id, "Named View");
          if (viewId != -1)
            viewObj.Update(status: ApplicationObject.State.Created);
          else
            viewObj.Update(status: ApplicationObject.State.Failed, logItem: "Does not exist in document");
          progress.Report.Log(viewObj);
          continue;
        }

        if (obj == null)
        {
          progress.Report.Log(new ApplicationObject(id, "unknown") { Status = ApplicationObject.State.Failed, Log = new List<string>() { "Could not find object in document" } });
          continue;
        }

        var appObj = new ApplicationObject(id, obj.ObjectType.ToString()) { Status = ApplicationObject.State.Unknown };

        if (converter.CanConvertToSpeckle(obj))
          appObj.Update(status: ApplicationObject.State.Created);
        else
          appObj.Update(status: ApplicationObject.State.Failed, logItem: "Object type conversion to Speckle not supported");
        progress.Report.Log(appObj);
        existingIds.Add(id);
      }

      if (existingIds.Count == 0)
      {
        progress.Report.LogOperationError(new Exception("No valid objects selected, nothing will be sent!"));
        return;
      }

      // TODO: instead of selection, consider saving current visibility of objects in doc, hiding everything except selected, and restoring original states on cancel
      Doc.Objects.UnselectAll(false);
      SelectClientObjects(existingIds);
      Doc.Views.Redraw();
    }

    public override async Task<string> SendStream(StreamState state, ProgressViewModel progress)
    {
      // check for converter 
      var converter = KitManager.GetDefaultKit().LoadConverter(Utils.RhinoAppName);
      if (converter == null)
      {
        progress.Report.LogOperationError(new SpeckleException("Could not find any Kit!"));
        return null;
      }
      converter.SetContextDocument(Doc);

      var streamId = state.StreamId;
      var client = state.Client;

      int objCount = 0;

      state.SelectedObjectIds = GetObjectsFromFilter(state.Filter);
      var commitObject = new Base();

      if (state.SelectedObjectIds.Count == 0)
      {
        progress.Report.LogOperationError(new SpeckleException("Zero objects selected; send stopped. Please select some objects, or check that your filter can actually select something.", false));
        return null;
      }

      progress.Report = new ProgressReport();
      var conversionProgressDict = new ConcurrentDictionary<string, int>();
      conversionProgressDict["Conversion"] = 0;

      progress.Max = state.SelectedObjectIds.Count;

      foreach (var guid in state.SelectedObjectIds)
      {
        if (progress.CancellationTokenSource.Token.IsCancellationRequested)
          return null;

        Base converted = null;
        string containerName = string.Empty;

        // applicationId can either be doc obj guid or name of view
        RhinoObject obj = null;
        int viewIndex = -1;
        try
        {
          obj = Doc.Objects.FindId(new Guid(guid)); // try get geom object
        }
        catch
        {
          viewIndex = Doc.NamedViews.FindByName(guid); // try get view
        }
        var descriptor = obj != null ? Formatting.ObjectDescriptor(obj) : "Named View";
        var applicationId = obj?.Attributes.GetUserString(ApplicationIdKey) ?? guid;
        ApplicationObject reportObj = new ApplicationObject(guid, descriptor) { applicationId = applicationId };

        if (obj != null)
        {
          if (!converter.CanConvertToSpeckle(obj))
          {
            reportObj.Update(status: ApplicationObject.State.Skipped, logItem: $"Sending this object type is not supported in Rhino");
            progress.Report.Log(reportObj);
            continue;
          }

          converter.Report.Log(reportObj); // Log object so converter can access
          converted = converter.ConvertToSpeckle(obj);
          if (converted == null)
          {
            reportObj.Update(status: ApplicationObject.State.Failed, logItem: $"Conversion returned null");
            progress.Report.Log(reportObj);
            continue;
          }

          if (obj is InstanceObject)
            containerName = "Blocks";
          else
          {
            var layerPath = Doc.Layers[obj.Attributes.LayerIndex].FullPath;
            string cleanLayerPath = RemoveInvalidDynamicPropChars(layerPath);
            containerName = cleanLayerPath;
          }
        }
        else if (viewIndex != -1)
        {
          ViewInfo view = Doc.NamedViews[viewIndex];
          converter.Report.Log(reportObj); // Log object so converter can access
          converted = converter.ConvertToSpeckle(view);
          if (converted == null)
          {
            reportObj.Update(status: ApplicationObject.State.Failed, logItem: $"Conversion returned null");
            progress.Report.Log(reportObj);
            continue;
          }
          containerName = "Named Views";
        }
        else
        {
          progress.Report.LogOperationError(new Exception($"Failed to find doc object ${guid}."));
          continue;
        }

        if (commitObject[$"@{containerName}"] == null)
          commitObject[$"@{containerName}"] = new List<Base>();
        ((List<Base>)commitObject[$"@{containerName}"]).Add(converted);

        conversionProgressDict["Conversion"]++;
        progress.Update(conversionProgressDict);

        // set application ids, also set for speckle schema base object if it exists
        converted.applicationId = applicationId;
        if (converted["@SpeckleSchema"] != null)
        {
          var newSchemaBase = converted["@SpeckleSchema"] as Base;
          newSchemaBase.applicationId = applicationId;
          converted["@SpeckleSchema"] = newSchemaBase;
        }

        // log report object
        reportObj.Update(status: ApplicationObject.State.Created, logItem: $"Sent as {converted.speckle_type}");
        progress.Report.Log(reportObj);

        objCount++;
      }

      progress.Report.Merge(converter.Report);

      if (objCount == 0)
      {
        progress.Report.LogOperationError(new SpeckleException("Zero objects converted successfully. Send stopped.", false));
        return null;
      }

      if (progress.CancellationTokenSource.Token.IsCancellationRequested)
        return null;

      progress.Max = objCount;

      var transports = new List<ITransport>() { new ServerTransport(client.Account, streamId) };

      var objectId = await Operations.Send(
        @object: commitObject,
        cancellationToken: progress.CancellationTokenSource.Token,
        transports: transports,
        onProgressAction: dict =>
        {
          progress.Update(dict);
        },
        onErrorAction: (s, e) =>
        {
          progress.Report.LogOperationError(e);
          progress.CancellationTokenSource.Cancel();
        },
        disposeTransports: true
        );

      if (progress.Report.OperationErrorsCount != 0)
        return null;

      if (progress.CancellationTokenSource.Token.IsCancellationRequested)
        return null;

      var actualCommit = new CommitCreateInput
      {
        streamId = streamId,
        objectId = objectId,
        branchName = state.BranchName,
        message = state.CommitMessage != null ? state.CommitMessage : $"Sent {objCount} elements from Rhino.",
        sourceApplication = Utils.RhinoAppName
      };

      if (state.PreviousCommitId != null) { actualCommit.parents = new List<string>() { state.PreviousCommitId }; }

      try
      {
        var commitId = await client.CommitCreate(actualCommit);
        state.PreviousCommitId = commitId;
        return commitId;
      }
      catch (Exception e)
      {
        progress.Report.LogOperationError(e);
      }
      return null;

      //return state;
    }

    private List<string> GetObjectsFromFilter(ISelectionFilter filter)
    {
      var objs = new List<string>();

      switch (filter.Slug)
      {
        case "manual":
          return filter.Selection;
        case "all":
          objs = Doc.Objects.Where(obj => obj.Visible).Select(obj => obj.Id.ToString()).ToList();
          objs.AddRange(Doc.NamedViews.Select(o => o.Name).ToList());
          break;
        case "layer":
          foreach (var layerPath in filter.Selection)
          {
            Layer layer = Doc.GetLayer(layerPath);
            if (layer != null && layer.IsVisible)
            {
              var layerObjs = Doc.Objects.FindByLayer(layer)?.Select(o => o.Id.ToString());
              if (layerObjs != null)
                objs.AddRange(layerObjs);
            }
          }
          break;
        case "project-info":
          if (filter.Selection.Contains("Named Views"))
            objs.AddRange(Doc.NamedViews.Select(o => o.Name).ToList());
          break;
        default:
          //RaiseNotification("Filter type is not supported in this app. Why did the developer implement it in the first place?");
          break;
      }

      return objs;
    }

    /// <summary>
    /// Copies a Base to an ArchivableDictionary
    /// </summary>
    /// <param name="target"></param>
    /// <param name="dict"></param>
    private void ParseDictionaryToArchivable(Rhino.Collections.ArchivableDictionary target, Base @base)
    {
      foreach (var prop in @base.GetMemberNames())
      {
        var obj = @base[prop];
        switch (obj)
        {
          case Base o:
            var nested = new Rhino.Collections.ArchivableDictionary();
            ParseDictionaryToArchivable(nested, o);
            target.Set(prop, nested);
            continue;

          case double o:
            target.Set(prop, o);
            continue;

          case bool o:
            target.Set(prop, o);
            continue;

          case int o:
            target.Set(prop, o);
            continue;

          case string o:
            target.Set(prop, o);
            continue;

          case IEnumerable<double> o:
            target.Set(prop, o);
            continue;

          case IEnumerable<bool> o:
            target.Set(prop, o);
            continue;

          case IEnumerable<int> o:
            target.Set(prop, o);
            continue;

          case IEnumerable<string> o:
            target.Set(prop, o);
            continue;

          default:
            continue;
        }
      }
    }

    private string RemoveInvalidDynamicPropChars(string str)
    {
      // remove ./
      return Regex.Replace(str, @"[./]", "-");
    }

    public override List<MenuItem> GetCustomStreamMenuItems()
    {
      return new List<MenuItem>();
    }

    #endregion

    public override bool CanOpen3DView => true;

    public override async Task Open3DView(List<double> viewCoordinates, string viewName = "")
    {
      // Create positional objects for camera
      Point3d cameraLocation = new Point3d(viewCoordinates[0], viewCoordinates[1], viewCoordinates[2]);
      Point3d target = new Point3d(viewCoordinates[3], viewCoordinates[4], viewCoordinates[5]);
      Vector3d direction = target - cameraLocation;

      if (!Doc.Views.Any(v => v.ActiveViewport.Name == "SpeckleCommentView"))
      {
        // Get bounds from active view
        Rectangle bounds = Doc.Views.ActiveView.ScreenRectangle;
        // Reset margins
        bounds.X = 0;
        bounds.Y = 0;
        Doc.Views.Add("SpeckleCommentView", DefinedViewportProjection.Perspective, bounds, false);
      }

      await Task.Run(() =>
      {
        IEnumerable<RhinoView> views = Doc.Views.Where(v => v.ActiveViewport.Name == "SpeckleCommentView");
        if (views.Any())
        {
          RhinoView speckleCommentView = views.First();
          speckleCommentView.ActiveViewport.SetCameraDirection(direction, false);
          speckleCommentView.ActiveViewport.SetCameraLocation(cameraLocation, true);

          DisplayModeDescription shaded = DisplayModeDescription.FindByName("Shaded");
          if (shaded != null)
          {
            speckleCommentView.ActiveViewport.DisplayMode = shaded;
          }

          // Minimized all maximized views.
          IEnumerable<RhinoView> maximizedViews = Doc.Views.Where(v => v.Maximized);
          foreach (RhinoView view in maximizedViews)
          {
            view.Maximized = false;
          }

          // Maximized speckle comment view.
          speckleCommentView.Maximized = true;

          if (Doc.Views.ActiveView.ActiveViewport.Name != "SpeckleCommentView")
          {
            Doc.Views.ActiveView = speckleCommentView;
          }
        }

        Doc.Views.Redraw();
      });
    }
  }
}<|MERGE_RESOLUTION|>--- conflicted
+++ resolved
@@ -409,13 +409,8 @@
                   logItem: $"Couldn't retrieve stored object from bindings");
                 continue;
               }
-<<<<<<< HEAD
-              
-              if (!IsPreviewIgnore(storedObj))
-=======
               isPreviewIgnore = IsPreviewIgnore(storedObj);
               if (!isPreviewIgnore)
->>>>>>> 7a4e82a8
               {
                 previewObj.Converted = ConvertObject(storedObj, converter);
               }
