--- conflicted
+++ resolved
@@ -272,11 +272,7 @@
 
 
         var commitLayerName = DesktopUI2.Formatting.CommitInfo(state.CachedStream.name, state.BranchName, commit.id); // get commit layer name 
-<<<<<<< HEAD
-        Preview = FlattenCommitObject(commitObject, converter, commitLayerName).ToList();
-=======
-        Preview = FlattenCommitObject(commitObject, converter, progress, ref count);
->>>>>>> a7e8d98c
+        Preview = FlattenCommitObject(commitObject, converter).ToList();
         Doc.Notes += "%%%" + commitLayerName; // give converter a way to access commit layer info
 
         // Convert preview objects
@@ -398,12 +394,7 @@
         if (Preview.Count == 0)
         {
           // flatten the commit object to retrieve children objs
-<<<<<<< HEAD
-          Preview = FlattenCommitObject(commitObject, converter, commitLayerName).ToList();
-=======
-          int count = 0;
-          Preview = FlattenCommitObject(commitObject, converter, progress, ref count);
->>>>>>> a7e8d98c
+          Preview = FlattenCommitObject(commitObject, converter).ToList();
 
           // convert
           foreach (var previewObj in Preview)
@@ -417,7 +408,7 @@
                   logItem: $"Couldn't retrieve stored object from bindings");
                 continue;
               }
-
+              
               if (!IsPreviewIgnore(storedObj))
               {
                 previewObj.Converted = ConvertObject(storedObj, converter);
@@ -575,7 +566,7 @@
     }
     
     private IEnumerable<ApplicationObject> FlattenCommitObject(Base obj, ISpeckleConverter converter,
-      string layer)
+      string layer = null)
     {
 
       void StoreObject(Base @base, ApplicationObject appObj)
@@ -635,11 +626,7 @@
     }
 
     // Recurses through the commit object and flattens it. Returns list of Preview objects
-<<<<<<< HEAD
-    private List<ApplicationObject> FlattenCommitObject_Old(object obj, ISpeckleConverter converter, ProgressViewModel progress, string layer, ref int count, bool foundConvertibleMember = false)
-=======
-    private List<ApplicationObject> FlattenCommitObject(object obj, ISpeckleConverter converter, ProgressViewModel progress, ref int count, string layer = null, bool foundConvertibleMember = false)
->>>>>>> a7e8d98c
+    private List<ApplicationObject> FlattenCommitObject_Old(object obj, ISpeckleConverter converter, ProgressViewModel progress, ref int count, string layer = null, bool foundConvertibleMember = false)
     {
       var objects = new List<ApplicationObject>();
 
@@ -665,11 +652,7 @@
           bool hasFallback = false;
           if (@base.GetMembers().ContainsKey("displayValue"))
           {
-<<<<<<< HEAD
-            var fallbackObjects = FlattenCommitObject_Old(@base["displayValue"], converter, progress, layer, ref count, foundConvertibleMember);
-=======
-            var fallbackObjects = FlattenCommitObject(@base["displayValue"], converter, progress, ref count, layer, foundConvertibleMember);
->>>>>>> a7e8d98c
+            var fallbackObjects = FlattenCommitObject_Old(@base["displayValue"], converter, progress, ref count, layer, foundConvertibleMember);
             if (fallbackObjects.Count > 0)
             {
               appObj.Fallback.AddRange(fallbackObjects);
@@ -698,12 +681,8 @@
             // get bake layer name
             string objLayerName = prop.StartsWith("@") ? prop.Remove(0, 1) : prop;
             string rhLayerName = layer == null || objLayerName.StartsWith($"{layer}{Layer.PathSeparator}") ? objLayerName : $"{layer}{Layer.PathSeparator}{objLayerName}";
-
-<<<<<<< HEAD
-            var nestedObjects = FlattenCommitObject_Old(@base[prop], converter, progress, rhLayerName, ref count, foundConvertibleMember);
-=======
-            var nestedObjects = FlattenCommitObject(@base[prop], converter, progress, ref count, rhLayerName, foundConvertibleMember);
->>>>>>> a7e8d98c
+            
+            var nestedObjects = FlattenCommitObject_Old(@base[prop], converter, progress, ref count, rhLayerName, foundConvertibleMember);
             var validNestedObjects = nestedObjects.Where(o => o.Convertible == true || o.Fallback.Count > 0)?.ToList();
             if (validNestedObjects != null && validNestedObjects.Count > 0)
             {
@@ -726,11 +705,7 @@
       {
         count = 0;
         foreach (var listObj in list)
-<<<<<<< HEAD
-          objects.AddRange(FlattenCommitObject_Old(listObj, converter, progress, layer, ref count));
-=======
-          objects.AddRange(FlattenCommitObject(listObj, converter, progress, ref count, layer));
->>>>>>> a7e8d98c
+          objects.AddRange(FlattenCommitObject_Old(listObj, converter, progress, ref count, layer));
         return objects;
       }
 
@@ -738,11 +713,7 @@
       {
         count = 0;
         foreach (DictionaryEntry kvp in dict)
-<<<<<<< HEAD
-          objects.AddRange(FlattenCommitObject_Old(kvp.Value, converter, progress, layer, ref count));
-=======
-          objects.AddRange(FlattenCommitObject(kvp.Value, converter, progress, ref count, layer));
->>>>>>> a7e8d98c
+          objects.AddRange(FlattenCommitObject_Old(kvp.Value, converter, progress, ref count, layer));
         return objects;
       }
 
