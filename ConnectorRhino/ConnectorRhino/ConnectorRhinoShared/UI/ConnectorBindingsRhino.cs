using System;
using System.Collections;
using System.Collections.Concurrent;
using System.Collections.Generic;
using System.Drawing;
using System.Linq;
using System.Text;
using System.Text.RegularExpressions;
using System.Threading.Tasks;

using Rhino;
using Rhino.Display;
using Rhino.DocObjects;
using Rhino.Geometry;
using Rhino.Render;

using Speckle.Core.Api;
using Speckle.Core.Kits;
using Speckle.Core.Logging;
using Speckle.Core.Models;
using Speckle.Core.Models.GraphTraversal;
using Speckle.Core.Transports;
using Speckle.Newtonsoft.Json;
using ApplicationObject = Speckle.Core.Models.ApplicationObject;

using DesktopUI2;
using DesktopUI2.Models;
using DesktopUI2.Models.Filters;
using DesktopUI2.Models.Settings;
using DesktopUI2.ViewModels;
using static DesktopUI2.ViewModels.MappingViewModel;

namespace SpeckleRhino
{
  public partial class ConnectorBindingsRhino : ConnectorBindings
  {
    public RhinoDoc Doc { get => RhinoDoc.ActiveDoc; }

    private static string SpeckleKey = "speckle2";
    private static string UserStrings = "userStrings";
    private static string UserDictionary = "userDictionary";
    private static string ApplicationIdKey = "applicationId";
    private static string LayersString = "Layers";
    private static string ElementsString = "elements";

    public Dictionary<string, Base> StoredObjects = new Dictionary<string, Base>();
    public Dictionary<string, Base> StoredObjectParams = new Dictionary<string, Base>(); // these are to store any parameters found on parent objects to add to fallback objects
    public List<ApplicationObject> Preview { get; set; } = new List<ApplicationObject>();
    public PreviewConduit PreviewConduit { get; set; }
    private string SelectedReceiveCommit { get; set; }

    public ConnectorBindingsRhino()
    {
      RhinoDoc.EndOpenDocument += RhinoDoc_EndOpenDocument;
      RhinoDoc.LayerTableEvent += RhinoDoc_LayerChange;
    }

    private void RhinoDoc_EndOpenDocument(object sender, DocumentOpenEventArgs e)
    {
      if (e.Merge)
        return; // prevents triggering this on copy pastes, imports, etc.

      if (e.Document == null)
        return;

      var streams = GetStreamsInFile();
      if (UpdateSavedStreams != null)
        UpdateSavedStreams(streams);
      //if (streams.Count > 0)
      //  SpeckleCommand.CreateOrFocusSpeckle();
    }

    private void RhinoDoc_LayerChange(object sender, Rhino.DocObjects.Tables.LayerTableEventArgs e)
    {
      if (UpdateSelectedStream != null)
        UpdateSelectedStream();
    }

    public override List<ReceiveMode> GetReceiveModes()
    {
      return new List<ReceiveMode> { ReceiveMode.Update, ReceiveMode.Create };
    }

    #region Local streams I/O with local file

    public override List<StreamState> GetStreamsInFile()
    {
      var strings = Doc?.Strings.GetEntryNames(SpeckleKey);

      if (strings == null)
        return new List<StreamState>();

      var states = strings.Select(s => JsonConvert.DeserializeObject<StreamState>(Doc.Strings.GetValue(SpeckleKey, s))).ToList();
      return states;
    }

    public override void WriteStreamsToFile(List<StreamState> streams)
    {
      Doc.Strings.Delete(SpeckleKey);
      foreach (var s in streams)
        Doc.Strings.SetString(SpeckleKey, s.StreamId, JsonConvert.SerializeObject(s));
    }

    #endregion

    #region boilerplate

    public override string GetActiveViewName()
    {
      return "Entire Document"; // Note: rhino does not have views that filter objects.
    }

    public override List<string> GetObjectsInView()
    {
      var objs = Doc.Objects.Where(obj => obj.Visible).Select(obj => obj.Id.ToString()).ToList(); // Note: this returns all the doc objects.
      return objs;
    }

    public override string GetHostAppNameVersion() => Utils.RhinoAppName;
    public override string GetHostAppName() => HostApplications.Rhino.Slug;

    public override string GetDocumentId()
    {
      return Speckle.Core.Models.Utilities.hashString("X" + Doc?.Path + Doc?.Name, Speckle.Core.Models.Utilities.HashingFuctions.MD5);
    }

    public override string GetDocumentLocation() => Doc?.Path;

    public override string GetFileName() => Doc?.Name;

    //improve this to add to log??
    private void LogUnsupportedObjects(List<RhinoObject> objs, ISpeckleConverter converter)
    {
      var reportLog = new Dictionary<string, int>();
      foreach (var obj in objs)
      {
        var type = obj.ObjectType.ToString();
        if (reportLog.ContainsKey(type)) reportLog[type] = reportLog[type]++;
        else reportLog.Add(type, 1);
      }
      RhinoApp.WriteLine("Deselected unsupported objects:");
      foreach (var entry in reportLog)
        Rhino.RhinoApp.WriteLine($"{entry.Value} of type {entry.Key}");
    }
    public override List<string> GetSelectedObjects()
    {
      var objs = new List<string>();
      var Converter = KitManager.GetDefaultKit().LoadConverter(Utils.RhinoAppName);

      if (Converter == null || Doc == null) return objs;

      var selected = Doc.Objects.GetSelectedObjects(true, false).ToList();
      if (selected.Count == 0) return objs;
      var supportedObjs = selected.Where(o => Converter.CanConvertToSpeckle(o) == true)?.ToList();
      var unsupportedObjs = selected.Where(o => Converter.CanConvertToSpeckle(o) == false)?.ToList();

      // handle any unsupported objects and modify doc selection if so
      if (unsupportedObjs.Count > 0)
      {
        LogUnsupportedObjects(unsupportedObjs, Converter);
        Doc.Objects.UnselectAll(false);
        supportedObjs.ForEach(o => o.Select(true, true));
      }

      return supportedObjs.Select(o => o.Id.ToString())?.ToList();
    }

    public override List<ISelectionFilter> GetSelectionFilters()
    {
      var layers = Doc.Layers.ToList().Where(layer => !layer.IsDeleted).Select(layer => layer.FullPath).ToList();
      var projectInfo = new List<string> { "Named Views", "Standard Views", "Layers" };

      return new List<ISelectionFilter>()
      {
        new AllSelectionFilter { Slug="all", Name = "Everything", Icon = "CubeScan", Description = "Selects all document objects and project info." },
        new ListSelectionFilter {Slug="layer", Name = "Layers", Icon = "LayersTriple", Description = "Selects objects based on their layers.", Values = layers },
        new ListSelectionFilter {Slug="project-info", Name = "Project Information", Icon = "Information", Values = projectInfo, Description="Adds the selected project information as views to the stream"},
        new ManualSelectionFilter()
      };
    }

    public override List<ISetting> GetSettings()
    {
      /*
      var referencePoints = new List<string>() { "Internal Origin (default)" };
      referencePoints.AddRange(Doc.NamedConstructionPlanes.Select(o => o.Name).ToList());
      return new List<ISetting>()
      {
        new ListBoxSetting {Slug = "reference-point", Name = "Reference Point", Icon ="LocationSearching", Values = referencePoints, Description = "Receives stream objects in relation to this document point"}
      };
      */
      return new List<ISetting>();
    }

    public override void SelectClientObjects(List<string> objs, bool deselect = false)
    {
      var isPreview = PreviewConduit != null && PreviewConduit.Enabled ? true : false;

      foreach (var id in objs)
      {
        RhinoObject obj = null;
        try
        {
          obj = Doc.Objects.FindId(new Guid(id)); // this is a rhinoobj
        }
        catch
        {
          continue; // this was a named view!
        }

        if (obj != null)
        {
          if (deselect) obj.Select(false, true, false, true, true, true);
          else obj.Select(true, true, true, true, true, true);
        }
        else if (isPreview)
        {
          PreviewConduit.Enabled = false;
          PreviewConduit.SelectPreviewObject(id, deselect);
          PreviewConduit.Enabled = true;
        }
      }

      Doc.Views.ActiveView.ActiveViewport.ZoomExtentsSelected();
      Doc.Views.Redraw();
    }

    public override void ResetDocument()
    {
      if (PreviewConduit != null)
        PreviewConduit.Enabled = false;
      else
        Doc.Objects.UnselectAll(false);

      Doc.Views.Redraw();
    }

    public override async Task<Dictionary<string, List<MappingValue>>> ImportFamilyCommand(Dictionary<string, List<MappingValue>> Mapping)
    {
      await Task.Delay(TimeSpan.FromMilliseconds(500));
      return new Dictionary<string, List<MappingValue>>();
    }

    #endregion

    #region receiving 
    public override bool CanPreviewReceive => true;

    private static bool IsPreviewIgnore(Base @object) => @object.speckle_type.Contains("Block") || @object.speckle_type.Contains("View") || @object.speckle_type.Contains("Collection");

    public override async Task<StreamState> PreviewReceive(StreamState state, ProgressViewModel progress)
    {

      // first check if commit is the same and preview objects have already been generated
      Commit commit = await ConnectorHelpers.GetCommitFromState(progress.CancellationToken, state);
      progress.Report = new ProgressReport();

      if (commit.id != SelectedReceiveCommit)
      {
        // check for converter 
        var converter = KitManager.GetDefaultKit().LoadConverter(Utils.RhinoAppName);
        converter.SetContextDocument(Doc);

        var commitObject = await ConnectorHelpers.ReceiveCommit(commit, state, progress);

        SelectedReceiveCommit = commit.id;
        ClearStorage();

        var commitLayerName = DesktopUI2.Formatting.CommitInfo(state.CachedStream.name, state.BranchName, commit.id); // get commit layer name 
        Preview = FlattenCommitObject(commitObject, converter);
        Doc.Notes += "%%%" + commitLayerName; // give converter a way to access commit layer info

        // Convert preview objects
        foreach (var previewObj in Preview)
        {
          previewObj.CreatedIds = new List<string>() { previewObj.OriginalId }; // temporary store speckle id as created id for Preview report selection to work

          var storedObj = StoredObjects[previewObj.OriginalId];
          if (IsPreviewIgnore(storedObj))
          {
            var status = previewObj.Convertible ? ApplicationObject.State.Created : ApplicationObject.State.Skipped;
            previewObj.Update(status: status, logItem: "No preview available");
            progress.Report.Log(previewObj);
            continue;
          }

          if (previewObj.Convertible)
            previewObj.Converted = ConvertObject(storedObj, converter);
          else
            foreach (var fallback in previewObj.Fallback)
            {
              var storedFallback = StoredObjects[fallback.OriginalId];
              fallback.Converted = ConvertObject(storedFallback, converter);
            }

          if (previewObj.Converted == null || previewObj.Converted.Count == 0)
          {
            var convertedFallback = previewObj.Fallback.Where(o => o.Converted != null || o.Converted.Count > 0);
            if (convertedFallback != null && convertedFallback.Count() > 0)
              previewObj.Update(status: ApplicationObject.State.Created, logItem: $"Creating with {convertedFallback.Count()} fallback values");
            else
              previewObj.Update(status: ApplicationObject.State.Failed, logItem: $"Couldn't convert object or any fallback values");
          }
          else
            previewObj.Status = ApplicationObject.State.Created;

          progress.Report.Log(previewObj);
        }
        progress.Report.Merge(converter.Report);

        // undo notes edit
        var segments = Doc.Notes.Split(new string[] { "%%%" }, StringSplitOptions.None).ToList();
        Doc.Notes = segments[0];
      }
      else // just generate the log
      {
        foreach (var previewObj in Preview)
          progress.Report.Log(previewObj);
      }

      // create display conduit
      try
      {
        PreviewConduit = new PreviewConduit(Preview);
      }
      catch (Exception e)
      {
        progress.Report.OperationErrors.Add(new Exception($"Could not create preview: {e.Message}"));
        ResetDocument();
        return null;
      }
      PreviewConduit.Enabled = true;
      Doc.Views.ActiveView.ActiveViewport.ZoomBoundingBox(PreviewConduit.bbox);
      Doc.Views.Redraw();

      if (progress.CancellationToken.IsCancellationRequested)
      {
        PreviewConduit.Enabled = false;
        ResetDocument();
        return null;
      }

      return state;
    }
    
    /// <summary>
    /// 
    /// </summary>
    /// <param name="state"></param>
    /// <param name="progress"></param>
    /// <exception cref="KitException">When the <see cref="KitManager.GetDefaultKit()"/> fails to successfully find/load a converter to serve <see cref="Utils.RhinoAppName"/></exception>>
    /// <exception cref="OperationCanceledException">When cancellation is requested via <paramref name="progress"/></exception>
    /// <returns></returns>
    public override async Task<StreamState> ReceiveStream(StreamState state, ProgressViewModel progress)
    {
      var converter = KitManager.GetDefaultKit().LoadConverter(Utils.RhinoAppName);
      converter.SetContextDocument(Doc);
      converter.ReceiveMode = state.ReceiveMode;

      Commit commit = await ConnectorHelpers.GetCommitFromState(progress.CancellationToken, state);
      state.LastCommit = commit;

      if (SelectedReceiveCommit != commit.id)
      {
        ClearStorage();
        SelectedReceiveCommit = commit.id;
      }

      progress.Report = new ProgressReport();
      var conversionProgressDict = new ConcurrentDictionary<string, int>();
      conversionProgressDict["Conversion"] = 0;
      
      Base commitObject = null;
      if (Preview.Count == 0)
      {
        commitObject = await ConnectorHelpers.ReceiveCommit(commit, state, progress);
        await ConnectorHelpers.TryCommitReceived(progress.CancellationToken, state, commit, Utils.RhinoAppName);
      }
      
      // get commit layer name
      var undoRecord = Doc.BeginUndoRecord($"Speckle bake operation for {state.CachedStream.name}");
      var commitLayerName = DesktopUI2.Formatting.CommitInfo(state.CachedStream.name, state.BranchName, commit.id);
      RhinoApp.InvokeOnUiThread((Action)(() =>
      {
        RhinoDoc.ActiveDoc.Notes += "%%%" + commitLayerName; // give converter a way to access commit layer info

        // create preview objects if they don't already exist
        if (Preview.Count == 0)
        {
          // flatten the commit object to retrieve children objs
          Preview = FlattenCommitObject(commitObject, converter);

          // convert
          foreach (var previewObj in Preview)
          {
            var isPreviewIgnore = false;
            if (previewObj.Convertible)
            {
              converter.Report.Log(previewObj); // Log object so converter can access
              var storedObj = StoredObjects[previewObj.OriginalId];
              if (storedObj == null)
              {
                previewObj.Update(status: ApplicationObject.State.Failed,
                  logItem: $"Couldn't retrieve stored object from bindings");
                continue;
              }

              isPreviewIgnore = IsPreviewIgnore(storedObj);
              if (!isPreviewIgnore)
              {
                previewObj.Converted = ConvertObject(storedObj, converter);
              }
            }
            else
            {
              foreach (var fallback in previewObj.Fallback)
              {
                var storedFallback = StoredObjects[fallback.OriginalId];
                fallback.Converted = ConvertObject(storedFallback, converter);
              }
            }

            if (!isPreviewIgnore && (previewObj.Converted == null || previewObj.Converted.Count == 0))
            {
              var convertedFallback =
                previewObj.Fallback.Where(o => o.Converted != null || o.Converted.Count > 0).ToList();
              if (convertedFallback.Any())
                previewObj.Update(logItem: $"Creating with {convertedFallback.Count()} fallback values");
              else
                previewObj.Update(status: ApplicationObject.State.Failed,
                  logItem: $"Couldn't convert object or any fallback values");
            }

            progress.Report.Log(previewObj);
            if (progress.CancellationToken.IsCancellationRequested)
              return;
          }

          progress.Report.Merge(converter.Report);
        }
        else
        {
          Preview.ForEach(o => o.Status = ApplicationObject.State.Unknown);
        }
        if (progress.Report.OperationErrorsCount != 0)
          return;

        #region layer creation

        // sort by depth and create all the containers as layers first
        var layers = new Dictionary<string, Layer>();
        var containers = Preview.Select(o => o.Container).Distinct().ToList().OrderBy(path => path.Count(c => c == ':')).ToList();
        foreach (var container in containers)
        {
          var path = state.ReceiveMode == ReceiveMode.Create ? $"{commitLayerName}{Layer.PathSeparator}{container}" : container;
          Layer layer = null;

          // try to see if there's a collection object first
          var collection = Preview.Where(o => o.Container == container && o.Descriptor.Contains("Collection")).FirstOrDefault();
          if (collection != null)
          {
            var storedCollection = StoredObjects[collection.OriginalId];
            storedCollection["path"] = path; // needed by converter
            converter.Report.Log(collection); // Log object so converter can access
            var convertedCollection = converter.ConvertToNative(storedCollection) as List<object>;
            if (convertedCollection != null && convertedCollection.Count > 0)
            {
              layer = convertedCollection.First() as Layer;
              Preview[Preview.IndexOf(collection)] = converter.Report.ReportObjects[collection.OriginalId];
            }
          }

          // otherwise create the layer here (old commits before collections implementations, or from apps not supporting collections)
          else
          {
            layer = Doc.GetLayer(path, true);
          }

          if (layer == null)
          {
            progress.Report.OperationErrors.Add(new Exception($"Could not create layer [{path}]. Objects will be placed on default layer."));
            continue;
          }

          layers.Add(layer.FullPath, layer);
        }
        #endregion

        foreach (var previewObj in Preview)
        {
          if (previewObj.Status != ApplicationObject.State.Unknown) { continue; } // this has already been converted and baked
          
          var isUpdate = false;

          // check receive mode & if objects need to be removed from the document after bake (or received objs need to be moved layers)
          var toRemove = new List<RhinoObject>();
          if (state.ReceiveMode == ReceiveMode.Update)
          {
            toRemove = GetObjectsByApplicationId(previewObj.applicationId);
            toRemove.ForEach(o => Doc.Objects.Delete(o));

            if (!toRemove.Any()) // if no rhinoobjects were found, this could've been a view
            {
              var viewId = Doc.NamedViews.FindByName(previewObj.applicationId);
              if (viewId != -1)
              {
                isUpdate = true;
                Doc.NamedViews.Delete(viewId);
              }
            }
          }
          if (toRemove.Count() > 0) isUpdate = true;

          // find layer and bake
          previewObj.CreatedIds.Clear(); // clear created ids before bake because these may be speckle ids from the preview
          var path = state.ReceiveMode == ReceiveMode.Create ? $"{commitLayerName}{Layer.PathSeparator}{previewObj.Container}" : previewObj.Container;
          var layer = layers.ContainsKey(path) ?
            layers[path] :
            Doc.GetLayer("Default", true);

          if (previewObj.Convertible)
          {
            BakeObject(previewObj, converter, layer);
            previewObj.Status = !previewObj.CreatedIds.Any() ? ApplicationObject.State.Failed :
            isUpdate ? ApplicationObject.State.Updated :
            ApplicationObject.State.Created;
          }
          else
          {
            foreach (var fallback in previewObj.Fallback)
              BakeObject(fallback, converter, layer, previewObj);
            previewObj.Status = previewObj.Fallback.Count(o => o.Status == ApplicationObject.State.Failed) == previewObj.Fallback.Count ?
              ApplicationObject.State.Failed : isUpdate ?
              ApplicationObject.State.Updated : ApplicationObject.State.Created;
          }

          progress.Report.Log(previewObj);

          if (progress.CancellationToken.IsCancellationRequested)
            return;
          conversionProgressDict["Conversion"]++;
          progress.Update(conversionProgressDict);
        }
        progress.Report.Merge(converter.Report);

        // undo notes edit
        var segments = Doc.Notes.Split(new string[] { "%%%" }, StringSplitOptions.None).ToList();
        Doc.Notes = segments[0];
      }));

      Doc.Views.Redraw();
      Doc.EndUndoRecord(undoRecord);

      return state;
    }

    // gets objects by id directly or by application id user string
    private List<RhinoObject> GetObjectsByApplicationId(string applicationId)
    {
      if (string.IsNullOrEmpty(applicationId))
        return new List<RhinoObject>();

      // first try to find the object by app id user string
      var match = Doc.Objects.Where(o => o.Attributes.GetUserString(ApplicationIdKey) == applicationId)?.ToList() ?? new List<RhinoObject>();

      // if nothing is found, look for the geom obj by its guid directly
      if (!match.Any())
      {
        try
        {
          RhinoObject obj = Doc.Objects.FindId(new Guid(applicationId));
          if (obj != null)
            match.Add(obj);
        }
        catch { }
      }
      return match;
    }


    
    /// <summary>
    /// Traverses the object graph, returning objects to be converted.
    /// </summary>
    /// <param name="obj">The root <see cref="Base"/> object to traverse</param>
    /// <param name="converter">The converter instance, used to define what objects are convertable</param>
    /// <returns>A flattened list of objects to be converted ToNative</returns>
    private List<ApplicationObject> FlattenCommitObject(Base obj, ISpeckleConverter converter)
    {

      void StoreObject(Base @base, ApplicationObject appObj, Base parameters = null)
      {
        if (StoredObjects.ContainsKey(@base.id))
          appObj.Update(
            logItem:
            "Found another object in this commit with the same id. Skipped other object"); //TODO check if we are actually ignoring duplicates, since we are returning the app object anyway...
        else
          StoredObjects.Add(@base.id, @base);

        if (parameters != null && !StoredObjectParams.ContainsKey(@base.id))
          StoredObjectParams.Add(@base.id, parameters);
      }

      ApplicationObject CreateApplicationObject(Base current, string containerId)
      {
        ApplicationObject NewAppObj()
        {
          var speckleType = current.speckle_type.Split(new[] { ':' }, StringSplitOptions.RemoveEmptyEntries)
            .LastOrDefault();
          return new ApplicationObject(current.id, speckleType) { applicationId = current.applicationId, Container = containerId };
        }

        // skip if it is the base commit collection
        if (current.speckle_type.Contains("Collection") && string.IsNullOrEmpty(containerId))
          return null;

        //Handle convertable objects
        if (converter.CanConvertToNative(current))
        {
          var appObj = NewAppObj();
          appObj.Convertible = true;
          StoreObject(current, appObj);
          return appObj;
        }

        //Handle objects convertable using displayValues
        var fallbackMember = current["displayValue"] ?? current["@displayValue"];
        var parameters = current["parameters"] as Base;
        if (fallbackMember != null)
        {
          var appObj = NewAppObj();
          var fallbackObjects = GraphTraversal.TraverseMember(fallbackMember)
            .Select(o => CreateApplicationObject(o, containerId));
          appObj.Fallback.AddRange(fallbackObjects);

          StoreObject(current, appObj, parameters);
          return appObj;
        }

        return null;
      }

      string LayerId(TraversalContext context) => LayerIdRecurse(context, new StringBuilder()).ToString();
      StringBuilder LayerIdRecurse(TraversalContext context, StringBuilder stringBuilder)
      {
        if (context.propName == null) return stringBuilder; // this was probably the base commit collection

        string objectLayerName = string.Empty;
        if (context.propName.ToLower() == "elements" && context.current.speckle_type.Contains("Collection"))
        {
          objectLayerName = context.current["name"] as string;
        }
        else if (context.propName.ToLower() != "elements")// this is for any other property on the collection. skip elements props in layer structure.
        {
          objectLayerName = context.propName[0] == '@'
            ? context.propName.Substring(1)
            : context.propName;
        }
        LayerIdRecurse(context.parent, stringBuilder);
        if (stringBuilder.Length != 0 && !string.IsNullOrEmpty(objectLayerName)) { stringBuilder.Append(Layer.PathSeparator); }
        stringBuilder.Append(objectLayerName);

        return stringBuilder;
      }

      var traverseFunction = DefaultTraversal.CreateTraverseFunc(converter);

      var objectsToConvert = traverseFunction.Traverse(obj)
        .Select(tc => CreateApplicationObject(tc.current, LayerId(tc)))
        .Where(appObject => appObject != null)
        .Reverse() //just for the sake of matching the previous behaviour as close as possible
        .ToList();

      return objectsToConvert;
    }

    // conversion and bake
    private List<object> ConvertObject(Base obj, ISpeckleConverter converter)
    {
      var convertedList = new List<object>();

      var converted = converter.ConvertToNative(obj);
      if (converted == null)
        return convertedList;

      //Iteratively flatten any lists
      void FlattenConvertedObject(object item)
      {
        if (item is IList list)
          foreach (object child in list)
            FlattenConvertedObject(child);
        else
          convertedList.Add(item);
      }
      FlattenConvertedObject(converted);

      return convertedList;
    }
    private void BakeObject(ApplicationObject appObj, ISpeckleConverter converter, Layer layer, ApplicationObject parent = null)
    {
      var obj = StoredObjects[appObj.OriginalId];
      int bakedCount = 0;
      // check if this is a view or block - convert instead of bake if so (since these are "baked" during conversion)
      if (IsPreviewIgnore(obj))
      {
        appObj.Converted = ConvertObject(obj, converter);
      }
      foreach (var convertedItem in appObj.Converted)
      {
        switch (convertedItem)
        {
          case GeometryBase o:
            if (!o.IsValidWithLog(out string log))
            {
              var invalidMessage = $"{log.Replace("\n", "").Replace("\r", "")}";
              if (parent != null)
                parent.Update(logItem: $"fallback {appObj.applicationId}: {invalidMessage}");
              else
                appObj.Update(logItem: invalidMessage);
              continue;
            }
            var attributes = new ObjectAttributes();

            // handle display style
            if (obj[@"displayStyle"] is Base display)
            {
              if (converter.ConvertToNative(display) is ObjectAttributes displayAttribute)
                attributes = displayAttribute;
            }
            else if (obj[@"renderMaterial"] is Base renderMaterial)
            {
              attributes.ColorSource = ObjectColorSource.ColorFromMaterial;
            }

            // assign layer
            attributes.LayerIndex = layer.Index;

            // handle user info, including application id
            SetUserInfo(obj, attributes, parent);

            Guid id = Doc.Objects.Add(o, attributes);
            if (id == Guid.Empty)
            {
              var bakeMessage = $"Could not bake to document.";
              if (parent != null)
                parent.Update(logItem: $"fallback {appObj.applicationId}: {bakeMessage}");
              else
                appObj.Update(logItem: bakeMessage);
              continue;
            }

            if (parent != null)
              parent.Update(createdId: id.ToString());
            else
              appObj.Update(createdId: id.ToString());

            bakedCount++;

            // handle render material
            if (obj[@"renderMaterial"] is Base render)
            {
              var convertedMaterial = converter.ConvertToNative(render); //Maybe wrap in try catch in case no conversion exists?
              if (convertedMaterial is RenderMaterial rm)
              {
                var rhinoObject = Doc.Objects.FindId(id);
                rhinoObject.RenderMaterial = rm;
                rhinoObject.CommitChanges();
              }
            }
            break;
          case RhinoObject o: // this was prbly a block instance, baked during conversion
            if (parent != null)
              parent.Update(createdId: o.Id.ToString());
            else
              appObj.Update(createdId: o.Id.ToString());
            bakedCount++;
            break;
          case ViewInfo o: // this is a view, baked during conversion
            if (parent != null)
              parent.Update(createdId: o.Name);
            else
              appObj.Update(createdId: o.Name);
            bakedCount++;
            break;
          default:
            break;
        }
      }

      if (bakedCount == 0)
      {
        if (parent != null)
          parent.Update(logItem: $"fallback {appObj.applicationId}: could not bake object");
        else
          appObj.Update(logItem: $"Could not bake object");
      }
    }

    private void SetUserInfo(Base obj, ObjectAttributes attributes, ApplicationObject parent = null)
    {
      // set user strings
      if (obj[UserStrings] is Base userStrings)
        foreach (var member in userStrings.GetMembers(DynamicBaseMemberType.Dynamic))
          attributes.SetUserString(member.Key, member.Value as string);

      // set application id
      var appId = parent != null ? parent.applicationId : obj.applicationId;
      try
      {
        attributes.SetUserString(ApplicationIdKey, appId);
      }
      catch { }

      // set parameters
      if (parent != null)
      {
        if (StoredObjectParams.ContainsKey(parent.OriginalId))
        {
          var parameters = StoredObjectParams[parent.OriginalId];
          foreach (var member in parameters.GetMembers(DynamicBaseMemberType.Dynamic))
          {
            if (member.Value is Base parameter)
            {
              try
              {
                attributes.SetUserString(member.Key, GetStringFromBaseProp(parameter, "value"));
              }
              catch { }
            }
          }
        }
      }

      // set user dictionaries
      if (obj[UserDictionary] is Base userDictionary)
        ParseDictionaryToArchivable(attributes.UserDictionary, userDictionary);

      var name = obj["name"] as string;
      if (name != null) attributes.Name = name;
    }

    // Clears the stored objects, params, and preview objects
    private void ClearStorage()
    {
      Preview.Clear();
      StoredObjects.Clear();
      StoredObjectParams.Clear();
    }
    #endregion

    #region sending
    public override bool CanPreviewSend => true;
    public override void PreviewSend(StreamState state, ProgressViewModel progress)
    {
      // report and converter
      progress.Report = new ProgressReport();
      var converter = KitManager.GetDefaultKit().LoadConverter(Utils.RhinoAppName);

      converter.SetContextDocument(Doc);

      var filterObjs = GetObjectsFromFilter(state.Filter);
      var idsToSelect = new List<string>();
      int successful = 0;
      foreach (var id in filterObjs)
      {
        if (Utils.FindObjectBySelectedId(Doc, id, out object obj, out string descriptor))
        {
          // create applicationObject
          ApplicationObject reportObj = new ApplicationObject(id, descriptor);
          var applicationId = string.Empty;
          switch (obj)
          {
            case RhinoObject o:
              applicationId = o.Attributes.GetUserString(ApplicationIdKey) ?? id;
              if (converter.CanConvertToSpeckle(obj))
                reportObj.Update(status: ApplicationObject.State.Created);
              else
                reportObj.Update(status: ApplicationObject.State.Failed, logItem: "Object type conversion to Speckle not supported");
              idsToSelect.Add(id);
              successful++;
              break;
            case Layer o:
              applicationId = o.GetUserString(ApplicationIdKey) ?? id;
              reportObj.Update(status: ApplicationObject.State.Created);
              successful++;
              break;
            case ViewInfo o:
              reportObj.Update(status: ApplicationObject.State.Created);
              successful++;
              break;
          }
          reportObj.applicationId = applicationId;
          progress.Report.Log(reportObj);
        }
        else
        {
          progress.Report.Log(new ApplicationObject(id, "Unknown") { Status = ApplicationObject.State.Failed, Log = new List<string> { $"Could not find object in document" } });
        }
      }

<<<<<<< HEAD
      if (existingIds.Count == 0) 
        throw new InvalidOperationException("No valid objects selected, nothing will be sent!");
      
=======
      if (successful == 0)
      {
        //TODO: Log warning (or throw)
        progress.Report.LogOperationError(new Exception("No valid objects selected, nothing will be sent!"));
        return;
      }
>>>>>>> 16e7ea85

      // TODO: instead of selection, consider saving current visibility of objects in doc, hiding everything except selected, and restoring original states on cancel
      Doc.Objects.UnselectAll(false);
      SelectClientObjects(idsToSelect);
      Doc.Views.Redraw();
    }

    public override async Task<string> SendStream(StreamState state, ProgressViewModel progress)
    {
      var converter = KitManager.GetDefaultKit().LoadConverter(Utils.RhinoAppName);
      converter.SetContextDocument(Doc);

      var streamId = state.StreamId;
      var client = state.Client;

      int objCount = 0;

      state.SelectedObjectIds = GetObjectsFromFilter(state.Filter);
      var commitObject = converter.ConvertToSpeckle(Doc); // create a collection base obj

      if (state.SelectedObjectIds.Count == 0)
      {
        throw new InvalidOperationException(
          "Zero objects selected: Please select some objects, or check that your filter can actually select something.");
      }

      progress.Report = new ProgressReport();
      var conversionProgressDict = new ConcurrentDictionary<string, int>();
      conversionProgressDict["Conversion"] = 0;

      progress.Max = state.SelectedObjectIds.Count;

      // store converted commit objects and layers by layer paths
      var commitLayerObjects = new Dictionary<string, List<Base>>();
      var commitLayers = new Dictionary<string, Layer>();
      var commitCollections = new Dictionary<string, Base>();

      // convert all commit objs
      foreach (var selectedId in state.SelectedObjectIds)
      {
        progress.CancellationToken.ThrowIfCancellationRequested();

        Base converted = null;
        string applicationId = null;
        var reportObj = new ApplicationObject(selectedId, "Unknown");
        if (Utils.FindObjectBySelectedId(Doc, selectedId, out object obj, out string descriptor))
        {
<<<<<<< HEAD
          obj = Doc.Objects.FindId(new Guid(guid)); // try get geom object
          if (obj == null)
          {
            // Try to check if it's a standard view
            RhinoView view = Doc.Views.Find(new Guid(guid));
            if (view != null)
              isView = true;
          }
        }
        catch
        {
          viewIndex = Doc.NamedViews.FindByName(guid); // try get a NamedView
          if (viewIndex != -1)
            isView = true;
        }

        string descriptor = string.Empty;
        if (isView)
        {
          descriptor = viewIndex != -1 ? "Named View" : "Standard View";
        }
        else if (obj != null)
        {
          descriptor = Formatting.ObjectDescriptor(obj);
        }

        var applicationId = obj?.Attributes.GetUserString(ApplicationIdKey) ?? guid;
        ApplicationObject reportObj = new ApplicationObject(guid, descriptor) { applicationId = applicationId };

        if (obj != null)
        {
          if (!converter.CanConvertToSpeckle(obj))
          {
            reportObj.Update(status: ApplicationObject.State.Skipped, logItem: $"Sending this object type is not supported in Rhino");
            progress.Report.Log(reportObj);
            continue;
          }

=======
          // create applicationObject
          reportObj = new ApplicationObject(selectedId, descriptor);
>>>>>>> 16e7ea85
          converter.Report.Log(reportObj); // Log object so converter can access
          switch (obj)
          {
            case RhinoObject o:
              applicationId = o.Attributes.GetUserString(ApplicationIdKey) ?? selectedId;
              if (!converter.CanConvertToSpeckle(o))
              {
                reportObj.Update(status: ApplicationObject.State.Skipped, logItem: $"Sending this object type is not supported in Rhino");
                progress.Report.Log(reportObj);
                continue;
              }

              converted = converter.ConvertToSpeckle(o);

              if (converted != null)
              {
                var objectLayer = Doc.Layers[o.Attributes.LayerIndex];
                if (commitLayerObjects.ContainsKey(objectLayer.FullPath))
                {
                  commitLayerObjects[objectLayer.FullPath].Add(converted);
                }
                else
                {
                  commitLayerObjects.Add(objectLayer.FullPath, new List<Base>() { converted });
                  
                }
                if (!commitLayers.ContainsKey(objectLayer.FullPath))
                {
                  commitLayers.Add(objectLayer.FullPath, objectLayer);
                }
              }
              break;
            case Layer o:
              applicationId = o.GetUserString(ApplicationIdKey) ?? selectedId;
              converted = converter.ConvertToSpeckle(o);
              if (converted != null && !commitLayers.ContainsKey(o.FullPath))
              {
                commitLayers.Add(o.FullPath, o);
                commitCollections.Add(o.FullPath, converted);
              }
              break;
            case ViewInfo o:
              converted = converter.ConvertToSpeckle(o);
              if (converted != null)
              {
                ((List<Base>)commitObject[$"{ElementsString}"]).Add(converted); 
              }
              break;
          }
        }
        else
        {
          progress.Report.LogOperationError(new Exception($"Failed to find doc object ${selectedId}."));
          continue;
        }

        if (converted == null)
        {
          reportObj.Update(status: ApplicationObject.State.Failed, logItem: $"Conversion returned null");
          progress.Report.Log(reportObj);
          continue;
        }

        conversionProgressDict["Conversion"]++;
        progress.Update(conversionProgressDict);

        // set application ids, also set for speckle schema base object if it exists
        converted.applicationId = applicationId;
        if (converted["@SpeckleSchema"] != null)
        {
          var newSchemaBase = converted["@SpeckleSchema"] as Base;
          newSchemaBase.applicationId = applicationId;
          converted["@SpeckleSchema"] = newSchemaBase;
        }

        // log report object
        reportObj.Update(status: ApplicationObject.State.Created, logItem: $"Sent as {converted.speckle_type}");
        progress.Report.Log(reportObj);

        objCount++;
      }

      #region layer handling
      // convert layers as collections and attach all layer objects
      foreach (var layerPath in commitLayerObjects.Keys)
      {
        if (commitCollections.ContainsKey(layerPath))
        {
          commitCollections[layerPath][$"{ElementsString}"] = commitLayerObjects[layerPath];
        }
        else
        {
          var collection = converter.ConvertToSpeckle(commitLayers[layerPath]);
          if (collection != null)
          {
            collection[$"{ElementsString}"] = commitLayerObjects[layerPath];
            commitCollections.Add(layerPath, collection);
          }
        }
      }

      // generate all parent paths of commit collections and create ordered list by depth descending
      var allPaths = new HashSet<string>();
      foreach (var key in commitLayers.Keys)
      {
        if (!allPaths.Contains(key)) allPaths.Add(key);
        AddParent(commitLayers[key]);

        void AddParent(Layer childLayer)
        {
          var parentLayer = Doc.Layers.FindId(childLayer.ParentLayerId);
          if (parentLayer != null && !commitCollections.ContainsKey(parentLayer.FullPath))
          {
            var parentCollection = converter.ConvertToSpeckle(parentLayer);
            if (parentCollection != null)
            {
              commitCollections.Add(parentLayer.FullPath, parentCollection);
              allPaths.Add(parentLayer.FullPath);
            }
            AddParent(parentLayer);
          }
        }
      }
      var orderedPaths = allPaths.OrderByDescending(path => path.Count(c => c == ':')).ToList(); // this ensures we attach children collections first  

      // attach children collections to their parents and the base commit
      for (int i = 0; i < orderedPaths.Count; i++)
      {
        var path = orderedPaths[i];
        var collection = commitCollections[path];
        var parentIndex = path.LastIndexOf(Layer.PathSeparator);

        // if there is no parent, attach to base commit layer prop directly
        if (parentIndex == -1)
        {
          ((List<Base>)commitObject[$"{ElementsString}"]).Add(collection);
          continue;
        }

        // get the parent collection, attach child, and update parent collection in commit collections
        var parentPath = path.Substring(0, parentIndex);
        var parent = commitCollections[parentPath];
        ((List<Base>)parent[$"{ElementsString}"]).Add(commitCollections[path]);
        commitCollections[parentPath] = parent;
      }
     
      #endregion

      progress.Report.Merge(converter.Report);

      if (objCount == 0)
      {
        throw new SpeckleException("Zero objects converted successfully. Send stopped.");
      }

      progress.CancellationToken.ThrowIfCancellationRequested();

      progress.Max = objCount;

      var transports = new List<ITransport>() { new ServerTransport(client.Account, streamId) };

      var objectId = await Operations.Send(
        @object: commitObject,
        cancellationToken: progress.CancellationToken,
        transports: transports,
        onProgressAction: dict => progress.Update(dict),
        onErrorAction: ConnectorHelpers.DefaultSendErrorHandler,
        disposeTransports: true
        );
      
      progress.CancellationToken.ThrowIfCancellationRequested();

      var actualCommit = new CommitCreateInput
      {
        streamId = streamId,
        objectId = objectId,
        branchName = state.BranchName,
        message = state.CommitMessage ?? $"Sent {objCount} elements from Rhino.",
        sourceApplication = Utils.RhinoAppName
      };

      if (state.PreviousCommitId != null) { actualCommit.parents = new List<string>() { state.PreviousCommitId }; }

      var commitId = await ConnectorHelpers.CreateCommit(progress.CancellationToken, client, actualCommit);
      return commitId;
    }

    private List<string> GetObjectsFromFilter(ISelectionFilter filter)
    {
      var objs = new List<string>();

      switch (filter.Slug)
      {
        case "manual":
          return filter.Selection;
        case "all":
          objs.AddRange(Doc.Layers.Select(o => o.Id.ToString()));
          objs.AddRange(Doc.Objects.Where(obj => obj.Visible).Select(obj => obj.Id.ToString()));
          objs.AddRange(Doc.StandardViews());
          objs.AddRange(Doc.NamedViews());
          break;
        case "layer":
          foreach (var layerPath in filter.Selection)
          {
            Layer layer = Doc.GetLayer(layerPath);
            if (layer != null && layer.IsVisible)
            {
              var layerObjs = Doc.Objects.FindByLayer(layer)?.Select(o => o.Id.ToString());
              if (layerObjs != null)
                objs.AddRange(layerObjs);
            }
          }
          break;
        case "project-info":
          if (filter.Selection.Contains("Standard Views"))
            objs.AddRange(Doc.StandardViews());
          if (filter.Selection.Contains("Named Views"))
            objs.AddRange(Doc.NamedViews());
          if (filter.Selection.Contains("Layers"))
            objs.AddRange(Doc.Layers.Select(o => o.Id.ToString()));
          break;
        default:
          //RaiseNotification("Filter type is not supported in this app. Why did the developer implement it in the first place?");
          break;
      }

      return objs;
    }

    private string GetStringFromBaseProp(Base @base, string propName)
    {
      var val = @base[propName];
      if (val == null) return null;
      switch (val)
      {
        case double o:
          return o.ToString();
        case bool o:
          return o.ToString();
        case int o:
          return o.ToString();
        case string o:
          return o;
      }
      return null;
    }

    /// <summary>
    /// Copies a Base to an ArchivableDictionary
    /// </summary>
    /// <param name="target"></param>
    /// <param name="dict"></param>
    private void ParseDictionaryToArchivable(Rhino.Collections.ArchivableDictionary target, Base @base)
    {
      foreach (var prop in @base.GetMemberNames())
      {
        var obj = @base[prop];
        switch (obj)
        {
          case Base o:
            var nested = new Rhino.Collections.ArchivableDictionary();
            ParseDictionaryToArchivable(nested, o);
            target.Set(prop, nested);
            continue;

          case double o:
            target.Set(prop, o);
            continue;

          case bool o:
            target.Set(prop, o);
            continue;

          case int o:
            target.Set(prop, o);
            continue;

          case string o:
            target.Set(prop, o);
            continue;

          case IEnumerable<double> o:
            target.Set(prop, o);
            continue;

          case IEnumerable<bool> o:
            target.Set(prop, o);
            continue;

          case IEnumerable<int> o:
            target.Set(prop, o);
            continue;

          case IEnumerable<string> o:
            target.Set(prop, o);
            continue;

          default:
            continue;
        }
      }
    }

    private string RemoveInvalidDynamicPropChars(string str)
    {
      // remove ./
      return Regex.Replace(str, @"[./]", "-");
    }

    public override List<MenuItem> GetCustomStreamMenuItems()
    {
      return new List<MenuItem>();
    }

    #endregion

    public override bool CanOpen3DView => true;

    public override async Task Open3DView(List<double> viewCoordinates, string viewName = "")
    {
      // Create positional objects for camera
      Point3d cameraLocation = new Point3d(viewCoordinates[0], viewCoordinates[1], viewCoordinates[2]);
      Point3d target = new Point3d(viewCoordinates[3], viewCoordinates[4], viewCoordinates[5]);
      Vector3d direction = target - cameraLocation;

      if (!Doc.Views.Any(v => v.ActiveViewport.Name == "SpeckleCommentView"))
      {
        // Get bounds from active view
        Rectangle bounds = Doc.Views.ActiveView.ScreenRectangle;
        // Reset margins
        bounds.X = 0;
        bounds.Y = 0;
        Doc.Views.Add("SpeckleCommentView", DefinedViewportProjection.Perspective, bounds, false);
      }

      await Task.Run(() =>
      {
        IEnumerable<RhinoView> views = Doc.Views.Where(v => v.ActiveViewport.Name == "SpeckleCommentView");
        if (views.Any())
        {
          RhinoView speckleCommentView = views.First();
          speckleCommentView.ActiveViewport.SetCameraDirection(direction, false);
          speckleCommentView.ActiveViewport.SetCameraLocation(cameraLocation, true);

          DisplayModeDescription shaded = DisplayModeDescription.FindByName("Shaded");
          if (shaded != null)
          {
            speckleCommentView.ActiveViewport.DisplayMode = shaded;
          }

          // Minimized all maximized views.
          IEnumerable<RhinoView> maximizedViews = Doc.Views.Where(v => v.Maximized);
          foreach (RhinoView view in maximizedViews)
          {
            view.Maximized = false;
          }

          // Maximized speckle comment view.
          speckleCommentView.Maximized = true;

          if (Doc.Views.ActiveView.ActiveViewport.Name != "SpeckleCommentView")
          {
            Doc.Views.ActiveView = speckleCommentView;
          }
        }

        Doc.Views.Redraw();
      });
    }
  }
}<|MERGE_RESOLUTION|>--- conflicted
+++ resolved
@@ -898,18 +898,9 @@
         }
       }
 
-<<<<<<< HEAD
-      if (existingIds.Count == 0) 
+      if (successful == 0)
         throw new InvalidOperationException("No valid objects selected, nothing will be sent!");
-      
-=======
-      if (successful == 0)
-      {
-        //TODO: Log warning (or throw)
-        progress.Report.LogOperationError(new Exception("No valid objects selected, nothing will be sent!"));
-        return;
-      }
->>>>>>> 16e7ea85
+
 
       // TODO: instead of selection, consider saving current visibility of objects in doc, hiding everything except selected, and restoring original states on cancel
       Doc.Objects.UnselectAll(false);
@@ -957,49 +948,8 @@
         var reportObj = new ApplicationObject(selectedId, "Unknown");
         if (Utils.FindObjectBySelectedId(Doc, selectedId, out object obj, out string descriptor))
         {
-<<<<<<< HEAD
-          obj = Doc.Objects.FindId(new Guid(guid)); // try get geom object
-          if (obj == null)
-          {
-            // Try to check if it's a standard view
-            RhinoView view = Doc.Views.Find(new Guid(guid));
-            if (view != null)
-              isView = true;
-          }
-        }
-        catch
-        {
-          viewIndex = Doc.NamedViews.FindByName(guid); // try get a NamedView
-          if (viewIndex != -1)
-            isView = true;
-        }
-
-        string descriptor = string.Empty;
-        if (isView)
-        {
-          descriptor = viewIndex != -1 ? "Named View" : "Standard View";
-        }
-        else if (obj != null)
-        {
-          descriptor = Formatting.ObjectDescriptor(obj);
-        }
-
-        var applicationId = obj?.Attributes.GetUserString(ApplicationIdKey) ?? guid;
-        ApplicationObject reportObj = new ApplicationObject(guid, descriptor) { applicationId = applicationId };
-
-        if (obj != null)
-        {
-          if (!converter.CanConvertToSpeckle(obj))
-          {
-            reportObj.Update(status: ApplicationObject.State.Skipped, logItem: $"Sending this object type is not supported in Rhino");
-            progress.Report.Log(reportObj);
-            continue;
-          }
-
-=======
           // create applicationObject
           reportObj = new ApplicationObject(selectedId, descriptor);
->>>>>>> 16e7ea85
           converter.Report.Log(reportObj); // Log object so converter can access
           switch (obj)
           {
