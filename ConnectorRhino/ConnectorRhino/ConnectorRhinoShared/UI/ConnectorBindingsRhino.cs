using System;
using System.Collections;
using System.Collections.Concurrent;
using System.Collections.Generic;
using System.Drawing;
using System.Linq;
using System.Text;
using System.Text.RegularExpressions;
using System.Threading.Tasks;
using DesktopUI2;
using DesktopUI2.Models;
using DesktopUI2.Models.Filters;
using DesktopUI2.Models.Settings;
using DesktopUI2.ViewModels;
using Rhino;
using Rhino.Collections;
using Rhino.Display;
using Rhino.DocObjects;
using Rhino.DocObjects.Tables;
using Rhino.Geometry;
using Rhino.Render;
using Speckle.Core.Api;
using Speckle.Core.Kits;
using Speckle.Core.Logging;
using Speckle.Core.Models;
using Speckle.Core.Models.GraphTraversal;
using Speckle.Core.Transports;
using Speckle.Newtonsoft.Json;
using static DesktopUI2.ViewModels.MappingViewModel;
using Utilities = Speckle.Core.Models.Utilities;

namespace SpeckleRhino;

public class ConnectorBindingsRhino : ConnectorBindings
{
  private static string SpeckleKey = "speckle2";
  private static string UserStrings = "userStrings";
  private static string UserDictionary = "userDictionary";
  private static string ApplicationIdKey = "applicationId";
  private static string LayersString = "Layers";
  private static string ElementsString = "elements";
  public Dictionary<string, Base> StoredObjectParams = new(); // these are to store any parameters found on parent objects to add to fallback objects

  public Dictionary<string, Base> StoredObjects = new();

  public ConnectorBindingsRhino()
  {
<<<<<<< HEAD
    public RhinoDoc Doc { get => RhinoDoc.ActiveDoc; }

    private static string SpeckleKey = "speckle2";
    private static string UserStrings = "userStrings";
    private static string UserDictionary = "userDictionary";
    private static string ApplicationIdKey = "applicationId";
    private static string ElementsString = "elements";

    public Dictionary<string, Base> StoredObjects = new Dictionary<string, Base>();
    public Dictionary<string, Base> StoredObjectParams = new Dictionary<string, Base>(); // these are to store any parameters found on parent objects to add to fallback objects
    public List<ApplicationObject> Preview { get; set; } = new List<ApplicationObject>();
    public PreviewConduit PreviewConduit { get; set; }
    private string SelectedReceiveCommit { get; set; }

    public ConnectorBindingsRhino()
    {
      RhinoDoc.EndOpenDocument += RhinoDoc_EndOpenDocument;
      RhinoDoc.LayerTableEvent += RhinoDoc_LayerChange;
    }
=======
    RhinoDoc.EndOpenDocument += RhinoDoc_EndOpenDocument;
    RhinoDoc.LayerTableEvent += RhinoDoc_LayerChange;
  }
>>>>>>> 222a2b85

  public RhinoDoc Doc => RhinoDoc.ActiveDoc;
  public List<ApplicationObject> Preview { get; set; } = new();
  public PreviewConduit PreviewConduit { get; set; }
  private string SelectedReceiveCommit { get; set; }

<<<<<<< HEAD
      if (e.Document is null)
        return;

      var streams = GetStreamsInFile();
      if (UpdateSavedStreams is not null)
        UpdateSavedStreams(streams);
      //if (streams.Count > 0)
      //  SpeckleCommand.CreateOrFocusSpeckle();
    }
=======
  public override bool CanOpen3DView => true;

  private void RhinoDoc_EndOpenDocument(object sender, DocumentOpenEventArgs e)
  {
    if (e.Merge)
      return; // prevents triggering this on copy pastes, imports, etc.

    if (e.Document == null)
      return;

    var streams = GetStreamsInFile();
    if (UpdateSavedStreams != null)
      UpdateSavedStreams(streams);
    //if (streams.Count > 0)
    //  SpeckleCommand.CreateOrFocusSpeckle();
  }

  private void RhinoDoc_LayerChange(object sender, LayerTableEventArgs e)
  {
    if (UpdateSelectedStream != null)
      UpdateSelectedStream();
  }

  public override List<ReceiveMode> GetReceiveModes()
  {
    return new List<ReceiveMode> { ReceiveMode.Update, ReceiveMode.Create };
  }

  public override async Task Open3DView(List<double> viewCoordinates, string viewName = "")
  {
    // Create positional objects for camera
    Point3d cameraLocation = new(viewCoordinates[0], viewCoordinates[1], viewCoordinates[2]);
    Point3d target = new(viewCoordinates[3], viewCoordinates[4], viewCoordinates[5]);
    Vector3d direction = target - cameraLocation;
>>>>>>> 222a2b85

    if (!Doc.Views.Any(v => v.ActiveViewport.Name == "SpeckleCommentView"))
    {
<<<<<<< HEAD
      if (UpdateSelectedStream is not null)
        UpdateSelectedStream();
=======
      // Get bounds from active view
      Rectangle bounds = Doc.Views.ActiveView.ScreenRectangle;
      // Reset margins
      bounds.X = 0;
      bounds.Y = 0;
      Doc.Views.Add("SpeckleCommentView", DefinedViewportProjection.Perspective, bounds, false);
>>>>>>> 222a2b85
    }

    await Task.Run(() =>
    {
      IEnumerable<RhinoView> views = Doc.Views.Where(v => v.ActiveViewport.Name == "SpeckleCommentView");
      if (views.Any())
      {
        RhinoView speckleCommentView = views.First();
        speckleCommentView.ActiveViewport.SetCameraDirection(direction, false);
        speckleCommentView.ActiveViewport.SetCameraLocation(cameraLocation, true);

        DisplayModeDescription shaded = DisplayModeDescription.FindByName("Shaded");
        if (shaded != null)
          speckleCommentView.ActiveViewport.DisplayMode = shaded;

        // Minimized all maximized views.
        IEnumerable<RhinoView> maximizedViews = Doc.Views.Where(v => v.Maximized);
        foreach (RhinoView view in maximizedViews)
          view.Maximized = false;

<<<<<<< HEAD
      if (strings is null)
        return new List<StreamState>();
=======
        // Maximized speckle comment view.
        speckleCommentView.Maximized = true;
>>>>>>> 222a2b85

        if (Doc.Views.ActiveView.ActiveViewport.Name != "SpeckleCommentView")
          Doc.Views.ActiveView = speckleCommentView;
      }

      Doc.Views.Redraw();
    });
  }

  #region Local streams I/O with local file

  public override List<StreamState> GetStreamsInFile()
  {
    var strings = Doc?.Strings.GetEntryNames(SpeckleKey);

    if (strings == null)
      return new List<StreamState>();

    var states = strings
      .Select(s => JsonConvert.DeserializeObject<StreamState>(Doc.Strings.GetValue(SpeckleKey, s)))
      .ToList();
    return states;
  }

  public override void WriteStreamsToFile(List<StreamState> streams)
  {
    Doc.Strings.Delete(SpeckleKey);
    foreach (var s in streams)
      Doc.Strings.SetString(SpeckleKey, s.StreamId, JsonConvert.SerializeObject(s));
  }

  #endregion

  #region boilerplate

  public override string GetActiveViewName()
  {
    return "Entire Document"; // Note: rhino does not have views that filter objects.
  }

  public override List<string> GetObjectsInView()
  {
    var objs = Doc.Objects.Where(obj => obj.Visible).Select(obj => obj.Id.ToString()).ToList(); // Note: this returns all the doc objects.
    return objs;
  }

  public override string GetHostAppNameVersion()
  {
    return Utils.RhinoAppName;
  }

  public override string GetHostAppName()
  {
    return HostApplications.Rhino.Slug;
  }

  public override string GetDocumentId()
  {
    return Utilities.hashString("X" + Doc?.Path + Doc?.Name, Utilities.HashingFuctions.MD5);
  }

  public override string GetDocumentLocation()
  {
    return Doc?.Path;
  }

  public override string GetFileName()
  {
    return Doc?.Name;
  }

  //improve this to add to log??
  private void LogUnsupportedObjects(List<RhinoObject> objs, ISpeckleConverter converter)
  {
    var reportLog = new Dictionary<string, int>();
    foreach (var obj in objs)
    {
      var type = obj.ObjectType.ToString();
      if (reportLog.ContainsKey(type))
        reportLog[type] = reportLog[type]++;
      else
        reportLog.Add(type, 1);
    }
    RhinoApp.WriteLine("Deselected unsupported objects:");
    foreach (var entry in reportLog)
      RhinoApp.WriteLine($"{entry.Value} of type {entry.Key}");
  }

  public override List<string> GetSelectedObjects()
  {
    var objs = new List<string>();
    var Converter = KitManager.GetDefaultKit().LoadConverter(Utils.RhinoAppName);

    if (Converter == null || Doc == null)
      return objs;

    var selected = Doc.Objects.GetSelectedObjects(true, false).ToList();
    if (selected.Count == 0)
      return objs;
    var supportedObjs = selected.Where(o => Converter.CanConvertToSpeckle(o))?.ToList();
    var unsupportedObjs = selected.Where(o => Converter.CanConvertToSpeckle(o) == false)?.ToList();

    // handle any unsupported objects and modify doc selection if so
    if (unsupportedObjs.Count > 0)
    {
      LogUnsupportedObjects(unsupportedObjs, Converter);
      Doc.Objects.UnselectAll(false);
      supportedObjs.ForEach(o => o.Select(true, true));
    }

    return supportedObjs.Select(o => o.Id.ToString())?.ToList();
  }

  public override List<ISelectionFilter> GetSelectionFilters()
  {
    var layers = Doc.Layers.ToList().Where(layer => !layer.IsDeleted).Select(layer => layer.FullPath).ToList();
    var projectInfo = new List<string> { "Named Views", "Standard Views", "Layers" };

<<<<<<< HEAD
    //improve this to add to log??
    private static void LogUnsupportedObjects(List<RhinoObject> objs, ISpeckleConverter converter)
=======
    return new List<ISelectionFilter>
>>>>>>> 222a2b85
    {
      new AllSelectionFilter
      {
        Slug = "all",
        Name = "Everything",
        Icon = "CubeScan",
        Description = "Selects all document objects and project info."
      },
      new ListSelectionFilter
      {
        Slug = "layer",
        Name = "Layers",
        Icon = "LayersTriple",
        Description = "Selects objects based on their layers.",
        Values = layers
      },
      new ListSelectionFilter
      {
        Slug = "project-info",
        Name = "Project Information",
        Icon = "Information",
        Values = projectInfo,
        Description = "Adds the selected project information as views to the stream"
      },
      new ManualSelectionFilter()
    };
  }

<<<<<<< HEAD
      if (Converter is null || Doc is null) return objs;

      var selected = Doc.Objects.GetSelectedObjects(true, false).ToList();
      if (selected.Count is 0) return objs;
      var supportedObjs = selected.Where(o => Converter.CanConvertToSpeckle(o) is true)?.ToList();
      var unsupportedObjs = selected.Where(o => Converter.CanConvertToSpeckle(o) is false)?.ToList();
=======
  public override List<ISetting> GetSettings()
  {
    /*
    var referencePoints = new List<string>() { "Internal Origin (default)" };
    referencePoints.AddRange(Doc.NamedConstructionPlanes.Select(o => o.Name).ToList());
    return new List<ISetting>()
    {
      new ListBoxSetting {Slug = "reference-point", Name = "Reference Point", Icon ="LocationSearching", Values = referencePoints, Description = "Receives stream objects in relation to this document point"}
    };
    */
    return new List<ISetting>();
  }

  public override void SelectClientObjects(List<string> objs, bool deselect = false)
  {
    var isPreview = PreviewConduit != null && PreviewConduit.Enabled ? true : false;
>>>>>>> 222a2b85

    foreach (var id in objs)
    {
      RhinoObject obj = null;
      try
      {
        obj = Doc.Objects.FindId(new Guid(id)); // this is a rhinoobj
      }
      catch
      {
        continue; // this was a named view!
      }

      if (obj != null)
      {
        if (deselect)
          obj.Select(false, true, false, true, true, true);
        else
          obj.Select(true, true, true, true, true, true);
      }
      else if (isPreview)
      {
        PreviewConduit.Enabled = false;
        PreviewConduit.SelectPreviewObject(id, deselect);
        PreviewConduit.Enabled = true;
      }
    }

    Doc.Views.ActiveView.ActiveViewport.ZoomExtentsSelected();
    Doc.Views.Redraw();
  }

  public override void ResetDocument()
  {
    if (PreviewConduit != null)
      PreviewConduit.Enabled = false;
    else
      Doc.Objects.UnselectAll(false);

    Doc.Views.Redraw();
  }

  public override async Task<Dictionary<string, List<MappingValue>>> ImportFamilyCommand(
    Dictionary<string, List<MappingValue>> Mapping
  )
  {
    await Task.Delay(TimeSpan.FromMilliseconds(500));
    return new Dictionary<string, List<MappingValue>>();
  }

  #endregion

  #region receiving

  public override bool CanPreviewReceive => true;

  private static bool IsPreviewIgnore(Base @object)
  {
    return @object.speckle_type.Contains("Instance")
      || @object.speckle_type.Contains("View")
      || @object.speckle_type.Contains("Collection");
  }

  public override async Task<StreamState> PreviewReceive(StreamState state, ProgressViewModel progress)
  {
    // first check if commit is the same and preview objects have already been generated
    Commit commit = await ConnectorHelpers.GetCommitFromState(progress.CancellationToken, state);
    progress.Report = new ProgressReport();

    if (commit.id != SelectedReceiveCommit)
    {
<<<<<<< HEAD
      var isPreview = PreviewConduit is not null && PreviewConduit.Enabled ? true : false;
=======
      // check for converter
      var converter = KitManager.GetDefaultKit().LoadConverter(Utils.RhinoAppName);
      converter.SetContextDocument(Doc);

      var commitObject = await ConnectorHelpers.ReceiveCommit(commit, state, progress);
>>>>>>> 222a2b85

      SelectedReceiveCommit = commit.id;
      ClearStorage();

      var commitLayerName = DesktopUI2.Formatting.CommitInfo(state.CachedStream.name, state.BranchName, commit.id); // get commit layer name
      Preview = FlattenCommitObject(commitObject, converter);
      Doc.Notes += "%%%" + commitLayerName; // give converter a way to access commit layer info

      // Convert preview objects
      foreach (var previewObj in Preview)
      {
        previewObj.CreatedIds = new List<string> { previewObj.OriginalId }; // temporary store speckle id as created id for Preview report selection to work

        var storedObj = StoredObjects[previewObj.OriginalId];
        if (IsPreviewIgnore(storedObj))
        {
          var status = previewObj.Convertible ? ApplicationObject.State.Created : ApplicationObject.State.Skipped;
          previewObj.Update(status: status, logItem: "No preview available");
          progress.Report.Log(previewObj);
          continue;
        }

<<<<<<< HEAD
        if (obj is not null)
=======
        if (previewObj.Convertible)
          previewObj.Converted = ConvertObject(storedObj, converter);
        else
          foreach (var fallback in previewObj.Fallback)
          {
            var storedFallback = StoredObjects[fallback.OriginalId];
            fallback.Converted = ConvertObject(storedFallback, converter);
          }

        if (previewObj.Converted == null || previewObj.Converted.Count == 0)
>>>>>>> 222a2b85
        {
          var convertedFallback = previewObj.Fallback.Where(o => o.Converted != null || o.Converted.Count > 0);
          if (convertedFallback != null && convertedFallback.Count() > 0)
            previewObj.Update(
              status: ApplicationObject.State.Created,
              logItem: $"Creating with {convertedFallback.Count()} fallback values"
            );
          else
            previewObj.Update(
              status: ApplicationObject.State.Failed,
              logItem: "Couldn't convert object or any fallback values"
            );
        }
        else
        {
          previewObj.Status = ApplicationObject.State.Created;
        }

        progress.Report.Log(previewObj);
      }
      progress.Report.Merge(converter.Report);

      // undo notes edit
      var segments = Doc.Notes.Split(new[] { "%%%" }, StringSplitOptions.None).ToList();
      Doc.Notes = segments[0];
    }
    else // just generate the log
    {
<<<<<<< HEAD
      if (PreviewConduit is not null)
        PreviewConduit.Enabled = false;
      else
        Doc.Objects.UnselectAll(false);
=======
      foreach (var previewObj in Preview)
        progress.Report.Log(previewObj);
    }
>>>>>>> 222a2b85

    // create display conduit
    try
    {
      PreviewConduit = new PreviewConduit(Preview);
    }
    catch (Exception e)
    {
      progress.Report.OperationErrors.Add(new Exception($"Could not create preview: {e.Message}"));
      ResetDocument();
      return null;
    }
    PreviewConduit.Enabled = true;
    Doc.Views.ActiveView.ActiveViewport.ZoomBoundingBox(PreviewConduit.bbox);
    Doc.Views.Redraw();

    if (progress.CancellationToken.IsCancellationRequested)
    {
      PreviewConduit.Enabled = false;
      ResetDocument();
      return null;
    }

    return state;
  }

  /// <summary>
  ///
  /// </summary>
  /// <param name="state"></param>
  /// <param name="progress"></param>
  /// <exception cref="KitException">When the <see cref="KitManager.GetDefaultKit()"/> fails to successfully find/load a converter to serve <see cref="Utils.RhinoAppName"/></exception>>
  /// <exception cref="OperationCanceledException">When cancellation is requested via <paramref name="progress"/></exception>
  /// <returns></returns>
  public override async Task<StreamState> ReceiveStream(StreamState state, ProgressViewModel progress)
  {
    var converter = KitManager.GetDefaultKit().LoadConverter(Utils.RhinoAppName);
    converter.SetContextDocument(Doc);
    converter.ReceiveMode = state.ReceiveMode;

    Commit commit = await ConnectorHelpers.GetCommitFromState(progress.CancellationToken, state);
    state.LastCommit = commit;

    if (SelectedReceiveCommit != commit.id)
    {
      ClearStorage();
      SelectedReceiveCommit = commit.id;
    }

    progress.Report = new ProgressReport();
    var conversionProgressDict = new ConcurrentDictionary<string, int>();
    conversionProgressDict["Conversion"] = 0;

    Base commitObject = null;
    if (Preview.Count == 0)
    {
      commitObject = await ConnectorHelpers.ReceiveCommit(commit, state, progress);
      await ConnectorHelpers.TryCommitReceived(progress.CancellationToken, state, commit, Utils.RhinoAppName);
    }

    // get commit layer name
    var undoRecord = Doc.BeginUndoRecord($"Speckle bake operation for {state.CachedStream.name}");
    var commitLayerName = DesktopUI2.Formatting.CommitInfo(state.CachedStream.name, state.BranchName, commit.id);
    RhinoApp.InvokeOnUiThread(
      (Action)(
        () =>
        {
          RhinoDoc.ActiveDoc.Notes += "%%%" + commitLayerName; // give converter a way to access commit layer info

          // create preview objects if they don't already exist
          if (Preview.Count == 0)
          {
            // flatten the commit object to retrieve children objs
            Preview = FlattenCommitObject(commitObject, converter);

            // convert
            foreach (var previewObj in Preview)
            {
              var isPreviewIgnore = false;
              converter.Report.Log(previewObj); // Log object so converter can access
              if (previewObj.Convertible)
              {
                var storedObj = StoredObjects[previewObj.OriginalId];
                if (storedObj == null)
                {
                  previewObj.Update(
                    status: ApplicationObject.State.Failed,
                    logItem: "Couldn't retrieve stored object from bindings"
                  );
                  continue;
                }

                isPreviewIgnore = IsPreviewIgnore(storedObj);
                if (!isPreviewIgnore)
                  previewObj.Converted = ConvertObject(storedObj, converter);
              }
              else
              {
                foreach (var fallback in previewObj.Fallback)
                {
                  var storedFallback = StoredObjects[fallback.OriginalId];
                  fallback.Converted = ConvertObject(storedFallback, converter);
                }
              }

              if (!isPreviewIgnore && (previewObj.Converted == null || previewObj.Converted.Count == 0))
              {
                var convertedFallback = previewObj.Fallback
                  .Where(o => o.Converted != null || o.Converted.Count > 0)
                  .ToList();
                if (convertedFallback.Any())
                  previewObj.Update(logItem: $"Creating with {convertedFallback.Count()} fallback values");
                else
                  previewObj.Update(
                    status: ApplicationObject.State.Failed,
                    logItem: "Couldn't convert object or any fallback values"
                  );
              }

              progress.Report.Log(previewObj);
              if (progress.CancellationToken.IsCancellationRequested)
                return;
            }

<<<<<<< HEAD
          if (previewObj.Converted is null || previewObj.Converted.Count is 0)
          {
            var convertedFallback = previewObj.Fallback.Where(o => o.Converted is not null || o.Converted.Count > 0);
            if (convertedFallback is not null && convertedFallback.Any())
              previewObj.Update(status: ApplicationObject.State.Created, logItem: $"Creating with {convertedFallback.Count()} fallback values");
            else
              previewObj.Update(status: ApplicationObject.State.Failed, logItem: $"Couldn't convert object or any fallback values");
=======
            progress.Report.Merge(converter.Report);
>>>>>>> 222a2b85
          }
          else
          {
            Preview.ForEach(o => o.Status = ApplicationObject.State.Unknown);
          }
          if (progress.Report.OperationErrorsCount != 0)
            return;

          #region layer creation

          // sort by depth and create all the containers as layers first
          var layers = new Dictionary<string, Layer>();
          var containers = Preview
            .Select(o => o.Container)
            .Distinct()
            .ToList()
            .OrderBy(path => path.Count(c => c == ':'))
            .ToList();
          foreach (var container in containers)
          {
            var path =
              state.ReceiveMode == ReceiveMode.Create
                ? $"{commitLayerName}{Layer.PathSeparator}{container}"
                : container;
            Layer layer = null;

            // try to see if there's a collection object first
            var collection = Preview
              .Where(o => o.Container == container && o.Descriptor.Contains("Collection"))
              .FirstOrDefault();
            if (collection != null)
            {
              var storedCollection = StoredObjects[collection.OriginalId];
              storedCollection["path"] = path; // needed by converter
              converter.Report.Log(collection); // Log object so converter can access
              var convertedCollection = converter.ConvertToNative(storedCollection) as List<object>;
              if (convertedCollection != null && convertedCollection.Count > 0)
              {
                layer = convertedCollection.First() as Layer;
                Preview[Preview.IndexOf(collection)] = converter.Report.ReportObjects[collection.OriginalId];
              }
            }
            // otherwise create the layer here (old commits before collections implementations, or from apps not supporting collections)
            else
            {
              layer = Doc.GetLayer(path, true);
            }

            if (layer == null)
            {
              progress.Report.OperationErrors.Add(
                new Exception($"Could not create layer [{path}]. Objects will be placed on default layer.")
              );
              continue;
            }

            layers.Add(layer.FullPath, layer);
          }
          #endregion

          foreach (var previewObj in Preview)
          {
            if (previewObj.Status != ApplicationObject.State.Unknown)
              continue; // this has already been converted and baked

            var isUpdate = false;

            // check receive mode & if objects need to be removed from the document after bake (or received objs need to be moved layers)
            var toRemove = new List<RhinoObject>();
            if (state.ReceiveMode == ReceiveMode.Update)
            {
              toRemove = GetObjectsByApplicationId(previewObj.applicationId);
              toRemove.ForEach(o => Doc.Objects.Delete(o));

<<<<<<< HEAD
      progress.Report = new ProgressReport();
      var conversionProgressDict = new ConcurrentDictionary<string, int>();
      conversionProgressDict["Conversion"] = 0;
      
      Base commitObject = null;
      if (Preview.Count is 0)
      {
        commitObject = await ConnectorHelpers.ReceiveCommit(commit, state, progress);
        await ConnectorHelpers.TryCommitReceived(progress.CancellationToken, state, commit, Utils.RhinoAppName);
      }
      
      // get commit layer name
      var undoRecord = Doc.BeginUndoRecord($"Speckle bake operation for {state.CachedStream.name}");
      var commitLayerName = DesktopUI2.Formatting.CommitInfo(state.CachedStream.name, state.BranchName, commit.id);
      RhinoApp.InvokeOnUiThread((Action)(() =>
      {
        RhinoDoc.ActiveDoc.Notes += "%%%" + commitLayerName; // give converter a way to access commit layer info

        // create preview objects if they don't already exist
        if (Preview.Count is 0)
        {
          // flatten the commit object to retrieve children objs
          Preview = FlattenCommitObject(commitObject, converter);
=======
              if (!toRemove.Any()) // if no rhinoobjects were found, this could've been a view
              {
                var viewId = Doc.NamedViews.FindByName(previewObj.applicationId);
                if (viewId != -1)
                {
                  isUpdate = true;
                  Doc.NamedViews.Delete(viewId);
                }
              }
            }
            if (toRemove.Count() > 0)
              isUpdate = true;

            // find layer and bake
            previewObj.CreatedIds.Clear(); // clear created ids before bake because these may be speckle ids from the preview
            var path =
              state.ReceiveMode == ReceiveMode.Create
                ? $"{commitLayerName}{Layer.PathSeparator}{previewObj.Container}"
                : previewObj.Container;
            var layer = layers.ContainsKey(path) ? layers[path] : Doc.GetLayer("Default", true);
>>>>>>> 222a2b85

            if (previewObj.Convertible)
            {
<<<<<<< HEAD
              var storedObj = StoredObjects[previewObj.OriginalId];
              if (storedObj is null)
              {
                previewObj.Update(status: ApplicationObject.State.Failed,
                  logItem: $"Couldn't retrieve stored object from bindings");
                continue;
              }

              isPreviewIgnore = IsPreviewIgnore(storedObj);
              if (!isPreviewIgnore)
              {
                previewObj.Converted = ConvertObject(storedObj, converter);
              }
=======
              BakeObject(previewObj, converter, layer);
              previewObj.Status = !previewObj.CreatedIds.Any()
                ? ApplicationObject.State.Failed
                : isUpdate
                  ? ApplicationObject.State.Updated
                  : ApplicationObject.State.Created;
>>>>>>> 222a2b85
            }
            else
            {
              foreach (var fallback in previewObj.Fallback)
<<<<<<< HEAD
              {
                var storedFallback = StoredObjects[fallback.OriginalId];
                fallback.Converted = ConvertObject(storedFallback, converter);
              }
            }

            if (!isPreviewIgnore && (previewObj.Converted is null || previewObj.Converted.Count is 0))
            {
              var convertedFallback =
                previewObj.Fallback.Where(o => o.Converted is not null || o.Converted.Count > 0).ToList();
              if (convertedFallback.Any())
                previewObj.Update(logItem: $"Creating with {convertedFallback.Count} fallback values");
              else
                previewObj.Update(status: ApplicationObject.State.Failed,
                  logItem: $"Couldn't convert object or any fallback values");
=======
                BakeObject(fallback, converter, layer, previewObj);
              previewObj.Status =
                previewObj.Fallback.Count(o => o.Status == ApplicationObject.State.Failed) == previewObj.Fallback.Count
                  ? ApplicationObject.State.Failed
                  : isUpdate
                    ? ApplicationObject.State.Updated
                    : ApplicationObject.State.Created;
>>>>>>> 222a2b85
            }

            progress.Report.Log(previewObj);

            if (progress.CancellationToken.IsCancellationRequested)
              return;
            conversionProgressDict["Conversion"]++;
            progress.Update(conversionProgressDict);
          }
          progress.Report.Merge(converter.Report);

          // undo notes edit
          var segments = Doc.Notes.Split(new[] { "%%%" }, StringSplitOptions.None).ToList();
          Doc.Notes = segments[0];
        }
      )
    );

    Doc.Views.Redraw();
    Doc.EndUndoRecord(undoRecord);

<<<<<<< HEAD
        // sort by depth and create all the containers as layers first
        var layers = new Dictionary<string, Layer>();
        var containers = Preview.Select(o => o.Container).Distinct().ToList().OrderBy(path => path.Count(c => c is ':')).ToList();
        foreach (var container in containers)
        {
          var path = state.ReceiveMode is ReceiveMode.Create ? $"{commitLayerName}{Layer.PathSeparator}{container}" : container;
          Layer layer = null;

          // try to see if there's a collection object first
          var collection = Preview.Where(o => o.Container == container && o.Descriptor.Contains("Collection")).FirstOrDefault();
          if (collection is not null)
          {
            var storedCollection = StoredObjects[collection.OriginalId];
            storedCollection["path"] = path; // needed by converter
            converter.Report.Log(collection); // Log object so converter can access
            var convertedCollection = converter.ConvertToNative(storedCollection) as List<object>;
            if (convertedCollection is not null && convertedCollection.Count > 0)
            {
              layer = convertedCollection.First() as Layer;
              Preview[Preview.IndexOf(collection)] = converter.Report.ReportObjects[collection.OriginalId];
            }
          }

          // otherwise create the layer here (old commits before collections implementations, or from apps not supporting collections)
          else
          {
            layer = Doc.GetLayer(path, true);
          }

          if (layer is null)
          {
            progress.Report.OperationErrors.Add(new Exception($"Could not create layer [{path}]. Objects will be placed on default layer."));
            continue;
          }

          layers.Add(layer.FullPath, layer);
        }
        #endregion

        foreach (var previewObj in Preview)
        {
          if (previewObj.Status != ApplicationObject.State.Unknown) { continue; } // this has already been converted and baked
          
          var isUpdate = false;

          // check receive mode & if objects need to be removed from the document after bake (or received objs need to be moved layers)
          var toRemove = new List<RhinoObject>();
          if (state.ReceiveMode is ReceiveMode.Update)
          {
            toRemove = GetObjectsByApplicationId(previewObj.applicationId);
            toRemove.ForEach(o => Doc.Objects.Delete(o));

            if (!toRemove.Any()) // if no rhinoobjects were found, this could've been a view
            {
              var viewId = Doc.NamedViews.FindByName(previewObj.applicationId);
              if (viewId != -1)
              {
                isUpdate = true;
                Doc.NamedViews.Delete(viewId);
              }
            }
          }
          if (toRemove.Count > 0) isUpdate = true;

          // find layer and bake
          previewObj.CreatedIds.Clear(); // clear created ids before bake because these may be speckle ids from the preview
          var path = state.ReceiveMode is ReceiveMode.Create ? $"{commitLayerName}{Layer.PathSeparator}{previewObj.Container}" : previewObj.Container;
          var layer = layers.ContainsKey(path) ?
            layers[path] :
            Doc.GetLayer("Default", true);

          if (previewObj.Convertible)
          {
            BakeObject(previewObj, converter, layer);
            previewObj.Status = !previewObj.CreatedIds.Any() ? ApplicationObject.State.Failed :
            isUpdate ? ApplicationObject.State.Updated :
            ApplicationObject.State.Created;
          }
          else
          {
            foreach (var fallback in previewObj.Fallback)
              BakeObject(fallback, converter, layer, previewObj);
            previewObj.Status = previewObj.Fallback.Count(o => o.Status is ApplicationObject.State.Failed) == previewObj.Fallback.Count ?
              ApplicationObject.State.Failed : isUpdate ?
              ApplicationObject.State.Updated : ApplicationObject.State.Created;
          }
=======
    return state;
  }

  // gets objects by id directly or by application id user string
  private List<RhinoObject> GetObjectsByApplicationId(string applicationId)
  {
    if (string.IsNullOrEmpty(applicationId))
      return new List<RhinoObject>();
>>>>>>> 222a2b85

    // first try to find the object by app id user string
    var match =
      Doc.Objects.Where(o => o.Attributes.GetUserString(ApplicationIdKey) == applicationId)?.ToList()
      ?? new List<RhinoObject>();

    // if nothing is found, look for the geom obj by its guid directly
    if (!match.Any())
      try
      {
        RhinoObject obj = Doc.Objects.FindId(new Guid(applicationId));
        if (obj != null)
          match.Add(obj);
      }
      catch { }

    return match;
  }

  /// <summary>
  /// Traverses the object graph, returning objects to be converted.
  /// </summary>
  /// <param name="obj">The root <see cref="Base"/> object to traverse</param>
  /// <param name="converter">The converter instance, used to define what objects are convertable</param>
  /// <returns>A flattened list of objects to be converted ToNative</returns>
  private List<ApplicationObject> FlattenCommitObject(Base obj, ISpeckleConverter converter)
  {
    void StoreObject(Base @base, ApplicationObject appObj, Base parameters = null)
    {
      if (StoredObjects.ContainsKey(@base.id))
        appObj.Update(logItem: "Found another object in this commit with the same id. Skipped other object"); //TODO check if we are actually ignoring duplicates, since we are returning the app object anyway...
      else
        StoredObjects.Add(@base.id, @base);

      if (parameters != null && !StoredObjectParams.ContainsKey(@base.id))
        StoredObjectParams.Add(@base.id, parameters);
    }

    ApplicationObject CreateApplicationObject(Base current, string containerId)
    {
      ApplicationObject NewAppObj()
      {
        var speckleType = current.speckle_type
          .Split(new[] { ':' }, StringSplitOptions.RemoveEmptyEntries)
          .LastOrDefault();
        return new ApplicationObject(current.id, speckleType)
        {
<<<<<<< HEAD
          RhinoObject obj = Doc.Objects.FindId(new Guid(applicationId));
          if (obj is not null)
            match.Add(obj);
        }
        catch { }
      }
      return match;
    }


    
    /// <summary>
    /// Traverses the object graph, returning objects to be converted.
    /// </summary>
    /// <param name="obj">The root <see cref="Base"/> object to traverse</param>
    /// <param name="converter">The converter instance, used to define what objects are convertable</param>
    /// <returns>A flattened list of objects to be converted ToNative</returns>
    private List<ApplicationObject> FlattenCommitObject(Base obj, ISpeckleConverter converter)
    {
      void StoreObject(Base @base, ApplicationObject appObj, Base parameters = null)
      {
        if (StoredObjects.ContainsKey(@base.id))
          appObj.Update(
            logItem:
            "Found another object in this commit with the same id. Skipped other object"); //TODO check if we are actually ignoring duplicates, since we are returning the app object anyway...
        else
          StoredObjects.Add(@base.id, @base);

        if (parameters is not null && !StoredObjectParams.ContainsKey(@base.id))
          StoredObjectParams.Add(@base.id, parameters);
      }
=======
          applicationId = current.applicationId,
          Container = containerId
        };
      }

      // skip if it is the base commit collection
      if (current.speckle_type.Contains("Collection") && string.IsNullOrEmpty(containerId))
        return null;
>>>>>>> 222a2b85

      //Handle convertable objects
      if (converter.CanConvertToNative(current))
      {
<<<<<<< HEAD
        ApplicationObject NewAppObj()
        {
          var speckleType = current.speckle_type.Split(new[] { ':' }, StringSplitOptions.RemoveEmptyEntries)
            .LastOrDefault();
          return new ApplicationObject(current.id, speckleType) { applicationId = current.applicationId, Container = containerId };
        }

        // skip if it is the base commit collection
        if (current is Collection && string.IsNullOrEmpty(containerId))
          return null;

        //Handle convertable objects
        if (converter.CanConvertToNative(current))
        {
          var appObj = NewAppObj();
          appObj.Convertible = true;
          StoreObject(current, appObj);
          return appObj;
        }

        //Handle objects convertable using displayValues
        var fallbackMember = current["displayValue"] ?? current["@displayValue"];
        var parameters = current["parameters"] as Base;
        if (fallbackMember is not null)
        {
          var appObj = NewAppObj();
          var fallbackObjects = GraphTraversal.TraverseMember(fallbackMember)
            .Select(o => CreateApplicationObject(o, containerId));
          appObj.Fallback.AddRange(fallbackObjects);

          StoreObject(current, appObj, parameters);
          return appObj;
        }

        return null;
=======
        var appObj = NewAppObj();
        appObj.Convertible = true;
        StoreObject(current, appObj);
        return appObj;
>>>>>>> 222a2b85
      }

      //Handle objects convertable using displayValues
      var fallbackMember = current["displayValue"] ?? current["@displayValue"];
      var parameters = current["parameters"] as Base;
      if (fallbackMember != null)
      {
<<<<<<< HEAD
        if (context.propName is null) return stringBuilder; // this was probably the base commit collection

        string objectLayerName = string.Empty;
        if (context.propName.ToLower() == ElementsString && context.current is Collection collection)
        {
          objectLayerName = collection.name;
        }
        else if (context.propName.ToLower() != ElementsString)// this is for any other property on the collection. skip elements props in layer structure.
        {
          objectLayerName = context.propName[0] is '@'
            ? context.propName.Substring(1)
            : context.propName;
        }
        LayerIdRecurse(context.parent, stringBuilder);
        if (stringBuilder.Length is not 0 && !string.IsNullOrEmpty(objectLayerName)) { stringBuilder.Append(Layer.PathSeparator); }
        stringBuilder.Append(objectLayerName);

        return stringBuilder;
      }

      var traverseFunction = DefaultTraversal.CreateTraverseFunc(converter);

      var objectsToConvert = traverseFunction.Traverse(obj)
        .Select(tc => CreateApplicationObject(tc.current, LayerId(tc)))
        .Where(appObject => appObject is not null)
        .Reverse() //just for the sake of matching the previous behaviour as close as possible
        .ToList();

      return objectsToConvert;
    }

    // conversion and bake
    private static List<object> ConvertObject(Base obj, ISpeckleConverter converter)
=======
        var appObj = NewAppObj();
        var fallbackObjects = GraphTraversal
          .TraverseMember(fallbackMember)
          .Select(o => CreateApplicationObject(o, containerId));
        appObj.Fallback.AddRange(fallbackObjects);

        StoreObject(current, appObj, parameters);
        return appObj;
      }

      return null;
    }

    string LayerId(TraversalContext context) => LayerIdRecurse(context, new StringBuilder()).ToString();
    StringBuilder LayerIdRecurse(TraversalContext context, StringBuilder stringBuilder)
>>>>>>> 222a2b85
    {
      if (context.propName == null)
        return stringBuilder; // this was probably the base commit collection

      string objectLayerName = string.Empty;
      if (context.propName.ToLower() == "elements" && context.current.speckle_type.Contains("Collection"))
        objectLayerName = context.current["name"] as string;
      else if (context.propName.ToLower() != "elements") // this is for any other property on the collection. skip elements props in layer structure.
        objectLayerName = context.propName[0] == '@' ? context.propName.Substring(1) : context.propName;
      LayerIdRecurse(context.parent, stringBuilder);
      if (stringBuilder.Length != 0 && !string.IsNullOrEmpty(objectLayerName))
        stringBuilder.Append(Layer.PathSeparator);
      stringBuilder.Append(objectLayerName);

      return stringBuilder;
    }

<<<<<<< HEAD
      var converted = converter.ConvertToNative(obj);
      if (converted is null)
        return convertedList;
=======
    var traverseFunction = DefaultTraversal.CreateTraverseFunc(converter);
>>>>>>> 222a2b85

    var objectsToConvert = traverseFunction
      .Traverse(obj)
      .Select(tc => CreateApplicationObject(tc.current, LayerId(tc)))
      .Where(appObject => appObject != null)
      .Reverse() //just for the sake of matching the previous behaviour as close as possible
      .ToList();

<<<<<<< HEAD
      return convertedList;
    }
    private void BakeObject(ApplicationObject appObj, ISpeckleConverter converter, Layer layer, ApplicationObject parent = null)
    {
      var obj = StoredObjects[appObj.OriginalId];
      int bakedCount = 0;
      // check if this is a view or block - convert instead of bake if so (since these are "baked" during conversion)
      if (IsPreviewIgnore(obj))
      {
        appObj.Converted = ConvertObject(obj, converter);
      }
      foreach (var convertedItem in appObj.Converted)
      {
        switch (convertedItem)
        {
          case GeometryBase o:
            if (!o.IsValidWithLog(out string log))
            {
              var invalidMessage = $"{log.Replace("\n", "").Replace("\r", "")}";
              if (parent is not null)
                parent.Update(logItem: $"fallback {appObj.applicationId}: {invalidMessage}");
              else
                appObj.Update(logItem: invalidMessage);
              continue;
            }
            var attributes = new ObjectAttributes();
=======
    return objectsToConvert;
  }
>>>>>>> 222a2b85

  // conversion and bake
  private List<object> ConvertObject(Base obj, ISpeckleConverter converter)
  {
    var convertedList = new List<object>();

    var converted = converter.ConvertToNative(obj);
    if (converted == null)
      return convertedList;

    //Iteratively flatten any lists
    void FlattenConvertedObject(object item)
    {
      if (item is IList list)
        foreach (object child in list)
          FlattenConvertedObject(child);
      else
        convertedList.Add(item);
    }
    FlattenConvertedObject(converted);

<<<<<<< HEAD
            Guid id = Doc.Objects.Add(o, attributes);
            if (id == Guid.Empty)
            {
              var bakeMessage = $"Could not bake to document.";
              if (parent is not null)
                parent.Update(logItem: $"fallback {appObj.applicationId}: {bakeMessage}");
              else
                appObj.Update(logItem: bakeMessage);
              continue;
            }

            if (parent is not null)
              parent.Update(createdId: id.ToString());
=======
    return convertedList;
  }

  private void BakeObject(
    ApplicationObject appObj,
    ISpeckleConverter converter,
    Layer layer,
    ApplicationObject parent = null
  )
  {
    var obj = StoredObjects[appObj.OriginalId];
    int bakedCount = 0;
    // check if this is a view or block - convert instead of bake if so (since these are "baked" during conversion)
    if (IsPreviewIgnore(obj))
      appObj.Converted = ConvertObject(obj, converter);
    foreach (var convertedItem in appObj.Converted)
      switch (convertedItem)
      {
        case GeometryBase o:
          if (!o.IsValidWithLog(out string log))
          {
            var invalidMessage = $"{log.Replace("\n", "").Replace("\r", "")}";
            if (parent != null)
              parent.Update(logItem: $"fallback {appObj.applicationId}: {invalidMessage}");
>>>>>>> 222a2b85
            else
              appObj.Update(logItem: invalidMessage);
            continue;
          }
          var attributes = new ObjectAttributes();

          // handle display style
          if (obj[@"displayStyle"] is Base display)
          {
            if (converter.ConvertToNative(display) is ObjectAttributes displayAttribute)
              attributes = displayAttribute;
          }
          else if (obj[@"renderMaterial"] is Base renderMaterial)
          {
            attributes.ColorSource = ObjectColorSource.ColorFromMaterial;
          }

<<<<<<< HEAD
            // handle render material
            if (obj[@"renderMaterial"] is Base render)
            {
              var convertedMaterial = converter.ConvertToNative(render); //Maybe wrap in try catch in case no conversion exists?
              if (convertedMaterial is RenderMaterial rm)
              {
                var rhinoObject = Doc.Objects.FindId(id);
                rhinoObject.RenderMaterial = rm;
                rhinoObject.CommitChanges();
              }
            }
            break;
          case RhinoObject o: // this was prbly a block instance, baked during conversion
            if (parent is not null)
              parent.Update(createdId: o.Id.ToString());
            else
              appObj.Update(createdId: o.Id.ToString());
            bakedCount++;
            break;
          case ViewInfo o: // this is a view, baked during conversion
            if (parent is not null)
              parent.Update(createdId: o.Name);
            else
              appObj.Update(createdId: o.Name);
            bakedCount++;
            break;
          default:
            break;
        }
      }

      if (bakedCount is 0)
      {
        if (parent is not null)
          parent.Update(logItem: $"fallback {appObj.applicationId}: could not bake object");
        else
          appObj.Update(logItem: $"Could not bake object");
      }
    }
=======
          // assign layer
          attributes.LayerIndex = layer.Index;

          // handle user info, including application id
          SetUserInfo(obj, attributes, parent);

          Guid id = Doc.Objects.Add(o, attributes);
          if (id == Guid.Empty)
          {
            var bakeMessage = "Could not bake to document.";
            if (parent != null)
              parent.Update(logItem: $"fallback {appObj.applicationId}: {bakeMessage}");
            else
              appObj.Update(logItem: bakeMessage);
            continue;
          }
>>>>>>> 222a2b85

          if (parent != null)
            parent.Update(id.ToString());
          else
            appObj.Update(id.ToString());

<<<<<<< HEAD
      // set application id
      var appId = parent is not null ? parent.applicationId : obj.applicationId;
      try
      {
        attributes.SetUserString(ApplicationIdKey, appId);
      }
      catch { }
=======
          bakedCount++;
>>>>>>> 222a2b85

          // handle render material
          if (obj[@"renderMaterial"] is Base render)
          {
            var convertedMaterial = converter.ConvertToNative(render); //Maybe wrap in try catch in case no conversion exists?
            if (convertedMaterial is RenderMaterial rm)
            {
              var rhinoObject = Doc.Objects.FindId(id);
              rhinoObject.RenderMaterial = rm;
              rhinoObject.CommitChanges();
            }
          }
          break;
        case RhinoObject o: // this was prbly a block instance, baked during conversion
          if (parent != null)
            parent.Update(o.Id.ToString());
          else
            appObj.Update(o.Id.ToString());
          bakedCount++;
          break;
        case ViewInfo o: // this is a view, baked during conversion
          if (parent != null)
            parent.Update(o.Name);
          else
            appObj.Update(o.Name);
          bakedCount++;
          break;
      }

<<<<<<< HEAD
      // set user dictionaries
      if (obj[UserDictionary] is Base userDictionary)
        ParseDictionaryToArchivable(attributes.UserDictionary, userDictionary);

      var name = obj["name"] as string;
      if (name is not null) attributes.Name = name;
    }

    // Clears the stored objects, params, and preview objects
    private void ClearStorage()
=======
    if (bakedCount == 0)
>>>>>>> 222a2b85
    {
      if (parent != null)
        parent.Update(logItem: $"fallback {appObj.applicationId}: could not bake object");
      else
        appObj.Update(logItem: "Could not bake object");
    }
  }

  private void SetUserInfo(Base obj, ObjectAttributes attributes, ApplicationObject parent = null)
  {
    // set user strings
    if (obj[UserStrings] is Base userStrings)
      foreach (var member in userStrings.GetMembers(DynamicBaseMemberType.Dynamic))
        attributes.SetUserString(member.Key, member.Value as string);

    // set application id
    var appId = parent != null ? parent.applicationId : obj.applicationId;
    try
    {
      attributes.SetUserString(ApplicationIdKey, appId);
    }
    catch { }

    // set parameters
    if (parent != null)
      if (StoredObjectParams.ContainsKey(parent.OriginalId))
      {
        var parameters = StoredObjectParams[parent.OriginalId];
        foreach (var member in parameters.GetMembers(DynamicBaseMemberType.Dynamic))
          if (member.Value is Base parameter)
            try
            {
              attributes.SetUserString(member.Key, GetStringFromBaseProp(parameter, "value"));
            }
            catch { }
      }

<<<<<<< HEAD
      if (successful is 0)
        throw new InvalidOperationException("No valid objects selected, nothing will be sent!");
=======
    // set user dictionaries
    if (obj[UserDictionary] is Base userDictionary)
      ParseDictionaryToArchivable(attributes.UserDictionary, userDictionary);
>>>>>>> 222a2b85

    var name = obj["name"] as string;
    if (name != null)
      attributes.Name = name;
  }

  // Clears the stored objects, params, and preview objects
  private void ClearStorage()
  {
    Preview.Clear();
    StoredObjects.Clear();
    StoredObjectParams.Clear();
  }

  #endregion

  #region sending

  public override bool CanPreviewSend => true;

<<<<<<< HEAD
      state.SelectedObjectIds = GetObjectsFromFilter(state.Filter);
      var commitObject = converter.ConvertToSpeckle(Doc) as Collection; // create a collection base obj

      if (state.SelectedObjectIds.Count is 0)
=======
  public override void PreviewSend(StreamState state, ProgressViewModel progress)
  {
    // report and converter
    progress.Report = new ProgressReport();
    var converter = KitManager.GetDefaultKit().LoadConverter(Utils.RhinoAppName);

    converter.SetContextDocument(Doc);

    var filterObjs = GetObjectsFromFilter(state.Filter);
    var idsToSelect = new List<string>();
    int successful = 0;
    foreach (var id in filterObjs)
      if (Utils.FindObjectBySelectedId(Doc, id, out object obj, out string descriptor))
>>>>>>> 222a2b85
      {
        // create applicationObject
        ApplicationObject reportObj = new(id, descriptor);
        var applicationId = string.Empty;
        switch (obj)
        {
          case RhinoObject o:
            applicationId = o.Attributes.GetUserString(ApplicationIdKey) ?? id;
            if (converter.CanConvertToSpeckle(obj))
              reportObj.Update(status: ApplicationObject.State.Created);
            else
              reportObj.Update(
                status: ApplicationObject.State.Failed,
                logItem: "Object type conversion to Speckle not supported"
              );
            idsToSelect.Add(id);
            successful++;
            break;
          case Layer o:
            applicationId = o.GetUserString(ApplicationIdKey) ?? id;
            reportObj.Update(status: ApplicationObject.State.Created);
            successful++;
            break;
          case ViewInfo o:
            reportObj.Update(status: ApplicationObject.State.Created);
            successful++;
            break;
        }
        reportObj.applicationId = applicationId;
        progress.Report.Log(reportObj);
      }
      else
      {
        progress.Report.Log(
          new ApplicationObject(id, "Unknown")
          {
            Status = ApplicationObject.State.Failed,
            Log = new List<string> { "Could not find object in document" }
          }
        );
      }

    if (successful == 0)
      throw new InvalidOperationException("No valid objects selected, nothing will be sent!");

<<<<<<< HEAD
      // store converted commit objects and layers by layer paths
      var commitLayerObjects = new Dictionary<string, List<Base>>();
      var commitLayers = new Dictionary<string, Layer>();
      var commitCollections = new Dictionary<string, Collection>();
=======
    // TODO: instead of selection, consider saving current visibility of objects in doc, hiding everything except selected, and restoring original states on cancel
    Doc.Objects.UnselectAll(false);
    SelectClientObjects(idsToSelect);
    Doc.Views.Redraw();
  }
>>>>>>> 222a2b85

  public override async Task<string> SendStream(StreamState state, ProgressViewModel progress)
  {
    var converter = KitManager.GetDefaultKit().LoadConverter(Utils.RhinoAppName);
    converter.SetContextDocument(Doc);

    var streamId = state.StreamId;
    var client = state.Client;

    int objCount = 0;

<<<<<<< HEAD
              if (converted is not null)
              {
                var objectLayer = Doc.Layers[o.Attributes.LayerIndex];
                if (commitLayerObjects.ContainsKey(objectLayer.FullPath))
                {
                  commitLayerObjects[objectLayer.FullPath].Add(converted);
                }
                else
                {
                  commitLayerObjects.Add(objectLayer.FullPath, new List<Base>() { converted });
                  
                }
                if (!commitLayers.ContainsKey(objectLayer.FullPath))
                {
                  commitLayers.Add(objectLayer.FullPath, objectLayer);
                }
              }
              break;
            case Layer o:
              applicationId = o.GetUserString(ApplicationIdKey) ?? selectedId;
              var collection = converter.ConvertToSpeckle(o) as Collection;
              if (collection is not null && !commitLayers.ContainsKey(o.FullPath))
              {
                commitLayers.Add(o.FullPath, o);
                commitCollections.Add(o.FullPath, collection);
              }
              break;
            case ViewInfo o:
              converted = converter.ConvertToSpeckle(o);
              if (converted is not null)
              {
                commitObject.elements.Add(converted); 
              }
              break;
          }
        }
        else
        {
          progress.Report.LogOperationError(new Exception($"Failed to find doc object ${selectedId}."));
          continue;
        }

        if (converted is null)
        {
          reportObj.Update(status: ApplicationObject.State.Failed, logItem: $"Conversion returned null");
          progress.Report.Log(reportObj);
          continue;
        }
=======
    state.SelectedObjectIds = GetObjectsFromFilter(state.Filter);
    var commitObject = converter.ConvertToSpeckle(Doc); // create a collection base obj

    if (state.SelectedObjectIds.Count == 0)
      throw new InvalidOperationException(
        "Zero objects selected: Please select some objects, or check that your filter can actually select something."
      );
>>>>>>> 222a2b85

    progress.Report = new ProgressReport();
    var conversionProgressDict = new ConcurrentDictionary<string, int>();
    conversionProgressDict["Conversion"] = 0;

<<<<<<< HEAD
        // set application ids, also set for speckle schema base object if it exists
        converted.applicationId = applicationId;
        if (converted["@SpeckleSchema"] is not null)
        {
          var newSchemaBase = converted["@SpeckleSchema"] as Base;
          newSchemaBase.applicationId = applicationId;
          converted["@SpeckleSchema"] = newSchemaBase;
        }
=======
    progress.Max = state.SelectedObjectIds.Count;
>>>>>>> 222a2b85

    // store converted commit objects and layers by layer paths
    var commitLayerObjects = new Dictionary<string, List<Base>>();
    var commitLayers = new Dictionary<string, Layer>();
    var commitCollections = new Dictionary<string, Base>();

    // convert all commit objs
    foreach (var selectedId in state.SelectedObjectIds)
    {
      progress.CancellationToken.ThrowIfCancellationRequested();

      Base converted = null;
      string applicationId = null;
      var reportObj = new ApplicationObject(selectedId, "Unknown");
      if (Utils.FindObjectBySelectedId(Doc, selectedId, out object obj, out string descriptor))
      {
<<<<<<< HEAD
        if (commitCollections.ContainsKey(layerPath))
        {
          commitCollections[layerPath].elements = commitLayerObjects[layerPath];
        }
        else
        {
          var collection = converter.ConvertToSpeckle(commitLayers[layerPath]) as Collection;
          if (collection is not null)
          {
            collection.elements = commitLayerObjects[layerPath];
            commitCollections.Add(layerPath, collection);
          }
        }
      }
=======
        // create applicationObject
        reportObj = new ApplicationObject(selectedId, descriptor);
        converter.Report.Log(reportObj); // Log object so converter can access
        switch (obj)
        {
          case RhinoObject o:
            applicationId = o.Attributes.GetUserString(ApplicationIdKey) ?? selectedId;
            if (!converter.CanConvertToSpeckle(o))
            {
              reportObj.Update(
                status: ApplicationObject.State.Skipped,
                logItem: "Sending this object type is not supported in Rhino"
              );
              progress.Report.Log(reportObj);
              continue;
            }
>>>>>>> 222a2b85

            converted = converter.ConvertToSpeckle(o);

<<<<<<< HEAD
        void AddParent(Layer childLayer)
        {
          var parentLayer = Doc.Layers.FindId(childLayer.ParentLayerId);
          if (parentLayer is not null && !commitCollections.ContainsKey(parentLayer.FullPath))
          {
            var parentCollection = converter.ConvertToSpeckle(parentLayer) as Collection;
            if (parentCollection is not null)
=======
            if (converted != null)
>>>>>>> 222a2b85
            {
              var objectLayer = Doc.Layers[o.Attributes.LayerIndex];
              if (commitLayerObjects.ContainsKey(objectLayer.FullPath))
                commitLayerObjects[objectLayer.FullPath].Add(converted);
              else
                commitLayerObjects.Add(objectLayer.FullPath, new List<Base> { converted });
              if (!commitLayers.ContainsKey(objectLayer.FullPath))
                commitLayers.Add(objectLayer.FullPath, objectLayer);
            }
            break;
          case Layer o:
            applicationId = o.GetUserString(ApplicationIdKey) ?? selectedId;
            converted = converter.ConvertToSpeckle(o);
            if (converted != null && !commitLayers.ContainsKey(o.FullPath))
            {
              commitLayers.Add(o.FullPath, o);
              commitCollections.Add(o.FullPath, converted);
            }
            break;
          case ViewInfo o:
            converted = converter.ConvertToSpeckle(o);
            if (converted != null)
              ((List<Base>)commitObject[$"{ElementsString}"]).Add(converted);
            break;
        }
      }
<<<<<<< HEAD
      var orderedPaths = allPaths.OrderByDescending(path => path.Count(c => c is ':')).ToList(); // this ensures we attach children collections first  

      // attach children collections to their parents and the base commit
      for (int i = 0; i < orderedPaths.Count; i++)
      {
        var path = orderedPaths[i];
        var collection = commitCollections[path];
        var parentIndex = path.LastIndexOf(Layer.PathSeparator);

        // if there is no parent, attach to base commit layer prop directly
        if (parentIndex is -1)
        {
          commitObject.elements.Add(collection);
          continue;
        }

        // get the parent collection, attach child, and update parent collection in commit collections
        var parentPath = path.Substring(0, parentIndex);
        var parent = commitCollections[parentPath];
        parent.elements.Add(commitCollections[path]);
        commitCollections[parentPath] = parent;
=======
      else
      {
        progress.Report.LogOperationError(new Exception($"Failed to find doc object ${selectedId}."));
        continue;
>>>>>>> 222a2b85
      }

<<<<<<< HEAD
      if (objCount is 0)
=======
      if (converted == null)
>>>>>>> 222a2b85
      {
        reportObj.Update(status: ApplicationObject.State.Failed, logItem: "Conversion returned null");
        progress.Report.Log(reportObj);
        continue;
      }

      conversionProgressDict["Conversion"]++;
      progress.Update(conversionProgressDict);

      // set application ids, also set for speckle schema base object if it exists
      converted.applicationId = applicationId;
      if (converted["@SpeckleSchema"] != null)
      {
        var newSchemaBase = converted["@SpeckleSchema"] as Base;
        newSchemaBase.applicationId = applicationId;
        converted["@SpeckleSchema"] = newSchemaBase;
      }

<<<<<<< HEAD
      if (state.PreviousCommitId is not null) { actualCommit.parents = new List<string>() { state.PreviousCommitId }; }
=======
      // log report object
      reportObj.Update(status: ApplicationObject.State.Created, logItem: $"Sent as {converted.speckle_type}");
      progress.Report.Log(reportObj);
>>>>>>> 222a2b85

      objCount++;
    }

    #region layer handling
    // convert layers as collections and attach all layer objects
    foreach (var layerPath in commitLayerObjects.Keys)
      if (commitCollections.ContainsKey(layerPath))
      {
        commitCollections[layerPath][$"{ElementsString}"] = commitLayerObjects[layerPath];
      }
      else
      {
        var collection = converter.ConvertToSpeckle(commitLayers[layerPath]);
        if (collection != null)
        {
          collection[$"{ElementsString}"] = commitLayerObjects[layerPath];
          commitCollections.Add(layerPath, collection);
        }
      }

    // generate all parent paths of commit collections and create ordered list by depth descending
    var allPaths = new HashSet<string>();
    foreach (var key in commitLayers.Keys)
    {
      if (!allPaths.Contains(key))
        allPaths.Add(key);
      AddParent(commitLayers[key]);

      void AddParent(Layer childLayer)
      {
        var parentLayer = Doc.Layers.FindId(childLayer.ParentLayerId);
        if (parentLayer != null && !commitCollections.ContainsKey(parentLayer.FullPath))
        {
          var parentCollection = converter.ConvertToSpeckle(parentLayer);
          if (parentCollection != null)
          {
<<<<<<< HEAD
            Layer layer = Doc.GetLayer(layerPath);
            if (layer is not null && layer.IsVisible)
            {
              var layerObjs = Doc.Objects.FindByLayer(layer)?.Select(o => o.Id.ToString());
              if (layerObjs is not null)
                objs.AddRange(layerObjs);
            }
=======
            commitCollections.Add(parentLayer.FullPath, parentCollection);
            allPaths.Add(parentLayer.FullPath);
>>>>>>> 222a2b85
          }
          AddParent(parentLayer);
        }
      }
    }
    var orderedPaths = allPaths.OrderByDescending(path => path.Count(c => c == ':')).ToList(); // this ensures we attach children collections first

<<<<<<< HEAD
    private static string GetStringFromBaseProp(Base @base, string propName)
    {
      var val = @base[propName];
      if (val is null) return null;
      switch (val)
=======
    // attach children collections to their parents and the base commit
    for (int i = 0; i < orderedPaths.Count; i++)
    {
      var path = orderedPaths[i];
      var collection = commitCollections[path];
      var parentIndex = path.LastIndexOf(Layer.PathSeparator);

      // if there is no parent, attach to base commit layer prop directly
      if (parentIndex == -1)
>>>>>>> 222a2b85
      {
        ((List<Base>)commitObject[$"{ElementsString}"]).Add(collection);
        continue;
      }

      // get the parent collection, attach child, and update parent collection in commit collections
      var parentPath = path.Substring(0, parentIndex);
      var parent = commitCollections[parentPath];
      ((List<Base>)parent[$"{ElementsString}"]).Add(commitCollections[path]);
      commitCollections[parentPath] = parent;
    }

    #endregion

    progress.Report.Merge(converter.Report);

    if (objCount == 0)
      throw new SpeckleException("Zero objects converted successfully. Send stopped.");

    progress.CancellationToken.ThrowIfCancellationRequested();

    progress.Max = objCount;

    var transports = new List<ITransport> { new ServerTransport(client.Account, streamId) };

    var objectId = await Operations.Send(
      commitObject,
      progress.CancellationToken,
      transports,
      onProgressAction: dict => progress.Update(dict),
      onErrorAction: ConnectorHelpers.DefaultSendErrorHandler,
      disposeTransports: true
    );

    progress.CancellationToken.ThrowIfCancellationRequested();

    var actualCommit = new CommitCreateInput
    {
      streamId = streamId,
      objectId = objectId,
      branchName = state.BranchName,
      message = state.CommitMessage ?? $"Sent {objCount} elements from Rhino.",
      sourceApplication = Utils.RhinoAppName
    };

    if (state.PreviousCommitId != null)
      actualCommit.parents = new List<string> { state.PreviousCommitId };

    var commitId = await ConnectorHelpers.CreateCommit(progress.CancellationToken, client, actualCommit);
    return commitId;
  }

  private List<string> GetObjectsFromFilter(ISelectionFilter filter)
  {
    var objs = new List<string>();

<<<<<<< HEAD
    private static string RemoveInvalidDynamicPropChars(string str)
=======
    switch (filter.Slug)
>>>>>>> 222a2b85
    {
      case "manual":
        return filter.Selection;
      case "all":
        objs.AddRange(Doc.Layers.Select(o => o.Id.ToString()));
        objs.AddRange(Doc.Objects.Where(obj => obj.Visible).Select(obj => obj.Id.ToString()));
        objs.AddRange(Doc.StandardViews());
        objs.AddRange(Doc.NamedViews());
        break;
      case "layer":
        foreach (var layerPath in filter.Selection)
        {
          Layer layer = Doc.GetLayer(layerPath);
          if (layer != null && layer.IsVisible)
          {
            var layerObjs = Doc.Objects.FindByLayer(layer)?.Select(o => o.Id.ToString());
            if (layerObjs != null)
              objs.AddRange(layerObjs);
          }
        }
        break;
      case "project-info":
        if (filter.Selection.Contains("Standard Views"))
          objs.AddRange(Doc.StandardViews());
        if (filter.Selection.Contains("Named Views"))
          objs.AddRange(Doc.NamedViews());
        if (filter.Selection.Contains("Layers"))
          objs.AddRange(Doc.Layers.Select(o => o.Id.ToString()));
        break;
    }

    return objs;
  }

  private string GetStringFromBaseProp(Base @base, string propName)
  {
    var val = @base[propName];
    if (val == null)
      return null;
    switch (val)
    {
      case double o:
        return o.ToString();
      case bool o:
        return o.ToString();
      case int o:
        return o.ToString();
      case string o:
        return o;
    }
    return null;
  }

  /// <summary>
  /// Copies a Base to an ArchivableDictionary
  /// </summary>
  /// <param name="target"></param>
  /// <param name="dict"></param>
  private void ParseDictionaryToArchivable(ArchivableDictionary target, Base @base)
  {
    foreach (var prop in @base.GetMemberNames())
    {
      var obj = @base[prop];
      switch (obj)
      {
        case Base o:
          var nested = new ArchivableDictionary();
          ParseDictionaryToArchivable(nested, o);
          target.Set(prop, nested);
          continue;

        case double o:
          target.Set(prop, o);
          continue;

        case bool o:
          target.Set(prop, o);
          continue;

<<<<<<< HEAD
      if (!Doc.Views.Any(v => v.ActiveViewport.Name is "SpeckleCommentView"))
      {
        // Get bounds from active view
        Rectangle bounds = Doc.Views.ActiveView.ScreenRectangle;
        // Reset margins
        bounds.X = 0;
        bounds.Y = 0;
        Doc.Views.Add("SpeckleCommentView", DefinedViewportProjection.Perspective, bounds, false);
      }

      await Task.Run(() =>
      {
        IEnumerable<RhinoView> views = Doc.Views.Where(v => v.ActiveViewport.Name is "SpeckleCommentView");
        if (views.Any())
        {
          RhinoView speckleCommentView = views.First();
          speckleCommentView.ActiveViewport.SetCameraDirection(direction, false);
          speckleCommentView.ActiveViewport.SetCameraLocation(cameraLocation, true);
=======
        case int o:
          target.Set(prop, o);
          continue;

        case string o:
          target.Set(prop, o);
          continue;
>>>>>>> 222a2b85

        case IEnumerable<double> o:
          target.Set(prop, o);
          continue;

        case IEnumerable<bool> o:
          target.Set(prop, o);
          continue;

        case IEnumerable<int> o:
          target.Set(prop, o);
          continue;

        case IEnumerable<string> o:
          target.Set(prop, o);
          continue;

        default:
          continue;
      }
    }
  }

  private string RemoveInvalidDynamicPropChars(string str)
  {
    // remove ./
    return Regex.Replace(str, @"[./]", "-");
  }

  public override List<MenuItem> GetCustomStreamMenuItems()
  {
    return new List<MenuItem>();
  }

  #endregion
}<|MERGE_RESOLUTION|>--- conflicted
+++ resolved
@@ -45,48 +45,15 @@
 
   public ConnectorBindingsRhino()
   {
-<<<<<<< HEAD
-    public RhinoDoc Doc { get => RhinoDoc.ActiveDoc; }
-
-    private static string SpeckleKey = "speckle2";
-    private static string UserStrings = "userStrings";
-    private static string UserDictionary = "userDictionary";
-    private static string ApplicationIdKey = "applicationId";
-    private static string ElementsString = "elements";
-
-    public Dictionary<string, Base> StoredObjects = new Dictionary<string, Base>();
-    public Dictionary<string, Base> StoredObjectParams = new Dictionary<string, Base>(); // these are to store any parameters found on parent objects to add to fallback objects
-    public List<ApplicationObject> Preview { get; set; } = new List<ApplicationObject>();
-    public PreviewConduit PreviewConduit { get; set; }
-    private string SelectedReceiveCommit { get; set; }
-
-    public ConnectorBindingsRhino()
-    {
-      RhinoDoc.EndOpenDocument += RhinoDoc_EndOpenDocument;
-      RhinoDoc.LayerTableEvent += RhinoDoc_LayerChange;
-    }
-=======
     RhinoDoc.EndOpenDocument += RhinoDoc_EndOpenDocument;
     RhinoDoc.LayerTableEvent += RhinoDoc_LayerChange;
   }
->>>>>>> 222a2b85
 
   public RhinoDoc Doc => RhinoDoc.ActiveDoc;
   public List<ApplicationObject> Preview { get; set; } = new();
   public PreviewConduit PreviewConduit { get; set; }
   private string SelectedReceiveCommit { get; set; }
 
-<<<<<<< HEAD
-      if (e.Document is null)
-        return;
-
-      var streams = GetStreamsInFile();
-      if (UpdateSavedStreams is not null)
-        UpdateSavedStreams(streams);
-      //if (streams.Count > 0)
-      //  SpeckleCommand.CreateOrFocusSpeckle();
-    }
-=======
   public override bool CanOpen3DView => true;
 
   private void RhinoDoc_EndOpenDocument(object sender, DocumentOpenEventArgs e)
@@ -121,21 +88,15 @@
     Point3d cameraLocation = new(viewCoordinates[0], viewCoordinates[1], viewCoordinates[2]);
     Point3d target = new(viewCoordinates[3], viewCoordinates[4], viewCoordinates[5]);
     Vector3d direction = target - cameraLocation;
->>>>>>> 222a2b85
 
     if (!Doc.Views.Any(v => v.ActiveViewport.Name == "SpeckleCommentView"))
     {
-<<<<<<< HEAD
-      if (UpdateSelectedStream is not null)
-        UpdateSelectedStream();
-=======
       // Get bounds from active view
       Rectangle bounds = Doc.Views.ActiveView.ScreenRectangle;
       // Reset margins
       bounds.X = 0;
       bounds.Y = 0;
       Doc.Views.Add("SpeckleCommentView", DefinedViewportProjection.Perspective, bounds, false);
->>>>>>> 222a2b85
     }
 
     await Task.Run(() =>
@@ -156,13 +117,8 @@
         foreach (RhinoView view in maximizedViews)
           view.Maximized = false;
 
-<<<<<<< HEAD
-      if (strings is null)
-        return new List<StreamState>();
-=======
         // Maximized speckle comment view.
         speckleCommentView.Maximized = true;
->>>>>>> 222a2b85
 
         if (Doc.Views.ActiveView.ActiveViewport.Name != "SpeckleCommentView")
           Doc.Views.ActiveView = speckleCommentView;
@@ -281,12 +237,7 @@
     var layers = Doc.Layers.ToList().Where(layer => !layer.IsDeleted).Select(layer => layer.FullPath).ToList();
     var projectInfo = new List<string> { "Named Views", "Standard Views", "Layers" };
 
-<<<<<<< HEAD
-    //improve this to add to log??
-    private static void LogUnsupportedObjects(List<RhinoObject> objs, ISpeckleConverter converter)
-=======
     return new List<ISelectionFilter>
->>>>>>> 222a2b85
     {
       new AllSelectionFilter
       {
@@ -315,14 +266,6 @@
     };
   }
 
-<<<<<<< HEAD
-      if (Converter is null || Doc is null) return objs;
-
-      var selected = Doc.Objects.GetSelectedObjects(true, false).ToList();
-      if (selected.Count is 0) return objs;
-      var supportedObjs = selected.Where(o => Converter.CanConvertToSpeckle(o) is true)?.ToList();
-      var unsupportedObjs = selected.Where(o => Converter.CanConvertToSpeckle(o) is false)?.ToList();
-=======
   public override List<ISetting> GetSettings()
   {
     /*
@@ -339,7 +282,6 @@
   public override void SelectClientObjects(List<string> objs, bool deselect = false)
   {
     var isPreview = PreviewConduit != null && PreviewConduit.Enabled ? true : false;
->>>>>>> 222a2b85
 
     foreach (var id in objs)
     {
@@ -411,15 +353,11 @@
 
     if (commit.id != SelectedReceiveCommit)
     {
-<<<<<<< HEAD
-      var isPreview = PreviewConduit is not null && PreviewConduit.Enabled ? true : false;
-=======
       // check for converter
       var converter = KitManager.GetDefaultKit().LoadConverter(Utils.RhinoAppName);
       converter.SetContextDocument(Doc);
 
       var commitObject = await ConnectorHelpers.ReceiveCommit(commit, state, progress);
->>>>>>> 222a2b85
 
       SelectedReceiveCommit = commit.id;
       ClearStorage();
@@ -442,9 +380,6 @@
           continue;
         }
 
-<<<<<<< HEAD
-        if (obj is not null)
-=======
         if (previewObj.Convertible)
           previewObj.Converted = ConvertObject(storedObj, converter);
         else
@@ -455,7 +390,6 @@
           }
 
         if (previewObj.Converted == null || previewObj.Converted.Count == 0)
->>>>>>> 222a2b85
         {
           var convertedFallback = previewObj.Fallback.Where(o => o.Converted != null || o.Converted.Count > 0);
           if (convertedFallback != null && convertedFallback.Count() > 0)
@@ -484,16 +418,9 @@
     }
     else // just generate the log
     {
-<<<<<<< HEAD
-      if (PreviewConduit is not null)
-        PreviewConduit.Enabled = false;
-      else
-        Doc.Objects.UnselectAll(false);
-=======
       foreach (var previewObj in Preview)
         progress.Report.Log(previewObj);
     }
->>>>>>> 222a2b85
 
     // create display conduit
     try
@@ -618,17 +545,7 @@
                 return;
             }
 
-<<<<<<< HEAD
-          if (previewObj.Converted is null || previewObj.Converted.Count is 0)
-          {
-            var convertedFallback = previewObj.Fallback.Where(o => o.Converted is not null || o.Converted.Count > 0);
-            if (convertedFallback is not null && convertedFallback.Any())
-              previewObj.Update(status: ApplicationObject.State.Created, logItem: $"Creating with {convertedFallback.Count()} fallback values");
-            else
-              previewObj.Update(status: ApplicationObject.State.Failed, logItem: $"Couldn't convert object or any fallback values");
-=======
             progress.Report.Merge(converter.Report);
->>>>>>> 222a2b85
           }
           else
           {
@@ -703,31 +620,6 @@
               toRemove = GetObjectsByApplicationId(previewObj.applicationId);
               toRemove.ForEach(o => Doc.Objects.Delete(o));
 
-<<<<<<< HEAD
-      progress.Report = new ProgressReport();
-      var conversionProgressDict = new ConcurrentDictionary<string, int>();
-      conversionProgressDict["Conversion"] = 0;
-      
-      Base commitObject = null;
-      if (Preview.Count is 0)
-      {
-        commitObject = await ConnectorHelpers.ReceiveCommit(commit, state, progress);
-        await ConnectorHelpers.TryCommitReceived(progress.CancellationToken, state, commit, Utils.RhinoAppName);
-      }
-      
-      // get commit layer name
-      var undoRecord = Doc.BeginUndoRecord($"Speckle bake operation for {state.CachedStream.name}");
-      var commitLayerName = DesktopUI2.Formatting.CommitInfo(state.CachedStream.name, state.BranchName, commit.id);
-      RhinoApp.InvokeOnUiThread((Action)(() =>
-      {
-        RhinoDoc.ActiveDoc.Notes += "%%%" + commitLayerName; // give converter a way to access commit layer info
-
-        // create preview objects if they don't already exist
-        if (Preview.Count is 0)
-        {
-          // flatten the commit object to retrieve children objs
-          Preview = FlattenCommitObject(commitObject, converter);
-=======
               if (!toRemove.Any()) // if no rhinoobjects were found, this could've been a view
               {
                 var viewId = Doc.NamedViews.FindByName(previewObj.applicationId);
@@ -748,53 +640,19 @@
                 ? $"{commitLayerName}{Layer.PathSeparator}{previewObj.Container}"
                 : previewObj.Container;
             var layer = layers.ContainsKey(path) ? layers[path] : Doc.GetLayer("Default", true);
->>>>>>> 222a2b85
 
             if (previewObj.Convertible)
             {
-<<<<<<< HEAD
-              var storedObj = StoredObjects[previewObj.OriginalId];
-              if (storedObj is null)
-              {
-                previewObj.Update(status: ApplicationObject.State.Failed,
-                  logItem: $"Couldn't retrieve stored object from bindings");
-                continue;
-              }
-
-              isPreviewIgnore = IsPreviewIgnore(storedObj);
-              if (!isPreviewIgnore)
-              {
-                previewObj.Converted = ConvertObject(storedObj, converter);
-              }
-=======
               BakeObject(previewObj, converter, layer);
               previewObj.Status = !previewObj.CreatedIds.Any()
                 ? ApplicationObject.State.Failed
                 : isUpdate
                   ? ApplicationObject.State.Updated
                   : ApplicationObject.State.Created;
->>>>>>> 222a2b85
             }
             else
             {
               foreach (var fallback in previewObj.Fallback)
-<<<<<<< HEAD
-              {
-                var storedFallback = StoredObjects[fallback.OriginalId];
-                fallback.Converted = ConvertObject(storedFallback, converter);
-              }
-            }
-
-            if (!isPreviewIgnore && (previewObj.Converted is null || previewObj.Converted.Count is 0))
-            {
-              var convertedFallback =
-                previewObj.Fallback.Where(o => o.Converted is not null || o.Converted.Count > 0).ToList();
-              if (convertedFallback.Any())
-                previewObj.Update(logItem: $"Creating with {convertedFallback.Count} fallback values");
-              else
-                previewObj.Update(status: ApplicationObject.State.Failed,
-                  logItem: $"Couldn't convert object or any fallback values");
-=======
                 BakeObject(fallback, converter, layer, previewObj);
               previewObj.Status =
                 previewObj.Fallback.Count(o => o.Status == ApplicationObject.State.Failed) == previewObj.Fallback.Count
@@ -802,7 +660,6 @@
                   : isUpdate
                     ? ApplicationObject.State.Updated
                     : ApplicationObject.State.Created;
->>>>>>> 222a2b85
             }
 
             progress.Report.Log(previewObj);
@@ -824,94 +681,6 @@
     Doc.Views.Redraw();
     Doc.EndUndoRecord(undoRecord);
 
-<<<<<<< HEAD
-        // sort by depth and create all the containers as layers first
-        var layers = new Dictionary<string, Layer>();
-        var containers = Preview.Select(o => o.Container).Distinct().ToList().OrderBy(path => path.Count(c => c is ':')).ToList();
-        foreach (var container in containers)
-        {
-          var path = state.ReceiveMode is ReceiveMode.Create ? $"{commitLayerName}{Layer.PathSeparator}{container}" : container;
-          Layer layer = null;
-
-          // try to see if there's a collection object first
-          var collection = Preview.Where(o => o.Container == container && o.Descriptor.Contains("Collection")).FirstOrDefault();
-          if (collection is not null)
-          {
-            var storedCollection = StoredObjects[collection.OriginalId];
-            storedCollection["path"] = path; // needed by converter
-            converter.Report.Log(collection); // Log object so converter can access
-            var convertedCollection = converter.ConvertToNative(storedCollection) as List<object>;
-            if (convertedCollection is not null && convertedCollection.Count > 0)
-            {
-              layer = convertedCollection.First() as Layer;
-              Preview[Preview.IndexOf(collection)] = converter.Report.ReportObjects[collection.OriginalId];
-            }
-          }
-
-          // otherwise create the layer here (old commits before collections implementations, or from apps not supporting collections)
-          else
-          {
-            layer = Doc.GetLayer(path, true);
-          }
-
-          if (layer is null)
-          {
-            progress.Report.OperationErrors.Add(new Exception($"Could not create layer [{path}]. Objects will be placed on default layer."));
-            continue;
-          }
-
-          layers.Add(layer.FullPath, layer);
-        }
-        #endregion
-
-        foreach (var previewObj in Preview)
-        {
-          if (previewObj.Status != ApplicationObject.State.Unknown) { continue; } // this has already been converted and baked
-          
-          var isUpdate = false;
-
-          // check receive mode & if objects need to be removed from the document after bake (or received objs need to be moved layers)
-          var toRemove = new List<RhinoObject>();
-          if (state.ReceiveMode is ReceiveMode.Update)
-          {
-            toRemove = GetObjectsByApplicationId(previewObj.applicationId);
-            toRemove.ForEach(o => Doc.Objects.Delete(o));
-
-            if (!toRemove.Any()) // if no rhinoobjects were found, this could've been a view
-            {
-              var viewId = Doc.NamedViews.FindByName(previewObj.applicationId);
-              if (viewId != -1)
-              {
-                isUpdate = true;
-                Doc.NamedViews.Delete(viewId);
-              }
-            }
-          }
-          if (toRemove.Count > 0) isUpdate = true;
-
-          // find layer and bake
-          previewObj.CreatedIds.Clear(); // clear created ids before bake because these may be speckle ids from the preview
-          var path = state.ReceiveMode is ReceiveMode.Create ? $"{commitLayerName}{Layer.PathSeparator}{previewObj.Container}" : previewObj.Container;
-          var layer = layers.ContainsKey(path) ?
-            layers[path] :
-            Doc.GetLayer("Default", true);
-
-          if (previewObj.Convertible)
-          {
-            BakeObject(previewObj, converter, layer);
-            previewObj.Status = !previewObj.CreatedIds.Any() ? ApplicationObject.State.Failed :
-            isUpdate ? ApplicationObject.State.Updated :
-            ApplicationObject.State.Created;
-          }
-          else
-          {
-            foreach (var fallback in previewObj.Fallback)
-              BakeObject(fallback, converter, layer, previewObj);
-            previewObj.Status = previewObj.Fallback.Count(o => o.Status is ApplicationObject.State.Failed) == previewObj.Fallback.Count ?
-              ApplicationObject.State.Failed : isUpdate ?
-              ApplicationObject.State.Updated : ApplicationObject.State.Created;
-          }
-=======
     return state;
   }
 
@@ -920,7 +689,6 @@
   {
     if (string.IsNullOrEmpty(applicationId))
       return new List<RhinoObject>();
->>>>>>> 222a2b85
 
     // first try to find the object by app id user string
     var match =
@@ -968,94 +736,22 @@
           .LastOrDefault();
         return new ApplicationObject(current.id, speckleType)
         {
-<<<<<<< HEAD
-          RhinoObject obj = Doc.Objects.FindId(new Guid(applicationId));
-          if (obj is not null)
-            match.Add(obj);
-        }
-        catch { }
-      }
-      return match;
-    }
-
-
-    
-    /// <summary>
-    /// Traverses the object graph, returning objects to be converted.
-    /// </summary>
-    /// <param name="obj">The root <see cref="Base"/> object to traverse</param>
-    /// <param name="converter">The converter instance, used to define what objects are convertable</param>
-    /// <returns>A flattened list of objects to be converted ToNative</returns>
-    private List<ApplicationObject> FlattenCommitObject(Base obj, ISpeckleConverter converter)
-    {
-      void StoreObject(Base @base, ApplicationObject appObj, Base parameters = null)
-      {
-        if (StoredObjects.ContainsKey(@base.id))
-          appObj.Update(
-            logItem:
-            "Found another object in this commit with the same id. Skipped other object"); //TODO check if we are actually ignoring duplicates, since we are returning the app object anyway...
-        else
-          StoredObjects.Add(@base.id, @base);
-
-        if (parameters is not null && !StoredObjectParams.ContainsKey(@base.id))
-          StoredObjectParams.Add(@base.id, parameters);
-      }
-=======
           applicationId = current.applicationId,
           Container = containerId
         };
       }
 
       // skip if it is the base commit collection
-      if (current.speckle_type.Contains("Collection") && string.IsNullOrEmpty(containerId))
+      if (current is Collection && string.IsNullOrEmpty(containerId))
         return null;
->>>>>>> 222a2b85
 
       //Handle convertable objects
       if (converter.CanConvertToNative(current))
       {
-<<<<<<< HEAD
-        ApplicationObject NewAppObj()
-        {
-          var speckleType = current.speckle_type.Split(new[] { ':' }, StringSplitOptions.RemoveEmptyEntries)
-            .LastOrDefault();
-          return new ApplicationObject(current.id, speckleType) { applicationId = current.applicationId, Container = containerId };
-        }
-
-        // skip if it is the base commit collection
-        if (current is Collection && string.IsNullOrEmpty(containerId))
-          return null;
-
-        //Handle convertable objects
-        if (converter.CanConvertToNative(current))
-        {
-          var appObj = NewAppObj();
-          appObj.Convertible = true;
-          StoreObject(current, appObj);
-          return appObj;
-        }
-
-        //Handle objects convertable using displayValues
-        var fallbackMember = current["displayValue"] ?? current["@displayValue"];
-        var parameters = current["parameters"] as Base;
-        if (fallbackMember is not null)
-        {
-          var appObj = NewAppObj();
-          var fallbackObjects = GraphTraversal.TraverseMember(fallbackMember)
-            .Select(o => CreateApplicationObject(o, containerId));
-          appObj.Fallback.AddRange(fallbackObjects);
-
-          StoreObject(current, appObj, parameters);
-          return appObj;
-        }
-
-        return null;
-=======
         var appObj = NewAppObj();
         appObj.Convertible = true;
         StoreObject(current, appObj);
         return appObj;
->>>>>>> 222a2b85
       }
 
       //Handle objects convertable using displayValues
@@ -1063,41 +759,6 @@
       var parameters = current["parameters"] as Base;
       if (fallbackMember != null)
       {
-<<<<<<< HEAD
-        if (context.propName is null) return stringBuilder; // this was probably the base commit collection
-
-        string objectLayerName = string.Empty;
-        if (context.propName.ToLower() == ElementsString && context.current is Collection collection)
-        {
-          objectLayerName = collection.name;
-        }
-        else if (context.propName.ToLower() != ElementsString)// this is for any other property on the collection. skip elements props in layer structure.
-        {
-          objectLayerName = context.propName[0] is '@'
-            ? context.propName.Substring(1)
-            : context.propName;
-        }
-        LayerIdRecurse(context.parent, stringBuilder);
-        if (stringBuilder.Length is not 0 && !string.IsNullOrEmpty(objectLayerName)) { stringBuilder.Append(Layer.PathSeparator); }
-        stringBuilder.Append(objectLayerName);
-
-        return stringBuilder;
-      }
-
-      var traverseFunction = DefaultTraversal.CreateTraverseFunc(converter);
-
-      var objectsToConvert = traverseFunction.Traverse(obj)
-        .Select(tc => CreateApplicationObject(tc.current, LayerId(tc)))
-        .Where(appObject => appObject is not null)
-        .Reverse() //just for the sake of matching the previous behaviour as close as possible
-        .ToList();
-
-      return objectsToConvert;
-    }
-
-    // conversion and bake
-    private static List<object> ConvertObject(Base obj, ISpeckleConverter converter)
-=======
         var appObj = NewAppObj();
         var fallbackObjects = GraphTraversal
           .TraverseMember(fallbackMember)
@@ -1113,14 +774,13 @@
 
     string LayerId(TraversalContext context) => LayerIdRecurse(context, new StringBuilder()).ToString();
     StringBuilder LayerIdRecurse(TraversalContext context, StringBuilder stringBuilder)
->>>>>>> 222a2b85
     {
       if (context.propName == null)
         return stringBuilder; // this was probably the base commit collection
 
       string objectLayerName = string.Empty;
-      if (context.propName.ToLower() == "elements" && context.current.speckle_type.Contains("Collection"))
-        objectLayerName = context.current["name"] as string;
+      if (context.propName.ToLower() == "elements" && context.current is Collection coll)
+        objectLayerName = coll.name;
       else if (context.propName.ToLower() != "elements") // this is for any other property on the collection. skip elements props in layer structure.
         objectLayerName = context.propName[0] == '@' ? context.propName.Substring(1) : context.propName;
       LayerIdRecurse(context.parent, stringBuilder);
@@ -1131,13 +791,7 @@
       return stringBuilder;
     }
 
-<<<<<<< HEAD
-      var converted = converter.ConvertToNative(obj);
-      if (converted is null)
-        return convertedList;
-=======
     var traverseFunction = DefaultTraversal.CreateTraverseFunc(converter);
->>>>>>> 222a2b85
 
     var objectsToConvert = traverseFunction
       .Traverse(obj)
@@ -1146,37 +800,8 @@
       .Reverse() //just for the sake of matching the previous behaviour as close as possible
       .ToList();
 
-<<<<<<< HEAD
-      return convertedList;
-    }
-    private void BakeObject(ApplicationObject appObj, ISpeckleConverter converter, Layer layer, ApplicationObject parent = null)
-    {
-      var obj = StoredObjects[appObj.OriginalId];
-      int bakedCount = 0;
-      // check if this is a view or block - convert instead of bake if so (since these are "baked" during conversion)
-      if (IsPreviewIgnore(obj))
-      {
-        appObj.Converted = ConvertObject(obj, converter);
-      }
-      foreach (var convertedItem in appObj.Converted)
-      {
-        switch (convertedItem)
-        {
-          case GeometryBase o:
-            if (!o.IsValidWithLog(out string log))
-            {
-              var invalidMessage = $"{log.Replace("\n", "").Replace("\r", "")}";
-              if (parent is not null)
-                parent.Update(logItem: $"fallback {appObj.applicationId}: {invalidMessage}");
-              else
-                appObj.Update(logItem: invalidMessage);
-              continue;
-            }
-            var attributes = new ObjectAttributes();
-=======
     return objectsToConvert;
   }
->>>>>>> 222a2b85
 
   // conversion and bake
   private List<object> ConvertObject(Base obj, ISpeckleConverter converter)
@@ -1198,21 +823,6 @@
     }
     FlattenConvertedObject(converted);
 
-<<<<<<< HEAD
-            Guid id = Doc.Objects.Add(o, attributes);
-            if (id == Guid.Empty)
-            {
-              var bakeMessage = $"Could not bake to document.";
-              if (parent is not null)
-                parent.Update(logItem: $"fallback {appObj.applicationId}: {bakeMessage}");
-              else
-                appObj.Update(logItem: bakeMessage);
-              continue;
-            }
-
-            if (parent is not null)
-              parent.Update(createdId: id.ToString());
-=======
     return convertedList;
   }
 
@@ -1237,7 +847,6 @@
             var invalidMessage = $"{log.Replace("\n", "").Replace("\r", "")}";
             if (parent != null)
               parent.Update(logItem: $"fallback {appObj.applicationId}: {invalidMessage}");
->>>>>>> 222a2b85
             else
               appObj.Update(logItem: invalidMessage);
             continue;
@@ -1255,47 +864,6 @@
             attributes.ColorSource = ObjectColorSource.ColorFromMaterial;
           }
 
-<<<<<<< HEAD
-            // handle render material
-            if (obj[@"renderMaterial"] is Base render)
-            {
-              var convertedMaterial = converter.ConvertToNative(render); //Maybe wrap in try catch in case no conversion exists?
-              if (convertedMaterial is RenderMaterial rm)
-              {
-                var rhinoObject = Doc.Objects.FindId(id);
-                rhinoObject.RenderMaterial = rm;
-                rhinoObject.CommitChanges();
-              }
-            }
-            break;
-          case RhinoObject o: // this was prbly a block instance, baked during conversion
-            if (parent is not null)
-              parent.Update(createdId: o.Id.ToString());
-            else
-              appObj.Update(createdId: o.Id.ToString());
-            bakedCount++;
-            break;
-          case ViewInfo o: // this is a view, baked during conversion
-            if (parent is not null)
-              parent.Update(createdId: o.Name);
-            else
-              appObj.Update(createdId: o.Name);
-            bakedCount++;
-            break;
-          default:
-            break;
-        }
-      }
-
-      if (bakedCount is 0)
-      {
-        if (parent is not null)
-          parent.Update(logItem: $"fallback {appObj.applicationId}: could not bake object");
-        else
-          appObj.Update(logItem: $"Could not bake object");
-      }
-    }
-=======
           // assign layer
           attributes.LayerIndex = layer.Index;
 
@@ -1312,24 +880,13 @@
               appObj.Update(logItem: bakeMessage);
             continue;
           }
->>>>>>> 222a2b85
 
           if (parent != null)
             parent.Update(id.ToString());
           else
             appObj.Update(id.ToString());
 
-<<<<<<< HEAD
-      // set application id
-      var appId = parent is not null ? parent.applicationId : obj.applicationId;
-      try
-      {
-        attributes.SetUserString(ApplicationIdKey, appId);
-      }
-      catch { }
-=======
           bakedCount++;
->>>>>>> 222a2b85
 
           // handle render material
           if (obj[@"renderMaterial"] is Base render)
@@ -1359,20 +916,7 @@
           break;
       }
 
-<<<<<<< HEAD
-      // set user dictionaries
-      if (obj[UserDictionary] is Base userDictionary)
-        ParseDictionaryToArchivable(attributes.UserDictionary, userDictionary);
-
-      var name = obj["name"] as string;
-      if (name is not null) attributes.Name = name;
-    }
-
-    // Clears the stored objects, params, and preview objects
-    private void ClearStorage()
-=======
     if (bakedCount == 0)
->>>>>>> 222a2b85
     {
       if (parent != null)
         parent.Update(logItem: $"fallback {appObj.applicationId}: could not bake object");
@@ -1410,14 +954,9 @@
             catch { }
       }
 
-<<<<<<< HEAD
-      if (successful is 0)
-        throw new InvalidOperationException("No valid objects selected, nothing will be sent!");
-=======
     // set user dictionaries
     if (obj[UserDictionary] is Base userDictionary)
       ParseDictionaryToArchivable(attributes.UserDictionary, userDictionary);
->>>>>>> 222a2b85
 
     var name = obj["name"] as string;
     if (name != null)
@@ -1438,12 +977,6 @@
 
   public override bool CanPreviewSend => true;
 
-<<<<<<< HEAD
-      state.SelectedObjectIds = GetObjectsFromFilter(state.Filter);
-      var commitObject = converter.ConvertToSpeckle(Doc) as Collection; // create a collection base obj
-
-      if (state.SelectedObjectIds.Count is 0)
-=======
   public override void PreviewSend(StreamState state, ProgressViewModel progress)
   {
     // report and converter
@@ -1457,7 +990,6 @@
     int successful = 0;
     foreach (var id in filterObjs)
       if (Utils.FindObjectBySelectedId(Doc, id, out object obj, out string descriptor))
->>>>>>> 222a2b85
       {
         // create applicationObject
         ApplicationObject reportObj = new(id, descriptor);
@@ -1503,18 +1035,11 @@
     if (successful == 0)
       throw new InvalidOperationException("No valid objects selected, nothing will be sent!");
 
-<<<<<<< HEAD
-      // store converted commit objects and layers by layer paths
-      var commitLayerObjects = new Dictionary<string, List<Base>>();
-      var commitLayers = new Dictionary<string, Layer>();
-      var commitCollections = new Dictionary<string, Collection>();
-=======
     // TODO: instead of selection, consider saving current visibility of objects in doc, hiding everything except selected, and restoring original states on cancel
     Doc.Objects.UnselectAll(false);
     SelectClientObjects(idsToSelect);
     Doc.Views.Redraw();
   }
->>>>>>> 222a2b85
 
   public override async Task<string> SendStream(StreamState state, ProgressViewModel progress)
   {
@@ -1526,86 +1051,24 @@
 
     int objCount = 0;
 
-<<<<<<< HEAD
-              if (converted is not null)
-              {
-                var objectLayer = Doc.Layers[o.Attributes.LayerIndex];
-                if (commitLayerObjects.ContainsKey(objectLayer.FullPath))
-                {
-                  commitLayerObjects[objectLayer.FullPath].Add(converted);
-                }
-                else
-                {
-                  commitLayerObjects.Add(objectLayer.FullPath, new List<Base>() { converted });
-                  
-                }
-                if (!commitLayers.ContainsKey(objectLayer.FullPath))
-                {
-                  commitLayers.Add(objectLayer.FullPath, objectLayer);
-                }
-              }
-              break;
-            case Layer o:
-              applicationId = o.GetUserString(ApplicationIdKey) ?? selectedId;
-              var collection = converter.ConvertToSpeckle(o) as Collection;
-              if (collection is not null && !commitLayers.ContainsKey(o.FullPath))
-              {
-                commitLayers.Add(o.FullPath, o);
-                commitCollections.Add(o.FullPath, collection);
-              }
-              break;
-            case ViewInfo o:
-              converted = converter.ConvertToSpeckle(o);
-              if (converted is not null)
-              {
-                commitObject.elements.Add(converted); 
-              }
-              break;
-          }
-        }
-        else
-        {
-          progress.Report.LogOperationError(new Exception($"Failed to find doc object ${selectedId}."));
-          continue;
-        }
-
-        if (converted is null)
-        {
-          reportObj.Update(status: ApplicationObject.State.Failed, logItem: $"Conversion returned null");
-          progress.Report.Log(reportObj);
-          continue;
-        }
-=======
     state.SelectedObjectIds = GetObjectsFromFilter(state.Filter);
-    var commitObject = converter.ConvertToSpeckle(Doc); // create a collection base obj
+    var commitObject = converter.ConvertToSpeckle(Doc) as Collection; // create a collection base obj
 
     if (state.SelectedObjectIds.Count == 0)
       throw new InvalidOperationException(
         "Zero objects selected: Please select some objects, or check that your filter can actually select something."
       );
->>>>>>> 222a2b85
 
     progress.Report = new ProgressReport();
     var conversionProgressDict = new ConcurrentDictionary<string, int>();
     conversionProgressDict["Conversion"] = 0;
 
-<<<<<<< HEAD
-        // set application ids, also set for speckle schema base object if it exists
-        converted.applicationId = applicationId;
-        if (converted["@SpeckleSchema"] is not null)
-        {
-          var newSchemaBase = converted["@SpeckleSchema"] as Base;
-          newSchemaBase.applicationId = applicationId;
-          converted["@SpeckleSchema"] = newSchemaBase;
-        }
-=======
     progress.Max = state.SelectedObjectIds.Count;
->>>>>>> 222a2b85
 
     // store converted commit objects and layers by layer paths
     var commitLayerObjects = new Dictionary<string, List<Base>>();
     var commitLayers = new Dictionary<string, Layer>();
-    var commitCollections = new Dictionary<string, Base>();
+    var commitCollections = new Dictionary<string, Collection>();
 
     // convert all commit objs
     foreach (var selectedId in state.SelectedObjectIds)
@@ -1617,22 +1080,6 @@
       var reportObj = new ApplicationObject(selectedId, "Unknown");
       if (Utils.FindObjectBySelectedId(Doc, selectedId, out object obj, out string descriptor))
       {
-<<<<<<< HEAD
-        if (commitCollections.ContainsKey(layerPath))
-        {
-          commitCollections[layerPath].elements = commitLayerObjects[layerPath];
-        }
-        else
-        {
-          var collection = converter.ConvertToSpeckle(commitLayers[layerPath]) as Collection;
-          if (collection is not null)
-          {
-            collection.elements = commitLayerObjects[layerPath];
-            commitCollections.Add(layerPath, collection);
-          }
-        }
-      }
-=======
         // create applicationObject
         reportObj = new ApplicationObject(selectedId, descriptor);
         converter.Report.Log(reportObj); // Log object so converter can access
@@ -1649,21 +1096,10 @@
               progress.Report.Log(reportObj);
               continue;
             }
->>>>>>> 222a2b85
 
             converted = converter.ConvertToSpeckle(o);
 
-<<<<<<< HEAD
-        void AddParent(Layer childLayer)
-        {
-          var parentLayer = Doc.Layers.FindId(childLayer.ParentLayerId);
-          if (parentLayer is not null && !commitCollections.ContainsKey(parentLayer.FullPath))
-          {
-            var parentCollection = converter.ConvertToSpeckle(parentLayer) as Collection;
-            if (parentCollection is not null)
-=======
             if (converted != null)
->>>>>>> 222a2b85
             {
               var objectLayer = Doc.Layers[o.Attributes.LayerIndex];
               if (commitLayerObjects.ContainsKey(objectLayer.FullPath))
@@ -1676,7 +1112,7 @@
             break;
           case Layer o:
             applicationId = o.GetUserString(ApplicationIdKey) ?? selectedId;
-            converted = converter.ConvertToSpeckle(o);
+            converted = converter.ConvertToSpeckle(o) as Collection;
             if (converted != null && !commitLayers.ContainsKey(o.FullPath))
             {
               commitLayers.Add(o.FullPath, o);
@@ -1690,41 +1126,13 @@
             break;
         }
       }
-<<<<<<< HEAD
-      var orderedPaths = allPaths.OrderByDescending(path => path.Count(c => c is ':')).ToList(); // this ensures we attach children collections first  
-
-      // attach children collections to their parents and the base commit
-      for (int i = 0; i < orderedPaths.Count; i++)
-      {
-        var path = orderedPaths[i];
-        var collection = commitCollections[path];
-        var parentIndex = path.LastIndexOf(Layer.PathSeparator);
-
-        // if there is no parent, attach to base commit layer prop directly
-        if (parentIndex is -1)
-        {
-          commitObject.elements.Add(collection);
-          continue;
-        }
-
-        // get the parent collection, attach child, and update parent collection in commit collections
-        var parentPath = path.Substring(0, parentIndex);
-        var parent = commitCollections[parentPath];
-        parent.elements.Add(commitCollections[path]);
-        commitCollections[parentPath] = parent;
-=======
       else
       {
         progress.Report.LogOperationError(new Exception($"Failed to find doc object ${selectedId}."));
         continue;
->>>>>>> 222a2b85
-      }
-
-<<<<<<< HEAD
-      if (objCount is 0)
-=======
+      }
+
       if (converted == null)
->>>>>>> 222a2b85
       {
         reportObj.Update(status: ApplicationObject.State.Failed, logItem: "Conversion returned null");
         progress.Report.Log(reportObj);
@@ -1743,13 +1151,9 @@
         converted["@SpeckleSchema"] = newSchemaBase;
       }
 
-<<<<<<< HEAD
-      if (state.PreviousCommitId is not null) { actualCommit.parents = new List<string>() { state.PreviousCommitId }; }
-=======
       // log report object
       reportObj.Update(status: ApplicationObject.State.Created, logItem: $"Sent as {converted.speckle_type}");
       progress.Report.Log(reportObj);
->>>>>>> 222a2b85
 
       objCount++;
     }
@@ -1759,14 +1163,14 @@
     foreach (var layerPath in commitLayerObjects.Keys)
       if (commitCollections.ContainsKey(layerPath))
       {
-        commitCollections[layerPath][$"{ElementsString}"] = commitLayerObjects[layerPath];
+        commitCollections[layerPath].elements = commitLayerObjects[layerPath];
       }
       else
       {
-        var collection = converter.ConvertToSpeckle(commitLayers[layerPath]);
+        var collection = converter.ConvertToSpeckle(commitLayers[layerPath]) as Collection;
         if (collection != null)
         {
-          collection[$"{ElementsString}"] = commitLayerObjects[layerPath];
+          collection.elements = commitLayerObjects[layerPath];
           commitCollections.Add(layerPath, collection);
         }
       }
@@ -1784,21 +1188,11 @@
         var parentLayer = Doc.Layers.FindId(childLayer.ParentLayerId);
         if (parentLayer != null && !commitCollections.ContainsKey(parentLayer.FullPath))
         {
-          var parentCollection = converter.ConvertToSpeckle(parentLayer);
+          var parentCollection = converter.ConvertToSpeckle(parentLayer) as Collection;
           if (parentCollection != null)
           {
-<<<<<<< HEAD
-            Layer layer = Doc.GetLayer(layerPath);
-            if (layer is not null && layer.IsVisible)
-            {
-              var layerObjs = Doc.Objects.FindByLayer(layer)?.Select(o => o.Id.ToString());
-              if (layerObjs is not null)
-                objs.AddRange(layerObjs);
-            }
-=======
             commitCollections.Add(parentLayer.FullPath, parentCollection);
             allPaths.Add(parentLayer.FullPath);
->>>>>>> 222a2b85
           }
           AddParent(parentLayer);
         }
@@ -1806,13 +1200,6 @@
     }
     var orderedPaths = allPaths.OrderByDescending(path => path.Count(c => c == ':')).ToList(); // this ensures we attach children collections first
 
-<<<<<<< HEAD
-    private static string GetStringFromBaseProp(Base @base, string propName)
-    {
-      var val = @base[propName];
-      if (val is null) return null;
-      switch (val)
-=======
     // attach children collections to their parents and the base commit
     for (int i = 0; i < orderedPaths.Count; i++)
     {
@@ -1822,16 +1209,15 @@
 
       // if there is no parent, attach to base commit layer prop directly
       if (parentIndex == -1)
->>>>>>> 222a2b85
-      {
-        ((List<Base>)commitObject[$"{ElementsString}"]).Add(collection);
+      {
+        commitObject.elements.Add(collection);
         continue;
       }
 
       // get the parent collection, attach child, and update parent collection in commit collections
       var parentPath = path.Substring(0, parentIndex);
       var parent = commitCollections[parentPath];
-      ((List<Base>)parent[$"{ElementsString}"]).Add(commitCollections[path]);
+      parent.elements.Add(commitCollections[path]);
       commitCollections[parentPath] = parent;
     }
 
@@ -1879,11 +1265,7 @@
   {
     var objs = new List<string>();
 
-<<<<<<< HEAD
-    private static string RemoveInvalidDynamicPropChars(string str)
-=======
     switch (filter.Slug)
->>>>>>> 222a2b85
     {
       case "manual":
         return filter.Selection;
@@ -1963,26 +1345,6 @@
           target.Set(prop, o);
           continue;
 
-<<<<<<< HEAD
-      if (!Doc.Views.Any(v => v.ActiveViewport.Name is "SpeckleCommentView"))
-      {
-        // Get bounds from active view
-        Rectangle bounds = Doc.Views.ActiveView.ScreenRectangle;
-        // Reset margins
-        bounds.X = 0;
-        bounds.Y = 0;
-        Doc.Views.Add("SpeckleCommentView", DefinedViewportProjection.Perspective, bounds, false);
-      }
-
-      await Task.Run(() =>
-      {
-        IEnumerable<RhinoView> views = Doc.Views.Where(v => v.ActiveViewport.Name is "SpeckleCommentView");
-        if (views.Any())
-        {
-          RhinoView speckleCommentView = views.First();
-          speckleCommentView.ActiveViewport.SetCameraDirection(direction, false);
-          speckleCommentView.ActiveViewport.SetCameraLocation(cameraLocation, true);
-=======
         case int o:
           target.Set(prop, o);
           continue;
@@ -1990,7 +1352,6 @@
         case string o:
           target.Set(prop, o);
           continue;
->>>>>>> 222a2b85
 
         case IEnumerable<double> o:
           target.Set(prop, o);
