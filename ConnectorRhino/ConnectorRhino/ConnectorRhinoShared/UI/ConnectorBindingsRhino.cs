--- conflicted
+++ resolved
@@ -16,14 +16,9 @@
 using System.Linq;
 using System.Text.RegularExpressions;
 using System.Threading.Tasks;
-using System.Windows.Threading;
 using System.Timers;
-using Rhino.Display;
 using Rhino.Geometry;
-<<<<<<< HEAD
-=======
 using Rhino.Render;
->>>>>>> ab43cb02
 using ProgressReport = Speckle.DesktopUI.Utils.ProgressReport;
 
 namespace SpeckleRhino
@@ -407,9 +402,6 @@
 
       foreach (var convertedItem in convertedList)
       {
-<<<<<<< HEAD
-        if (convertedItem is GeometryBase convertedRH)
-=======
         if (!(convertedItem is GeometryBase convertedRH)) continue;
 
         if (!convertedRH.IsValidWithLog(out string log))
@@ -420,7 +412,6 @@
 
         Layer bakeLayer = Doc.GetLayer(layerPath, true);
         if (bakeLayer == null)
->>>>>>> ab43cb02
         {
           state.Errors.Add(new Exception($"Could not create layer {layerPath} to bake objects into."));
           continue;
@@ -448,62 +439,8 @@
             var ls = Doc.Linetypes.FindName(lineStyle);
             if (ls != null)
             {
-<<<<<<< HEAD
-              var attributes = new ObjectAttributes { LayerIndex = bakeLayer.Index };
-
-              // handle display
-              if (obj[@"displayStyle"] is Base display)
-              {
-                if (display["color"] is int color)
-                {
-                  attributes.ColorSource = ObjectColorSource.ColorFromObject;
-                  attributes.ObjectColor = System.Drawing.Color.FromArgb(color);
-                }
-                if (display["lineweight"] is double lineWidth)
-                {
-                  attributes.PlotWeight = lineWidth;
-                }
-                if (display["linetype"] is string lineStyle)
-                {
-                  var ls = Doc.Linetypes.FindName(lineStyle);
-                  if (ls != null)
-                  {
-                    attributes.LinetypeSource = ObjectLinetypeSource.LinetypeFromObject;
-                    attributes.LinetypeIndex = ls.Index;
-                  }
-                }
-              }
-              else
-              {
-                if (obj[@"renderMaterial"] is Base render)
-                {
-                  if (render["diffuse"] is int color)
-                  {
-                    attributes.ColorSource = ObjectColorSource.ColorFromObject;
-                    attributes.ObjectColor = System.Drawing.Color.FromArgb(color);
-                  }
-                }
-              }
-
-              // TODO: deprecate after awhile, schemas included in user strings. This would be a breaking change.
-              if (obj["SpeckleSchema"] is string schema)
-                attributes.SetUserString("SpeckleSchema", schema);
-
-              // handle user strings
-              if (obj[UserStrings] is Dictionary<string, object> userStrings)
-                foreach (var key in userStrings.Keys)
-                  attributes.SetUserString(key, userStrings[key].ToString());
-
-              // handle user dictionaries
-              if (obj[UserDictionary] is Dictionary<string, object> dict)
-                ParseDictionaryToArchivable(attributes.UserDictionary, dict);
-
-              if (Doc.Objects.Add(convertedRH, attributes) == Guid.Empty)
-                state.Errors.Add(new Exception($"Failed to bake object {obj.id} of type {obj.speckle_type}."));
-=======
               attributes.LinetypeSource = ObjectLinetypeSource.LinetypeFromObject;
               attributes.LinetypeIndex = ls.Index;
->>>>>>> ab43cb02
             }
           }
         }
