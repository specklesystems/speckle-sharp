using System;
using System.Collections;
using System.Collections.Concurrent;
using System.Collections.Generic;
using System.Linq;
using System.Text;
using System.Threading.Tasks;
using DesktopUI2;
using DesktopUI2.Models;
using DesktopUI2.ViewModels;
using Rhino;
using Rhino.Collections;
using Rhino.DocObjects;
using Rhino.Geometry;
using Rhino.Render;
using Speckle.Core.Api;
using Speckle.Core.Kits;
using Speckle.Core.Models;
using Speckle.Core.Models.GraphTraversal;

namespace SpeckleRhino;

public partial class ConnectorBindingsRhino : ConnectorBindings
{
  /// <summary>
  ///
  /// </summary>
  /// <param name="state"></param>
  /// <param name="progress"></param>
  /// <exception cref="KitException">When the <see cref="KitManager.GetDefaultKit()"/> fails to successfully find/load a converter to serve <see cref="Utils.RhinoAppName"/></exception>>
  /// <exception cref="OperationCanceledException">When cancellation is requested via <paramref name="progress"/></exception>
  /// <returns></returns>
  public override async Task<StreamState> ReceiveStream(StreamState state, ProgressViewModel progress)
  {
    var converter = KitManager.GetDefaultKit().LoadConverter(Utils.RhinoAppName);
    converter.SetContextDocument(Doc);
    converter.ReceiveMode = state.ReceiveMode;

    Commit commit = await ConnectorHelpers.GetCommitFromState(state, progress.CancellationToken);
    state.LastCommit = commit;

    if (SelectedReceiveCommit != commit.id)
    {
      ClearStorage();
      SelectedReceiveCommit = commit.id;
    }

    progress.Report = new ProgressReport();
    var conversionProgressDict = new ConcurrentDictionary<string, int>();
    conversionProgressDict["Conversion"] = 0;

    Base commitObject = null;
    if (Preview.Count == 0)
    {
      commitObject = await ConnectorHelpers.ReceiveCommit(commit, state, progress);
      await ConnectorHelpers.TryCommitReceived(state, commit, Utils.RhinoAppName, progress.CancellationToken);
    }

    // get commit layer name
    var undoRecord = Doc.BeginUndoRecord($"Speckle bake operation for {state.CachedStream.name}");
    var commitLayerName = DesktopUI2.Formatting.CommitInfo(state.CachedStream.name, state.BranchName, commit.id);
    RhinoApp.InvokeOnUiThread(
      (Action)(
        () =>
        {
          RhinoDoc.ActiveDoc.Notes += "%%%" + commitLayerName; // give converter a way to access commit layer info

          // create preview objects if they don't already exist
          if (Preview.Count == 0)
          {
            // flatten the commit object to retrieve children objs
            Preview = FlattenCommitObject(commitObject, converter);

            // convert
            foreach (var previewObj in Preview)
            {
              var isPreviewIgnore = false;
              converter.Report.Log(previewObj); // Log object so converter can access
              if (previewObj.Convertible)
              {
                var storedObj = StoredObjects[previewObj.OriginalId];
                if (storedObj == null)
                {
                  previewObj.Update(
                    status: ApplicationObject.State.Failed,
                    logItem: "Couldn't retrieve stored object from bindings"
                  );
                  continue;
                }

                isPreviewIgnore = IsPreviewIgnore(storedObj);
                if (!isPreviewIgnore)
                  previewObj.Converted = ConvertObject(storedObj, converter);
              }
              else
              {
                foreach (var fallback in previewObj.Fallback)
                {
                  var storedFallback = StoredObjects[fallback.OriginalId];
                  fallback.Converted = ConvertObject(storedFallback, converter);
                }
              }

              if (!isPreviewIgnore && (previewObj.Converted == null || previewObj.Converted.Count == 0))
              {
                var convertedFallback = previewObj.Fallback
                  .Where(o => o.Converted != null || o.Converted.Count > 0)
                  .ToList();
                if (convertedFallback.Any())
                  previewObj.Update(logItem: $"Creating with {convertedFallback.Count()} fallback values");
                else
                  previewObj.Update(
                    status: ApplicationObject.State.Failed,
                    logItem: "Couldn't convert object or any fallback values"
                  );
              }

              progress.Report.Log(previewObj);
              if (progress.CancellationToken.IsCancellationRequested)
                return;
            }

            progress.Report.Merge(converter.Report);
          }
          else
          {
            Preview.ForEach(o => o.Status = ApplicationObject.State.Unknown);
          }
          if (progress.Report.OperationErrorsCount != 0)
            return;

          #region layer creation

          RhinoDoc.LayerTableEvent -= RhinoDoc_LayerChange; // temporarily unsubscribe from layer handler since layer creation will trigger it.

          // sort by depth and create all the containers as layers first
          var layers = new Dictionary<string, Layer>();
          var containers = Preview
            .Select(o => o.Container)
            .Distinct()
            .ToList()
            .OrderBy(path => path.Count(c => c == ':'))
            .ToList();
          // if on create mode, make sure the parent commit layer is created first
          if (state.ReceiveMode == ReceiveMode.Create)
          {
            var commitLayer = Doc.GetLayer(commitLayerName, true);
            if (commitLayer == null)
            {
              progress.Report.OperationErrors.Add(
                new Exception($"Could not create base commit layer [{commitLayerName}]. Operation aborted.")
              );
              return;
            }
          }
          foreach (var container in containers)
          {
            var path =
              state.ReceiveMode == ReceiveMode.Create
                ? $"{commitLayerName}{Layer.PathSeparator}{container}"
                : container;
            Layer layer = null;

            // try to see if there's a collection object first
            var collection = Preview
              .Where(o => o.Container == container && o.Descriptor.Contains("Collection"))
              .FirstOrDefault();
            if (collection != null)
            {
              var storedCollection = StoredObjects[collection.OriginalId];
              storedCollection["path"] = path; // needed by converter
              converter.Report.Log(collection); // Log object so converter can access
              var convertedCollection = converter.ConvertToNative(storedCollection) as List<object>;
              if (convertedCollection != null && convertedCollection.Count > 0)
              {
                layer = convertedCollection.First() as Layer;
                Preview[Preview.IndexOf(collection)] = converter.Report.ReportObjects[collection.OriginalId];
              }
            }
            // otherwise create the layer here (old commits before collections implementations, or from apps not supporting collections)
            else
            {
              layer = Doc.GetLayer(path, true);
            }

            if (layer == null)
            {
              progress.Report.OperationErrors.Add(
                new Exception($"Could not create layer [{path}]. Objects will be placed on default layer.")
              );
              continue;
            }

            layers.Add(path, layer);
          }
          #endregion

          foreach (var previewObj in Preview)
          {
            if (previewObj.Status != ApplicationObject.State.Unknown)
              continue; // this has already been converted and baked

            var isUpdate = false;

            // check receive mode & if objects need to be removed from the document after bake (or received objs need to be moved layers)
            var toRemove = new List<RhinoObject>();
            if (state.ReceiveMode == ReceiveMode.Update)
            {
              toRemove = GetObjectsByApplicationId(previewObj.applicationId);
              toRemove.ForEach(o => Doc.Objects.Delete(o, false, true));

              if (!toRemove.Any()) // if no rhinoobjects were found, this could've been a view
              {
                var viewId = Doc.NamedViews.FindByName(previewObj.applicationId);
                if (viewId != -1)
                {
                  isUpdate = true;
                  Doc.NamedViews.Delete(viewId);
                }
              }
            }
            if (toRemove.Count() > 0)
              isUpdate = true;

            // find layer and bake
            previewObj.CreatedIds.Clear(); // clear created ids before bake because these may be speckle ids from the preview
            var path =
              state.ReceiveMode == ReceiveMode.Create
                ? $"{commitLayerName}{Layer.PathSeparator}{previewObj.Container}"
                : previewObj.Container;
            var layer = layers.ContainsKey(path) ? layers[path] : Doc.GetLayer("Default", true);

            if (previewObj.Convertible)
            {
              BakeObject(previewObj, converter, layer);
              previewObj.Status = !previewObj.CreatedIds.Any()
                ? ApplicationObject.State.Failed
                : isUpdate
                  ? ApplicationObject.State.Updated
                  : ApplicationObject.State.Created;
            }
            else
            {
              foreach (var fallback in previewObj.Fallback)
                BakeObject(fallback, converter, layer, previewObj);
              previewObj.Status =
                previewObj.Fallback.Count(o => o.Status == ApplicationObject.State.Failed) == previewObj.Fallback.Count
                  ? ApplicationObject.State.Failed
                  : isUpdate
                    ? ApplicationObject.State.Updated
                    : ApplicationObject.State.Created;
            }

            progress.Report.Log(previewObj);

            if (progress.CancellationToken.IsCancellationRequested)
              return;
            conversionProgressDict["Conversion"]++;
            progress.Update(conversionProgressDict);
          }
          progress.Report.Merge(converter.Report);

          RhinoDoc.LayerTableEvent += RhinoDoc_LayerChange; // reactivate the layer handler

          // undo notes edit
          var segments = Doc.Notes.Split(new[] { "%%%" }, StringSplitOptions.None).ToList();
          Doc.Notes = segments[0];
        }
      )
    );

    Doc.Views.Redraw();
    Doc.EndUndoRecord(undoRecord);

    return state;
  }

  // gets objects by id directly or by application id user string
  private List<RhinoObject> GetObjectsByApplicationId(string applicationId)
  {
    if (string.IsNullOrEmpty(applicationId))
      return new List<RhinoObject>();

    // first try to find the object by app id user string
    var match = Doc.Objects.FindByUserString(ApplicationIdKey, applicationId, true).ToList();

    // if nothing is found, look for the geom obj by its guid directly
    if (!match.Any())
      try
      {
        RhinoObject obj = Doc.Objects.FindId(new Guid(applicationId));
        if (obj != null)
          match.Add(obj);
      }
      catch { }

    return match;
  }

  /// <summary>
  /// Traverses the object graph, returning objects to be converted.
  /// </summary>
  /// <param name="obj">The root <see cref="Base"/> object to traverse</param>
  /// <param name="converter">The converter instance, used to define what objects are convertable</param>
  /// <returns>A flattened list of objects to be converted ToNative</returns>
  private List<ApplicationObject> FlattenCommitObject(Base obj, ISpeckleConverter converter)
  {
    void StoreObject(Base @base, ApplicationObject appObj, Base parameters = null)
    {
      if (!StoredObjects.ContainsKey(@base.id))
        StoredObjects.Add(@base.id, @base);

      if (parameters != null && !StoredObjectParams.ContainsKey(@base.id))
        StoredObjectParams.Add(@base.id, parameters);
    }

    ApplicationObject CreateApplicationObject(Base current, string containerId)
    {
      ApplicationObject NewAppObj()
      {
        var speckleType = current.speckle_type
          .Split(new[] { ':' }, StringSplitOptions.RemoveEmptyEntries)
          .LastOrDefault();
        return new ApplicationObject(current.id, speckleType)
        {
          applicationId = current.applicationId,
          Container = containerId
        };
      }

      // skip if it is the base commit collection
      if (current is Collection && string.IsNullOrEmpty(containerId))
        return null;

<<<<<<< HEAD
      // skip if this is a dynamic object and already has been traversed
      if (StoredObjects.ContainsKey(current.id))
        return null;
=======
      // get parameters
      var parameters = current["parameters"] as Base;
>>>>>>> e46a5f36

      //Handle convertable objects
      if (converter.CanConvertToNative(current))
      {
        var appObj = NewAppObj();
        appObj.Convertible = true;
        StoreObject(current, appObj, parameters);
        return appObj;
      }

      //Handle objects convertable using displayValues
      var fallbackMember = DefaultTraversal.displayValuePropAliases
        .Where(o => current[o] != null)
        ?.Select(o => current[o])
        ?.FirstOrDefault();
      if (fallbackMember != null)
      {
        var appObj = NewAppObj();
        var fallbackObjects = GraphTraversal
          .TraverseMember(fallbackMember)
          .Select(o => CreateApplicationObject(o, containerId));
        appObj.Fallback.AddRange(fallbackObjects);

        StoreObject(current, appObj, parameters);
        return appObj;
      }

      return null;
    }

    string LayerId(TraversalContext context) => LayerIdRecurse(context, new StringBuilder()).ToString();
    StringBuilder LayerIdRecurse(TraversalContext context, StringBuilder stringBuilder)
    {
      if (context.propName == null)
        return stringBuilder; // this was probably the base commit collection

      // handle elements hosting case from Revit
      // WARNING: THIS IS REVIT-SPECIFIC CODE!!
      // We are checking for the `Category` prop on children objects to use as the layer
      if (
        DefaultTraversal.elementsPropAliases.Contains(context.propName)
        && context.parent.current is not Collection
        && !string.IsNullOrEmpty((string)context.current["category"])
      )
      {
        stringBuilder.Append((string)context.current["category"]);
        return stringBuilder;
      }

      string objectLayerName = string.Empty;

      // handle collections case
      if (context.current is Collection coll && DefaultTraversal.elementsPropAliases.Contains(context.propName))
        objectLayerName = coll.name;
      // handle default case
      else if (!DefaultTraversal.elementsPropAliases.Contains(context.propName))
        objectLayerName = context.propName[0] == '@' ? context.propName.Substring(1) : context.propName;

      LayerIdRecurse(context.parent, stringBuilder);
      if (stringBuilder.Length != 0 && !string.IsNullOrEmpty(objectLayerName))
        stringBuilder.Append(Layer.PathSeparator);
      stringBuilder.Append(objectLayerName);

      return stringBuilder;
    }

    var traverseFunction = DefaultTraversal.CreateTraverseFunc(converter);

    var objectsToConvert = traverseFunction
      .Traverse(obj)
      .Select(tc => CreateApplicationObject(tc.current, LayerId(tc)))
      .Where(appObject => appObject != null)
      .Reverse() //just for the sake of matching the previous behaviour as close as possible
      .ToList();

    return objectsToConvert;
  }

  // conversion and bake
  private List<object> ConvertObject(Base obj, ISpeckleConverter converter)
  {
    var convertedList = new List<object>();

    var converted = converter.ConvertToNative(obj);
    if (converted == null)
      return convertedList;

    //Iteratively flatten any lists
    void FlattenConvertedObject(object item)
    {
      if (item is IList list)
        foreach (object child in list)
          FlattenConvertedObject(child);
      else
        convertedList.Add(item);
    }
    FlattenConvertedObject(converted);

    return convertedList;
  }

  private void BakeObject(
    ApplicationObject appObj,
    ISpeckleConverter converter,
    Layer layer,
    ApplicationObject parent = null
  )
  {
    var obj = StoredObjects[appObj.OriginalId];
    int bakedCount = 0;
    // check if this is a view or block - convert instead of bake if so (since these are "baked" during conversion)
    if (IsPreviewIgnore(obj))
      appObj.Converted = ConvertObject(obj, converter);
    foreach (var convertedItem in appObj.Converted)
      switch (convertedItem)
      {
        case GeometryBase o:
          if (!o.IsValidWithLog(out string log))
          {
            var invalidMessage = $"{log.Replace("\n", "").Replace("\r", "")}";
            if (parent != null)
              parent.Update(logItem: $"fallback {appObj.applicationId}: {invalidMessage}");
            else
              appObj.Update(logItem: invalidMessage);
            continue;
          }
          var attributes = new ObjectAttributes();

          // handle display style
          if (obj[@"displayStyle"] is Base display)
          {
            if (converter.ConvertToNative(display) is ObjectAttributes displayAttribute)
              attributes = displayAttribute;
          }
          else if (obj[@"renderMaterial"] is Base renderMaterial)
          {
            attributes.ColorSource = ObjectColorSource.ColorFromMaterial;
          }

          // assign layer
          attributes.LayerIndex = layer.Index;

          // handle user info, including application id
          SetUserInfo(obj, attributes, parent);

          // add revit parameters as user strings
          var paramId = parent != null ? parent.OriginalId : obj.id;
          if (StoredObjectParams.ContainsKey(paramId))
          {
            var parameters = StoredObjectParams[paramId];
            foreach (var member in parameters.GetMembers(DynamicBaseMemberType.Dynamic))
            {
              if (member.Value is Base parameter)
              {
                var convertedParameter = converter.ConvertToNative(parameter) as Tuple<string, string>;
                if (convertedParameter is not null)
                {
                  var name = $"{convertedParameter.Item1}({member.Key})";
                  attributes.SetUserString(name, convertedParameter.Item2);
                }
              }
            }
          }

          Guid id = Doc.Objects.Add(o, attributes);
          if (id == Guid.Empty)
          {
            var bakeMessage = "Could not bake to document.";
            if (parent != null)
              parent.Update(logItem: $"fallback {appObj.applicationId}: {bakeMessage}");
            else
              appObj.Update(logItem: bakeMessage);
            continue;
          }

          if (parent != null)
            parent.Update(id.ToString());
          else
            appObj.Update(id.ToString());

          bakedCount++;

          // handle render material
          if (obj[@"renderMaterial"] is Base render)
          {
            var convertedMaterial = converter.ConvertToNative(render); //Maybe wrap in try catch in case no conversion exists?
            if (convertedMaterial is RenderMaterial rm)
            {
              var rhinoObject = Doc.Objects.FindId(id);
              rhinoObject.RenderMaterial = rm;
              rhinoObject.CommitChanges();
            }
          }
          break;

        case RhinoObject o: // this was prbly a block instance, baked during conversion
          o.Attributes.LayerIndex = layer.Index; // assign layer
          SetUserInfo(obj, o.Attributes, parent); // handle user info, including application id
          o.CommitChanges();
          if (parent != null)
            parent.Update(o.Id.ToString());
          else
            appObj.Update(o.Id.ToString());
          bakedCount++;
          break;

        case ViewInfo o: // this is a view, baked during conversion
          appObj.Update(o.Name);
          bakedCount++;
          break;

        case ConstructionPlane o: // this is a level, baked during conversion
          appObj.Update(o.Name);
          bakedCount++;
          break;
      }

    if (bakedCount == 0)
    {
      if (parent != null)
        parent.Update(logItem: $"fallback {appObj.applicationId}: could not bake object");
      else
        appObj.Update(logItem: "Could not bake object");
    }
  }

  private void SetUserInfo(Base obj, ObjectAttributes attributes, ApplicationObject parent = null)
  {
    // set user strings
    if (obj[UserStrings] is Base userStrings)
      foreach (var member in userStrings.GetMembers(DynamicBaseMemberType.Dynamic))
        attributes.SetUserString(member.Key, member.Value as string);

    // set application id
    var appId = parent != null ? parent.applicationId : obj.applicationId;
    try
    {
      attributes.SetUserString(ApplicationIdKey, appId);
    }
    catch { }

    // set user dictionaries
    if (obj[UserDictionary] is Base userDictionary)
      ParseDictionaryToArchivable(attributes.UserDictionary, userDictionary);

    var name = obj["name"] as string;
    if (name != null)
      attributes.Name = name;
  }

  // Clears the stored objects, params, and preview objects
  private void ClearStorage()
  {
    Preview.Clear();
    StoredObjects.Clear();
    StoredObjectParams.Clear();
  }

  /// <summary>
  /// Copies a Base to an ArchivableDictionary
  /// </summary>
  /// <param name="target"></param>
  /// <param name="dict"></param>
  private void ParseDictionaryToArchivable(ArchivableDictionary target, Base @base)
  {
    foreach (var prop in @base.GetMemberNames())
    {
      var obj = @base[prop];
      switch (obj)
      {
        case Base o:
          var nested = new ArchivableDictionary();
          ParseDictionaryToArchivable(nested, o);
          target.Set(prop, nested);
          continue;

        case double o:
          target.Set(prop, o);
          continue;

        case bool o:
          target.Set(prop, o);
          continue;

        case int o:
          target.Set(prop, o);
          continue;

        case string o:
          target.Set(prop, o);
          continue;

        case IEnumerable<double> o:
          target.Set(prop, o);
          continue;

        case IEnumerable<bool> o:
          target.Set(prop, o);
          continue;

        case IEnumerable<int> o:
          target.Set(prop, o);
          continue;

        case IEnumerable<string> o:
          target.Set(prop, o);
          continue;

        default:
          continue;
      }
    }
  }
}<|MERGE_RESOLUTION|>--- conflicted
+++ resolved
@@ -332,14 +332,12 @@
       if (current is Collection && string.IsNullOrEmpty(containerId))
         return null;
 
-<<<<<<< HEAD
       // skip if this is a dynamic object and already has been traversed
       if (StoredObjects.ContainsKey(current.id))
         return null;
-=======
+
       // get parameters
       var parameters = current["parameters"] as Base;
->>>>>>> e46a5f36
 
       //Handle convertable objects
       if (converter.CanConvertToNative(current))
