﻿using System;
using System.Collections.Generic;
using System.Linq;
using System.Threading.Tasks;
using System.Windows.Forms;
using Autodesk.Navisworks.Api;
using DesktopUI2;
using DesktopUI2.Models;
using DesktopUI2.Models.Settings;
using DesktopUI2.ViewModels;
using Speckle.ConnectorNavisworks.Other;
using Speckle.Core.Kits;
using Speckle.Core.Logging;
using Speckle.Core.Models;
using Application = Autodesk.Navisworks.Api.Application;
using Cursor = System.Windows.Forms.Cursor;
using MenuItem = DesktopUI2.Models.MenuItem;
using Utilities = Speckle.ConnectorNavisworks.Other.Utilities;

namespace Speckle.ConnectorNavisworks.Bindings;

public partial class ConnectorBindingsNavisworks : ConnectorBindings
{
  // Much of the interaction in Navisworks is through the ActiveDocument API
  private static Document _doc;
  internal static Control Control;
  private static object _cachedCommit;
<<<<<<< HEAD
  internal static List<Base> CachedConvertedElements;
  private static StreamState _cachedState;
  private ISpeckleKit _defaultKit;
  private ISpeckleConverter _navisworksConverter;
  // private bool _isRetrying;
  internal static bool PersistCache;
=======
  private static object _cachedConversion;
  private static StreamState _cachedState;
  private ISpeckleKit _defaultKit;
  private ISpeckleConverter _navisworksConverter;
  private bool isRetrying;
>>>>>>> c2b8f3b6

  public ConnectorBindingsNavisworks(Document navisworksActiveDocument)
  {
    _doc = navisworksActiveDocument;
    _doc.SelectionSets.ToSavedItemCollection();

    // Sets the Main Thread Control to Invoke commands on.
    Control = new Control();
    Control.CreateControl();

    _defaultKit = KitManager.GetDefaultKit();
    _navisworksConverter = _defaultKit?.LoadConverter(Utilities.VersionedAppName);
  }

  public static string HostAppName => HostApplications.Navisworks.Slug;

  public static string HostAppNameVersion => Utilities.VersionedAppName.Replace("Navisworks", "Navisworks ");

<<<<<<< HEAD
  public static bool CachedConversion =>
    CachedConvertedElements != null && CachedConvertedElements.Any() && _cachedCommit != null;
=======
  public static bool CachedConversion => _cachedConversion != null && _cachedCommit != null;
>>>>>>> c2b8f3b6

  public override string GetActiveViewName()
  {
    return "Entire Document";
  }

  public override List<MenuItem> GetCustomStreamMenuItems()
  {
    return new List<MenuItem>();
  }

  public override string GetHostAppName()
  {
    return HostAppName;
  }

  public override string GetHostAppNameVersion()
  {
    return HostAppNameVersion;
  }

  public override string GetFileName()
  {
    return Application.ActiveDocument != null ? Application.ActiveDocument.CurrentFileName : string.Empty;
  }

  private static string GetDocPath()
  {
    return "";
  }

  public override string GetDocumentLocation()
  {
    return GetDocPath();
  }

  public override void SelectClientObjects(List<string> objs, bool deselect = false)
  {
    // TODO!
  }

  public override void ResetDocument()
  {
    // TODO!
  }

  public override string GetDocumentId()
  {
    // TODO!
    // An unsaved document has no path or filename
    var fileName = _doc.CurrentFileName;
    var hash = Core.Models.Utilities.hashString(fileName, Core.Models.Utilities.HashingFuctions.MD5);
    return hash;
  }

  public override List<string> GetObjectsInView() // this returns all visible doc objects.
  // TODO!
  {
    throw new NotImplementedException();
  }

  public async Task RetryLastConversionSend()
  {
    if (_doc == null)
      return;

<<<<<<< HEAD
    if (CachedConvertedElements == null || _cachedCommit == null)
=======
    if (_cachedConversion == null || _cachedCommit == null)
>>>>>>> c2b8f3b6
      throw new SpeckleException("Cant retry last conversion: no cached conversion or commit found.");

    if (_cachedCommit is Collection commitObject)
    {
<<<<<<< HEAD
      // _isRetrying = true;
=======
      isRetrying = true;
>>>>>>> c2b8f3b6

      var applicationProgress = Application.BeginProgress("Retrying that send to Speckle.");
      _progressBar = new ProgressInvoker(applicationProgress);
      _progressViewModel = new ProgressViewModel();

<<<<<<< HEAD
      commitObject.elements = CachedConvertedElements;
=======
      commitObject.elements = _cachedConversion as List<Base>;
>>>>>>> c2b8f3b6
      var state = _cachedState;

      var objectId = await SendConvertedObjectsToSpeckle(state, commitObject).ConfigureAwait(false);

      if (_progressViewModel.Report.OperationErrors.Any())
        ConnectorHelpers.DefaultSendErrorHandler("", _progressViewModel.Report.OperationErrors.Last());

      _progressViewModel.CancellationToken.ThrowIfCancellationRequested();

      state.Settings.Add(new CheckBoxSetting { Slug = "retrying", IsChecked = true });

      string commitId;
      try
      {
        commitId = await CreateCommit(state, objectId).ConfigureAwait(false);
      }
      finally
      {
        _progressBar.EndSubOperation();
        Application.EndProgress();
        Cursor.Current = Cursors.Default;
      }

      state.Settings.RemoveAll(x => x.Slug == "retrying");

      if (string.IsNullOrEmpty(commitId))
        return;
    }

    // nullify the cached conversion and commit on success.
    _cachedCommit = null;
<<<<<<< HEAD
    CachedConvertedElements = null;
    // _isRetrying = false;
=======
    _cachedConversion = null;
    isRetrying = false;
>>>>>>> c2b8f3b6
  }
}<|MERGE_RESOLUTION|>--- conflicted
+++ resolved
@@ -25,20 +25,13 @@
   private static Document _doc;
   internal static Control Control;
   private static object _cachedCommit;
-<<<<<<< HEAD
+
   internal static List<Base> CachedConvertedElements;
   private static StreamState _cachedState;
   private ISpeckleKit _defaultKit;
   private ISpeckleConverter _navisworksConverter;
   // private bool _isRetrying;
   internal static bool PersistCache;
-=======
-  private static object _cachedConversion;
-  private static StreamState _cachedState;
-  private ISpeckleKit _defaultKit;
-  private ISpeckleConverter _navisworksConverter;
-  private bool isRetrying;
->>>>>>> c2b8f3b6
 
   public ConnectorBindingsNavisworks(Document navisworksActiveDocument)
   {
@@ -57,12 +50,10 @@
 
   public static string HostAppNameVersion => Utilities.VersionedAppName.Replace("Navisworks", "Navisworks ");
 
-<<<<<<< HEAD
+
   public static bool CachedConversion =>
     CachedConvertedElements != null && CachedConvertedElements.Any() && _cachedCommit != null;
-=======
-  public static bool CachedConversion => _cachedConversion != null && _cachedCommit != null;
->>>>>>> c2b8f3b6
+
 
   public override string GetActiveViewName()
   {
@@ -129,30 +120,20 @@
     if (_doc == null)
       return;
 
-<<<<<<< HEAD
+
     if (CachedConvertedElements == null || _cachedCommit == null)
-=======
-    if (_cachedConversion == null || _cachedCommit == null)
->>>>>>> c2b8f3b6
       throw new SpeckleException("Cant retry last conversion: no cached conversion or commit found.");
 
     if (_cachedCommit is Collection commitObject)
     {
-<<<<<<< HEAD
       // _isRetrying = true;
-=======
-      isRetrying = true;
->>>>>>> c2b8f3b6
 
       var applicationProgress = Application.BeginProgress("Retrying that send to Speckle.");
       _progressBar = new ProgressInvoker(applicationProgress);
       _progressViewModel = new ProgressViewModel();
 
-<<<<<<< HEAD
       commitObject.elements = CachedConvertedElements;
-=======
-      commitObject.elements = _cachedConversion as List<Base>;
->>>>>>> c2b8f3b6
+
       var state = _cachedState;
 
       var objectId = await SendConvertedObjectsToSpeckle(state, commitObject).ConfigureAwait(false);
@@ -184,12 +165,8 @@
 
     // nullify the cached conversion and commit on success.
     _cachedCommit = null;
-<<<<<<< HEAD
+
     CachedConvertedElements = null;
     // _isRetrying = false;
-=======
-    _cachedConversion = null;
-    isRetrying = false;
->>>>>>> c2b8f3b6
   }
 }