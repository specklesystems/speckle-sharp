--- conflicted
+++ resolved
@@ -64,7 +64,7 @@
   public override async Task<string> SendStream(StreamState state, ProgressViewModel progress)
   {
     _progressViewModel = progress;
-<<<<<<< HEAD
+
     Collection commitObject;
     var applicationProgress = Application.BeginProgress("Send to Speckle.");
     _progressBar = new ProgressInvoker(applicationProgress);
@@ -72,26 +72,6 @@
     if (PersistCache == false || CachedConversion == false)
     {
       commitObject = CommitObject;
-=======
-    Collection commitObject = CommitObject;
-
-    // Reset the cached conversion and commit objects
-    _cachedConversion = null;
-    _cachedState = state;
-    _cachedCommit = commitObject;
-
-    // Perform the validation checks - will throw if something is wrong
-    ValidateBeforeSending(state);
-
-    Cursor.Current = Cursors.WaitCursor;
-    var applicationProgress = Application.BeginProgress("Send to Speckle.");
-    _progressBar = new ProgressInvoker(applicationProgress);
-
-    DisableAutoSave();
-    SetupProgressViewModel();
-    SetupConverter(state);
-    _navisworksConverter.SetContextDocument(_doc);
->>>>>>> c2b8f3b6
 
       // Reset the cached conversion and commit objects
       CachedConvertedElements = null;
@@ -111,13 +91,8 @@
 
       var modelItemsToConvert = PrepareModelItemsToConvert(state);
 
-<<<<<<< HEAD
       _progressViewModel.CancellationToken.ThrowIfCancellationRequested();
-=======
-    _cachedConversion = commitObject.elements;
-
-    RestoreAutoSave();
->>>>>>> c2b8f3b6
+
 
       var conversions = PrepareElementsForConversion(modelItemsToConvert);
 
@@ -146,18 +121,13 @@
 
     var commitId = await CreateCommit(state, objectId).ConfigureAwait(false);
 
-<<<<<<< HEAD
     if (PersistCache == false)
     {
       // On success, cancel the conversion and commit object cache
       _cachedCommit = null;
       CachedConvertedElements = null;
     }
-=======
-    // On success, cancel the conversion and commit object cache
-    _cachedCommit = null;
-    _cachedConversion = null;
->>>>>>> c2b8f3b6
+
 
     Cursor.Current = Cursors.Default;
 
@@ -411,7 +381,7 @@
       sourceApplication = HostAppNameVersion
     };
 
-<<<<<<< HEAD
+
     string commitId =
       // This block enables forcing a failed send to test the caching feature
       // #if DEBUG
@@ -420,17 +390,7 @@
       // #endif
       // Use the helper function to create the commit and retrieve the commit ID
       await ConnectorHelpers
-=======
-    string commitId;
-
-    // This block enables forcing a failed send to test the caching feature
-    // #if DEBUG
-    //     if (!isRetrying)
-    //       throw new SpeckleException("Debug mode: commit not created.");
-    // #endif
-    // Use the helper function to create the commit and retrieve the commit ID
-    commitId = await ConnectorHelpers
->>>>>>> c2b8f3b6
+
       .CreateCommit(state.Client, commit, _progressViewModel.CancellationToken)
       .ConfigureAwait(false);
 
