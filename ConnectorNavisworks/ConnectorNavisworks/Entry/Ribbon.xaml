--- conflicted
+++ resolved
@@ -1,5 +1,4 @@
-﻿<RibbonControl
-<<<<<<< HEAD
+<RibbonControl
   x:Uid="Speckle_Ribbon"
   xmlns="clr-namespace:Autodesk.Windows;assembly=AdWindows"
   xmlns:gui="clr-namespace:Autodesk.Navisworks.Gui.Roamer.AIRLook;assembly=navisworks.gui.roamer"
@@ -35,25 +34,4 @@
          </RibbonPanelSource>
     </RibbonPanel>
   </RibbonTab>
-=======
-    x:Uid="Speckle_Ribbon"
-    xmlns="clr-namespace:Autodesk.Windows;assembly=AdWindows"
-    xmlns:gui="clr-namespace:Autodesk.Navisworks.Gui.Roamer.AIRLook;assembly=navisworks.gui.roamer"
-    xmlns:x="http://schemas.microsoft.com/winfx/2006/xaml">
-    <RibbonTab Id="Speckle" KeyTip="SP">
-        <!-- SPECKLE -->
-        <RibbonPanel x:Uid="RibbonPanel">
-            <RibbonPanelSource Id="RibbonPanelSource" x:Uid="RibbonPanelSource" KeyTip="SP" Title="Speckle">
-                <gui:NWRibbonButton x:Uid="Button_Speckle_LaunchSpeckleConnector" IsVisible="False" Id="Speckle_Launch"
-                                    Size="Large" KeyTip="S" ShowText="True" Orientation="Vertical" />
-                <!--<gui:NWRibbonButton x:Uid="Button_Speckle_OneClickSend" IsVisible="False" Id="Speckle_OneClickSend"
-                                    Size="Large" KeyTip="Q" ShowText="True" Orientation="Vertical" />-->
-                <gui:NWRibbonButton x:Uid="Button_Speckle_Community" IsVisible="False" Id="Speckle_Community"
-                                    Size="Large" KeyTip="Q" ShowText="True" Orientation="Vertical" />
-                <gui:NWRibbonButton x:Uid="Button_Speckle_Speckle_RetryLastConversionSend" IsVisible="False" Id="Speckle_RetryLastConversionSend"
-                                    Size="Large" KeyTip="S" ShowText="True" Orientation="Vertical" />
-            </RibbonPanelSource>
-        </RibbonPanel>
-    </RibbonTab>
->>>>>>> c2b8f3b6
 </RibbonControl>