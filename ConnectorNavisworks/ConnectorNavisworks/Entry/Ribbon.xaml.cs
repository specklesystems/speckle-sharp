﻿using System;
using System.Collections.Generic;
using System.Diagnostics;
using System.Text;
using System.Windows.Forms;
using Autodesk.Navisworks.Api.Plugins;
using Speckle.ConnectorNavisworks.Bindings;
using Speckle.Core.Logging;
using NavisworksApp = Autodesk.Navisworks.Api.Application;

namespace Speckle.ConnectorNavisworks.Entry;

[
  Plugin("SpeckleNavisworks", "Speckle", DisplayName = "Speckle"),
  Strings("Ribbon.name"),
  RibbonLayout("Ribbon.xaml"),
  RibbonTab("Speckle", DisplayName = "Speckle", LoadForCanExecute = true),
  Command(
    LaunchSpeckleConnector.Command,
    LoadForCanExecute = true,
    Icon = "Resources/logo16.ico",
    LargeIcon = "Resources/logo32.ico",
    Shortcut = "Ctrl+Shift+S",
    ToolTip = "Speckle Connector for Navisworks",
    DisplayName = "Speckle\rConnector"
  ),
  Command(
    Community.Command,
    Icon = "Resources/forum16.png",
    LargeIcon = "Resources/forum32.png",
    Shortcut = "Ctrl+Shift+C",
    ToolTip = "Visit the Speckle Support Community",
    DisplayName = "Speckle\rCommunity"
  ),
  Command(
    RetryLastConversionSend.Command,
    LoadForCanExecute = true,
    Icon = "Resources/retry16.ico",
    LargeIcon = "Resources/retry32.ico",
    Shortcut = "Ctrl+Shift+R",
    ToolTip = "Retries sending the last complete conversion to Speckle.",
    DisplayName = "Retry\rSend"
<<<<<<< HEAD
  ),
  Command(
    TurnPersistCacheOn.Command,
    LoadForCanExecute = true,
    Icon = "Resources/empty32.ico",
    LargeIcon = "Resources/empty32.ico",
    ToolTip = "Cache persistence is off.",
    DisplayName = "Cache"
  ),
  Command(
    TurnPersistCacheOff.Command,
    LoadForCanExecute = true,
    Icon = "Resources/logo16.ico",
    LargeIcon = "Resources/logo32.ico",
    ToolTip = "Cache persistence is on.",
    ExtendedToolTip = "Cache persistence is on. If you send a model, the converted objects will be held in memory and will be sent to the Stream and Branch you specify. No setting changes will be applied.",
    DisplayName = "Cache"
  ),
=======
  )
>>>>>>> c2b8f3b6
]
internal sealed class RibbonHandler : CommandHandlerPlugin
{
  private readonly static Dictionary<Plugin, bool> LoadedPlugins = new();

  /// <summary>
  /// Determines the state of a command in Navisworks.
  /// </summary>
  /// <param name="commandId">The ID of the command to check.</param>
  /// <returns>The state of the command.</returns>
  public override CommandState CanExecuteCommand(string commandId)
  {
<<<<<<< HEAD
    return commandId switch
    {
      TurnPersistCacheOn.Command
        => new CommandState
        {
#if DEBUG
          IsVisible = !ConnectorBindingsNavisworks.PersistCache,
#else
          IsVisible = false,
#endif
          IsEnabled = !ConnectorBindingsNavisworks.PersistCache
        },
      TurnPersistCacheOff.Command
        => new CommandState
        {
#if DEBUG
          IsVisible = ConnectorBindingsNavisworks.PersistCache,
#else
          IsVisible = false,
#endif
          IsEnabled = ConnectorBindingsNavisworks.PersistCache
        },
      _
        => commandId == RetryLastConversionSend.Command
          ? new CommandState(ConnectorBindingsNavisworks.CachedConversion)
          : new CommandState(true)
    };
=======
    return commandId == RetryLastConversionSend.Command
      ? new CommandState(ConnectorBindingsNavisworks.CachedConversion)
      : new CommandState(true);
>>>>>>> c2b8f3b6
  }

  /// <summary>
  /// Loads a plugin in Navisworks.
  /// </summary>
  /// <param name="plugin">The name of the plugin to load.</param>
  /// <param name="notAutomatedCheck">Optional. Specifies whether to check if the application is automated. Default is true.</param>
  /// <param name="command">Optional. The command associated with the plugin. Default is an empty string.</param>
  private static void LoadPlugin(string plugin, bool notAutomatedCheck = true, string command = "")
  {
    if (ShouldSkipLoad(notAutomatedCheck))
      return;
    if (ShouldSkipPluginLoad(plugin, command))
      return;

    var pluginRecord = NavisworksApp.Plugins.FindPlugin(plugin + ".Speckle");
    if (pluginRecord is null)
      return;

    var loadedPlugin = pluginRecord.LoadedPlugin ?? pluginRecord.LoadPlugin();

    ActivatePluginPane(pluginRecord, loadedPlugin, command);
  }

  /// <summary>
  /// Checks whether the load should be skipped based on the notAutomatedCheck flag and application automation status.
  /// </summary>
  /// <param name="notAutomatedCheck">The flag indicating whether to check if the application is automated.</param>
  /// <returns>True if the load should be skipped, False otherwise.</returns>
  private static bool ShouldSkipLoad(bool notAutomatedCheck)
  {
    return notAutomatedCheck && NavisworksApp.IsAutomated;
  }

  /// <summary>
  /// Checks whether the plugin load should be skipped based on the plugin and command values.
  /// </summary>
  /// <param name="plugin">The name of the plugin.</param>
  /// <param name="command">The command associated with the plugin.</param>
  /// <returns>True if the plugin load should be skipped, False otherwise.</returns>
  private static bool ShouldSkipPluginLoad(string plugin, string command)
  {
    return string.IsNullOrEmpty(plugin) || string.IsNullOrEmpty(command);
  }

  /// <summary>
  /// Activates the plugin's pane if it is of the right type.
  /// </summary>
  /// <param name="pluginRecord">The plugin record.</param>
  /// <param name="loadedPlugin">The loaded plugin instance.</param>
  /// <param name="command">The command associated with the plugin.</param>
  private static void ActivatePluginPane(PluginRecord pluginRecord, object loadedPlugin, string command)
  {
    if (ShouldActivatePluginPane(pluginRecord))
    {
      var dockPanePlugin = (DockPanePlugin)loadedPlugin;
      dockPanePlugin.ActivatePane();

      LoadedPlugins[dockPanePlugin] = true;
    }
    else
    {
#if DEBUG
      ShowPluginInfoMessageBox();
      ShowPluginNotLoadedMessageBox(command);
#endif
    }
  }

  /// <summary>
  /// Checks whether the plugin's pane should be activated based on the plugin record.
  /// </summary>
  /// <param name="pluginRecord">The plugin record.</param>
  /// <returns>True if the plugin's pane should be activated, False otherwise.</returns>
  private static bool ShouldActivatePluginPane(PluginRecord pluginRecord)
  {
    return pluginRecord.IsLoaded && pluginRecord is DockPanePluginRecord && pluginRecord.IsEnabled;
  }

  public override int ExecuteCommand(string commandId, params string[] parameters)
  {
    // ReSharper disable once RedundantAssignment
    var buildVersion = string.Empty;

#if NAVMAN17
    buildVersion = "2020";
#endif
#if NAVMAN18
    buildVersion = "2021";
#endif
#if NAVMAN19
    buildVersion = "2022";
#endif
#if NAVMAN20
    buildVersion = "2023";
#endif
#if NAVMAN21
    buildVersion = "2024";
#endif

    // Version
    if (!NavisworksApp.Version.RuntimeProductName.Contains(buildVersion))
    {
      MessageBox.Show(
        "This Add-In was built for Navisworks "
          + buildVersion
          + ", please contact jonathon@speckle.systems for assistance...",
        "Cannot Continue!",
        MessageBoxButtons.OK,
        MessageBoxIcon.Error
      );
      return 0;
    }

    switch (commandId)
    {
      case LaunchSpeckleConnector.Command:
      {
        LoadPlugin(LaunchSpeckleConnector.Plugin, command: commandId);
        break;
      }

      case RetryLastConversionSend.Command:
      {
        LoadPlugin(RetryLastConversionSend.Plugin, command: commandId);

        var retryPlugin = NavisworksApp.Plugins.FindPlugin(RetryLastConversionSend.Plugin + ".Speckle").LoadedPlugin;

        LoadedPlugins.TryGetValue(retryPlugin, out var loaded);

        if (loaded)
          try
          {
            var speckleCommand = retryPlugin as SpeckleNavisworksCommandPlugin;

            speckleCommand?.Bindings.RetryLastConversionSend();
          }
          catch (NotImplementedException)
          {
            MessageBox.Show("This command is not implemented yet.");
          }
          catch (SpeckleException ex)
          {
            MessageBox.Show(ex.Message);
          }

        break;
      }

      case Community.Command:
      {
        Process.Start("https://speckle.community/tag/navisworks");
        break;
      }

      case TurnPersistCacheOff.Command
      or TurnPersistCacheOn.Command:
      {
        ConnectorBindingsNavisworks.PersistCache = !ConnectorBindingsNavisworks.PersistCache;

        if (ConnectorBindingsNavisworks.PersistCache == false)
          ConnectorBindingsNavisworks.CachedConvertedElements = null;

        break;
      }

      default:
      {
        MessageBox.Show("You have clicked on an unexpected command with ID = '" + commandId + "'");
        break;
      }
    }

    return 0;
  }

#if DEBUG
  /// <summary>
  /// Shows a message box displaying plugin information.
  /// </summary>
  private static void ShowPluginInfoMessageBox()
  {
    var sb = new StringBuilder();
    foreach (var pr in NavisworksApp.Plugins.PluginRecords)
      sb.AppendLine(pr.Name + ": " + pr.DisplayName + ", " + pr.Id);

    MessageBox.Show(sb.ToString());
  }

  /// <summary>
  /// Shows a message box indicating that the plugin was not loaded.
  /// </summary>
  /// <param name="command">The command associated with the plugin.</param>
  private static void ShowPluginNotLoadedMessageBox(string command)
  {
    MessageBox.Show(command + " Plugin not loaded.");
  }
#endif
}<|MERGE_RESOLUTION|>--- conflicted
+++ resolved
@@ -40,7 +40,6 @@
     Shortcut = "Ctrl+Shift+R",
     ToolTip = "Retries sending the last complete conversion to Speckle.",
     DisplayName = "Retry\rSend"
-<<<<<<< HEAD
   ),
   Command(
     TurnPersistCacheOn.Command,
@@ -59,9 +58,6 @@
     ExtendedToolTip = "Cache persistence is on. If you send a model, the converted objects will be held in memory and will be sent to the Stream and Branch you specify. No setting changes will be applied.",
     DisplayName = "Cache"
   ),
-=======
-  )
->>>>>>> c2b8f3b6
 ]
 internal sealed class RibbonHandler : CommandHandlerPlugin
 {
@@ -74,7 +70,7 @@
   /// <returns>The state of the command.</returns>
   public override CommandState CanExecuteCommand(string commandId)
   {
-<<<<<<< HEAD
+
     return commandId switch
     {
       TurnPersistCacheOn.Command
@@ -102,11 +98,6 @@
           ? new CommandState(ConnectorBindingsNavisworks.CachedConversion)
           : new CommandState(true)
     };
-=======
-    return commandId == RetryLastConversionSend.Command
-      ? new CommandState(ConnectorBindingsNavisworks.CachedConversion)
-      : new CommandState(true);
->>>>>>> c2b8f3b6
   }
 
   /// <summary>
