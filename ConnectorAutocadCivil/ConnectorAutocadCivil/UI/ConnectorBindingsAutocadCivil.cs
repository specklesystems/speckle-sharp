﻿using System;
using System.Collections;
using System.Collections.Concurrent;
using System.Collections.Generic;
using System.Linq;
using System.Text;
using System.Threading.Tasks;
using Autodesk.AutoCAD.ApplicationServices;
using Autodesk.AutoCAD.Colors;
using Autodesk.AutoCAD.DatabaseServices;
using Autodesk.AutoCAD.EditorInput;
using DesktopUI2;
using DesktopUI2.Models;
using DesktopUI2.Models.Filters;
using DesktopUI2.Models.Settings;
using DesktopUI2.ViewModels;
using Speckle.ConnectorAutocadCivil.Entry;
using Speckle.ConnectorAutocadCivil.Storage;
using Speckle.Core.Api;
using Speckle.Core.Kits;
using Speckle.Core.Logging;
using Speckle.Core.Models;
using Speckle.Core.Models.GraphTraversal;
using Speckle.Core.Transports;
using static DesktopUI2.ViewModels.MappingViewModel;
using static Speckle.ConnectorAutocadCivil.Utils;

#if ADVANCESTEEL2023
using ASFilerObject = Autodesk.AdvanceSteel.CADAccess.FilerObject;
#endif

namespace Speckle.ConnectorAutocadCivil.UI
{
  public partial class ConnectorBindingsAutocad : ConnectorBindings
  {
    public static Document Doc => Application.DocumentManager.MdiActiveDocument;

    private static string ApplicationIdKey = "applicationId";

    /// <summary>
    /// Stored Base objects from commit flattening on receive: key is the Base id
    /// </summary>
    public Dictionary<string, Base> StoredObjects = new Dictionary<string, Base>();

    /// <summary>
    /// Stored document line types used for baking objects on receive
    /// </summary>
    public Dictionary<string, ObjectId> LineTypeDictionary = new Dictionary<string, ObjectId>();

    public List<string> GetLayers()
    {
      var layers = new List<string>();
      foreach (var docLayer in Application.UIBindings.Collections.Layers)
      {
        var name = docLayer.GetProperties().Find("Name", true).GetValue(docLayer);
        layers.Add(name as string);
      }
      return layers;
    }

    // AutoCAD API should only be called on the main thread.
    // Not doing so results in botched conversions for any that require adding objects to Document model space before modifying (eg adding vertices and faces for meshes)
    // There's no easy way to access main thread from document object, therefore we are creating a control during Connector Bindings constructor (since it's called on main thread) that allows for invoking worker threads on the main thread
    public System.Windows.Forms.Control Control;
    public ConnectorBindingsAutocad() : base()
    {
      Control = new System.Windows.Forms.Control();
      Control.CreateControl();
    }

    public override List<ReceiveMode> GetReceiveModes()
    {
      return new List<ReceiveMode> { ReceiveMode.Create, ReceiveMode.Update };
    }

    #region local streams 
    public override void WriteStreamsToFile(List<StreamState> streams)
    {
      SpeckleStreamManager.WriteStreamStateList(Doc, streams);
    }

    public override List<StreamState> GetStreamsInFile()
    {
      var streams = new List<StreamState>();
      if (Doc != null)
        streams = SpeckleStreamManager.ReadState(Doc);
      return streams;
    }
    #endregion

    #region boilerplate
    public override string GetHostAppNameVersion() => Utils.VersionedAppName.Replace("AutoCAD", "AutoCAD ").Replace("Civil3D", "Civil 3D ").Replace("AdvanceSteel", "Advance Steel "); //hack for ADSK store;

    public override string GetHostAppName() => Utils.Slug;

    private string GetDocPath(Document doc) => HostApplicationServices.Current.FindFile(doc?.Name, doc?.Database, FindFileHint.Default);

    public override string GetDocumentId()
    {
      string path = null;
      try
      {
        path = GetDocPath(Doc);
      }
      catch { }
      var docString = $"{(path != null ? path : "")}{(Doc != null ? Doc.Name : "")}";
      var hash = !string.IsNullOrEmpty(docString) ? Core.Models.Utilities.hashString(docString, Core.Models.Utilities.HashingFuctions.MD5) : null;
      return hash;
    }

    public override string GetDocumentLocation() => GetDocPath(Doc);

    public override string GetFileName() => (Doc != null) ? System.IO.Path.GetFileName(Doc.Name) : string.Empty;

    public override string GetActiveViewName() => "Entire Document";

    public override List<string> GetObjectsInView() // this returns all visible doc objects.
    {
      var objs = new List<string>();
      using (Transaction tr = Doc.Database.TransactionManager.StartTransaction())
      {
        BlockTableRecord modelSpace = Doc.Database.GetModelSpace();
        foreach (ObjectId id in modelSpace)
        {
          var dbObj = tr.GetObject(id, OpenMode.ForRead);
          if (dbObj.Visible())
            objs.Add(dbObj.Handle.ToString());
        }
        tr.Commit();
      }
      return objs;
    }

    public override List<string> GetSelectedObjects()
    {
      var objs = new List<string>();
      if (Doc != null)
      {
        PromptSelectionResult selection = Doc.Editor.SelectImplied();
        if (selection.Status == PromptStatus.OK)
          objs = selection.Value.GetHandles();
      }
      return objs;
    }

    public override List<ISelectionFilter> GetSelectionFilters()
    {
      return new List<ISelectionFilter>()
      {
        new ManualSelectionFilter(),
        new ListSelectionFilter {Slug="layer",  Name = "Layers", Icon = "LayersTriple", Description = "Selects objects based on their layers.", Values = GetLayers() },
        new AllSelectionFilter {Slug="all",  Name = "Everything", Icon = "CubeScan", Description = "Selects all document objects." }
      };
    }

    private List<ISetting> CurrentSettings { get; set; } // used to store the Stream State settings when sending/receiving
    // CAUTION: these strings need to have the same values as in the converter
    const string InternalOrigin = "Internal Origin (default)";
    const string UCS = "Current User Coordinate System";
    public override List<ISetting> GetSettings()
    {
      List<string> referencePoints = new List<string>() { InternalOrigin };

      // add the current UCS if it exists
      if (Doc.Editor.CurrentUserCoordinateSystem != null)
        referencePoints.Add(UCS);

      // add any named UCS if they exist
      var namedUCS = new List<string>();
      using (Transaction tr = Doc.Database.TransactionManager.StartTransaction())
      {
        var UCSTable = tr.GetObject(Doc.Database.UcsTableId, OpenMode.ForRead) as UcsTable;
        foreach (var entry in UCSTable)
        {
          var ucs = tr.GetObject(entry, OpenMode.ForRead) as UcsTableRecord;
          namedUCS.Add(ucs.Name);
        }
        tr.Commit();
      }
      if (namedUCS.Any())
        referencePoints.AddRange(namedUCS);

      return new List<ISetting>
      {
        new ListBoxSetting {Slug = "reference-point", Name = "Reference Point", Icon ="LocationSearching", Values = referencePoints, Selection = InternalOrigin, Description = "Sends or receives stream objects in relation to this document point"},
      };
    }

    //TODO
    public override List<MenuItem> GetCustomStreamMenuItems()
    {
      return new List<MenuItem>();
    }

    public override void SelectClientObjects(List<string> args, bool deselect = false)
    {
      var editor = Application.DocumentManager.MdiActiveDocument.Editor;
      var currentSelection = editor.SelectImplied().Value?.GetObjectIds()?.ToList() ?? new List<ObjectId>();
      foreach (var arg in args)
      {
        try
        {
          if (Utils.GetHandle(arg, out Handle handle))
            if (Doc.Database.TryGetObjectId(handle, out ObjectId id))
            {
              if (deselect)
              {
                if (currentSelection.Contains(id))
                  currentSelection.Remove(id);
              }
              else
              {
                if (!currentSelection.Contains(id))
                  currentSelection.Add(id);
              }
            }
        }
        catch
        {

        }
      }
      if (currentSelection.Count == 0)
        editor.SetImpliedSelection(new ObjectId[0]);
      else
        Autodesk.AutoCAD.Internal.Utils.SelectObjects(currentSelection.ToArray());
      Autodesk.AutoCAD.Internal.Utils.FlushGraphics();
    }

    public override void ResetDocument()
    {
      Doc.Editor.SetImpliedSelection(new ObjectId[0]);
      Autodesk.AutoCAD.Internal.Utils.FlushGraphics();
    }

    public override async Task<Dictionary<string, List<MappingValue>>> ImportFamilyCommand(Dictionary<string, List<MappingValue>> Mapping)
    {
      await Task.Delay(TimeSpan.FromMilliseconds(500));
      return new Dictionary<string, List<MappingValue>>();
    }

    #endregion

    #region receiving 
    public override bool CanPreviewReceive => false;
    public override async Task<StreamState> PreviewReceive(StreamState state, ProgressViewModel progress)
    {
      return null;
    }
    public override async Task<StreamState> ReceiveStream(StreamState state, ProgressViewModel progress)
    {
      if (Doc == null) throw new InvalidOperationException("No Document is open");
      
      var converter = KitManager.GetDefaultKit().LoadConverter(Utils.VersionedAppName);

      var stream = await state.Client.StreamGet(state.StreamId);
<<<<<<< HEAD
      
      Commit commit = await ConnectorHelpers.GetCommitFromState(progress.CancellationToken, state);
      
      state.LastSourceApp = commit.sourceApplication;
=======

      if (progress.CancellationTokenSource.Token.IsCancellationRequested)
        return null;

      if (Doc == null)
      {
        progress.Report.LogOperationError(new Exception($"No Document is open."));
        progress.CancellationTokenSource.Cancel();
      }

      //if "latest", always make sure we get the latest commit when the user clicks "receive"
      Commit commit = null;
      if (state.CommitId == "latest")
      {
        var res = await state.Client.BranchGet(progress.CancellationTokenSource.Token, state.StreamId, state.BranchName, 1);
        commit = res.commits.items.FirstOrDefault();
      }
      else
      {
        commit = await state.Client.CommitGet(progress.CancellationTokenSource.Token, state.StreamId, state.CommitId);
      }
      string referencedObject = commit.referencedObject;
      Base commitObject = null;

      state.LastCommit = commit;
>>>>>>> f0a821d2

      Base commitObject = await ConnectorHelpers.ReceiveCommit(commit, state, progress);
      await ConnectorHelpers.TryCommitReceived(progress.CancellationToken, state, commit, Utils.VersionedAppName);

      // invoke conversions on the main thread via control
      try
      {
        if (Control.InvokeRequired)
          Control.Invoke(new ReceivingDelegate(ConvertReceiveCommit), commitObject, converter, state, progress, stream, commit.id);
        else
          ConvertReceiveCommit(commitObject, converter, state, progress, stream, commit.id);
      }
      catch (Exception ex)
      {
        throw new Exception($"Could not convert commit: {ex.Message}", ex);
      }

      return state;
    }

    delegate void ReceivingDelegate(Base commitObject, ISpeckleConverter converter, StreamState state, ProgressViewModel progress, Stream stream, string id);
    private void ConvertReceiveCommit(Base commitObject, ISpeckleConverter converter, StreamState state, ProgressViewModel progress, Stream stream, string id)
    {
      using (DocumentLock l = Doc.LockDocument())
      {
        using (Transaction tr = Doc.Database.TransactionManager.StartTransaction())
        {
          // set the context doc for conversion - this is set inside the transaction loop because the converter retrieves this transaction for all db editing when the context doc is set!
          converter.SetContextDocument(Doc);
          converter.ReceiveMode = state.ReceiveMode;

          // set converter settings as tuples (setting slug, setting selection)
          var settings = new Dictionary<string, string>();
          CurrentSettings = state.Settings;
          foreach (var setting in state.Settings)
            settings.Add(setting.Slug, setting.Selection);
          converter.SetConverterSettings(settings);

          // keep track of conversion progress here
          progress.Report = new ProgressReport();
          var conversionProgressDict = new ConcurrentDictionary<string, int>();
          conversionProgressDict["Conversion"] = 0;

          // create a commit prefix: used for layers and block definition names
          var commitPrefix = DesktopUI2.Formatting.CommitInfo(stream.name, state.BranchName, id);

          // give converter a way to access the commit info
          if (Doc.UserData.ContainsKey("commit"))
            Doc.UserData["commit"] = commitPrefix;
          else
            Doc.UserData.Add("commit", commitPrefix);

          // delete existing commit layers
          try
          {
            DeleteBlocksWithPrefix(commitPrefix, tr);
            DeleteLayersWithPrefix(commitPrefix, tr);
          }
          catch
          {
            converter.Report.LogOperationError(new Exception($"Failed to remove existing layers or blocks starting with {commitPrefix} before importing new geometry."));
          }

          // clear previously stored objects
          StoredObjects.Clear();

          // flatten the commit object to retrieve children objs
          var commitObjs = FlattenCommitObject(commitObject, converter);

          // open model space block table record for write
          BlockTableRecord btr = (BlockTableRecord)tr.GetObject(Doc.Database.CurrentSpaceId, OpenMode.ForWrite);

          // Get doc line types for bake: more efficient this way than doing this per object
          LineTypeDictionary.Clear();
          var lineTypeTable = (LinetypeTable)tr.GetObject(Doc.Database.LinetypeTableId, OpenMode.ForRead);
          foreach (ObjectId lineTypeId in lineTypeTable)
          {
            var linetype = (LinetypeTableRecord)tr.GetObject(lineTypeId, OpenMode.ForRead);
            LineTypeDictionary.Add(linetype.Name, lineTypeId);
          }

          // conversion
          foreach (var commitObj in commitObjs)
          {
            // handle user cancellation
            if (progress.CancellationToken.IsCancellationRequested)
              return;

            // convert base (or base fallback values) and store in appobj converted prop
            if (commitObj.Convertible)
            {
              converter.Report.Log(commitObj); // Log object so converter can access
              try
              {
                commitObj.Converted = ConvertObject(commitObj, converter);
              }
              catch (Exception e)
              {
                commitObj.Log.Add($"Failed conversion: {e.Message}");
              }
            }
            else
              foreach (var fallback in commitObj.Fallback)
              {
                try
                {
                  fallback.Converted = ConvertObject(fallback, converter);
                }
                catch (Exception e)
                {
                  commitObj.Log.Add($"Fallback {fallback.applicationId} failed conversion: {e.Message}");
                }
                commitObj.Log.AddRange(fallback.Log);
              }

            // if the object wasnt converted, log fallback status
            if (commitObj.Converted == null || commitObj.Converted.Count == 0)
            {
              var convertedFallback = commitObj.Fallback.Where(o => o.Converted != null || o.Converted.Count > 0);
              if (convertedFallback != null && convertedFallback.Count() > 0)
                commitObj.Update(logItem: $"Creating with {convertedFallback.Count()} fallback values");
              else
                commitObj.Update(status: ApplicationObject.State.Failed, logItem: $"Couldn't convert object or any fallback values");
            }

            // add to progress report
            progress.Report.Log(commitObj);
          }
          progress.Report.Merge(converter.Report);

          // add applicationID xdata before bake
          if (!ApplicationIdManager.AddApplicationIdXDataToDoc(Doc, tr))
          {
            progress.Report.LogOperationError(new Exception("Could not create document application id reg table"));
            return;
          }

          // handle operation errors
          if (progress.Report.OperationErrorsCount != 0)
            return;

          // bake
          var fileNameHash = GetDocumentId();
          foreach (var commitObj in commitObjs)
          {
            // handle user cancellation
            if (progress.CancellationToken.IsCancellationRequested)
              return;

            // find existing doc objects if they exist
            var existingObjs = new List<ObjectId>();
            var layer = commitObj.Container;
            switch (state.ReceiveMode)
            {
              case ReceiveMode.Update: // existing objs will be removed if it exists in the received commit
                existingObjs = ApplicationIdManager.GetObjectsByApplicationId(Doc, tr, commitObj.applicationId, fileNameHash);
                break;
              default:
                layer = $"{commitPrefix}${commitObj.Container}";
                break;
            }

            // bake
            if (commitObj.Convertible)
            {
              BakeObject(commitObj, converter, tr, layer, existingObjs);
              commitObj.Status = !commitObj.CreatedIds.Any() ? ApplicationObject.State.Failed :
                existingObjs.Count > 0 ? ApplicationObject.State.Updated :
                ApplicationObject.State.Created;
            }
            else
            {
              foreach (var fallback in commitObj.Fallback)
                BakeObject(fallback, converter, tr, layer, existingObjs, commitObj);
              commitObj.Status = commitObj.Fallback.Where(o => o.Status == ApplicationObject.State.Failed).Count() == commitObj.Fallback.Count ?
                ApplicationObject.State.Failed : existingObjs.Count > 0 ?
                ApplicationObject.State.Updated : ApplicationObject.State.Created;
            }
            Autodesk.AutoCAD.Internal.Utils.FlushGraphics();

            // log to progress report and update progress
            progress.Report.Log(commitObj);
            conversionProgressDict["Conversion"]++;
            progress.Update(conversionProgressDict);
          }

          // remove commit info from doc userdata
          Doc.UserData.Remove("commit");

          tr.Commit();
        }
      }
    }

    private List<ApplicationObject> FlattenCommitObject(Base obj, ISpeckleConverter converter)
    {
      //TODO: this implementation is almost identical to Rhino, we should try and extract as much of it as we can into Core
      void StoreObject(Base @base, ApplicationObject appObj)
      {
        if (StoredObjects.ContainsKey(@base.id))
          appObj.Update(
            logItem:
            "Found another object in this commit with the same id. Skipped other object"); //TODO check if we are actually ignoring duplicates, since we are returning the app object anyway...
        else
          StoredObjects.Add(@base.id, @base);
      }

      ApplicationObject CreateApplicationObject(Base current, string containerId)
      {
        ApplicationObject NewAppObj()
        {
          var speckleType = current.speckle_type.Split(new[] { ':' }, StringSplitOptions.RemoveEmptyEntries)
            .LastOrDefault();
          return new ApplicationObject(current.id, speckleType) { applicationId = current.applicationId, Container = containerId };
        }

        //Handle convertable objects
        if (converter.CanConvertToNative(current))
        {
          var appObj = NewAppObj();
          appObj.Convertible = true;
          StoreObject(current, appObj);
          return appObj;
        }

        //Handle objects convertable using displayValues
        var fallbackMember = current["displayValue"] ?? current["@displayValue"];
        if (fallbackMember != null)
        {
          var appObj = NewAppObj();
          var fallbackObjects = GraphTraversal.TraverseMember(fallbackMember)
            .Select(o => CreateApplicationObject(o, containerId));
          appObj.Fallback.AddRange(fallbackObjects);

          StoreObject(current, appObj);
          return appObj;
        }

        return null;
      }

      string LayerId(TraversalContext context) => LayerIdRecurse(context, new StringBuilder()).ToString();
      StringBuilder LayerIdRecurse(TraversalContext context, StringBuilder stringBuilder)
      {
        if (context.propName == null) return stringBuilder;

        var objectLayerName = context.propName[0] == '@'
          ? context.propName.Substring(1)
          : context.propName;

        LayerIdRecurse(context.parent, stringBuilder);
        stringBuilder.Append('$');
        stringBuilder.Append(objectLayerName);

        return stringBuilder;
      }

      var traverseFunction = DefaultTraversal.CreateTraverseFunc(converter);

      var objectsToConvert = traverseFunction.Traverse(obj)
        .Select(tc => CreateApplicationObject(tc.current, LayerId(tc)))
        .Where(appObject => appObject != null)
        .Reverse() //just for the sake of matching the previous behaviour as close as possible
        .ToList();

      return objectsToConvert;
    }

    private List<object> ConvertObject(ApplicationObject appObj, ISpeckleConverter converter)
    {
      var obj = StoredObjects[appObj.OriginalId];
      var convertedList = new List<object>();

      var converted = converter.ConvertToNative(obj);
      if (converted == null)
        return convertedList;

      //Iteratively flatten any lists
      void FlattenConvertedObject(object item)
      {
        if (item is IList list)
          foreach (object child in list)
            FlattenConvertedObject(child);
        else
          convertedList.Add(item);
      }
      FlattenConvertedObject(converted);

      return convertedList;
    }

    private void BakeObject(ApplicationObject appObj, ISpeckleConverter converter, Transaction tr, string layer, List<ObjectId> toRemove, ApplicationObject parent = null)
    {
      var obj = StoredObjects[appObj.OriginalId];
      int bakedCount = 0;
      bool remove = appObj.Status == ApplicationObject.State.Created || appObj.Status == ApplicationObject.State.Updated || appObj.Status == ApplicationObject.State.Failed ? false : true;

      foreach (var convertedItem in appObj.Converted)
      {
        switch (convertedItem)
        {
          case Entity o:

            if (o == null)
              continue;

            if (GetOrMakeLayer(layer, tr, out string cleanName))
            {
              var res = o.Append(cleanName);
              if (res.IsValid)
              {
                // handle display - fallback to rendermaterial if no displaystyle exists
                Base display = obj[@"displayStyle"] as Base;
                if (display == null) display = obj[@"renderMaterial"] as Base;
                if (display != null) Utils.SetStyle(display, o, LineTypeDictionary);

                // add property sets if this is Civil3D
#if CIVIL2021 || CIVIL2022 || CIVIL2023
                try
                {
                  if (obj["propertySets"] is IReadOnlyList<object> list)
                  {
                    var propertySets = new List<Dictionary<string, object>>();
                    foreach (var listObj in list)
                      propertySets.Add(listObj as Dictionary<string, object>);
                    o.SetPropertySets(Doc, propertySets);
                  }
                }
                catch (Exception e)
                {
                  appObj.Log.Add($"Could not attach property sets: {e.Message}");
                }
#endif

                // set application id
                var appId = parent != null ? parent.applicationId : obj.applicationId;
                var newObj = tr.GetObject(res, OpenMode.ForWrite);
                if (!ApplicationIdManager.SetObjectCustomApplicationId(newObj, appId, out appId))
                {
                  appObj.Log.Add($"Could not attach applicationId xdata");
                }

                tr.TransactionManager.QueueForGraphicsFlush();

                if (parent != null)
                  parent.Update(createdId: res.Handle.ToString());
                else
                  appObj.Update(createdId: res.Handle.ToString());

                bakedCount++;
              }
              else
              {
                var bakeMessage = $"Could not bake to document.";
                if (parent != null)
                  parent.Update(logItem: $"fallback {appObj.applicationId}: {bakeMessage}");
                else
                  appObj.Update(logItem: bakeMessage);
                continue;
              }

            }
            else
            {
              var layerMessage = $"Could not create layer {layer}.";
              if (parent != null)
                parent.Update(logItem: $"fallback {appObj.applicationId}: {layerMessage}");
              else
                appObj.Update(logItem: layerMessage);
              continue;
            }
            break;
          default:
            break;
        }
      }

      if (bakedCount == 0)
      {
        if (parent != null)
          parent.Update(logItem: $"fallback {appObj.applicationId}: could not bake object");
        else
          appObj.Update(status: ApplicationObject.State.Failed, logItem: $"Could not bake object");
      }
      else
      {
        // remove existing objects if they exist
        if (remove)
        {
          foreach (var objId in toRemove)
          {
            try
            {
              DBObject objToRemove = tr.GetObject(objId, OpenMode.ForWrite);
              objToRemove.Erase();
            }
            catch (Exception e)
            {
              if (!e.Message.Contains("eWasErased")) // this couldve been previously received and deleted
              {
                if (parent != null)
                  parent.Log.Add(e.Message);
                else
                  appObj.Log.Add(e.Message);
              }
            }
          }
          appObj.Status = toRemove.Count > 0 ? ApplicationObject.State.Updated : ApplicationObject.State.Created;
        }
      }
    }

    private void DeleteBlocksWithPrefix(string prefix, Transaction tr)
    {
      BlockTable blockTable = tr.GetObject(Doc.Database.BlockTableId, OpenMode.ForRead) as BlockTable;
      foreach (ObjectId blockId in blockTable)
      {
        BlockTableRecord block = (BlockTableRecord)tr.GetObject(blockId, OpenMode.ForRead);
        if (block.Name.StartsWith(prefix))
        {
          block.UpgradeOpen();
          block.Erase();
        }
      }
    }

    private void DeleteLayersWithPrefix(string prefix, Transaction tr)
    {
      // Open the Layer table for read
      var lyrTbl = (LayerTable)tr.GetObject(Doc.Database.LayerTableId, OpenMode.ForRead);
      foreach (ObjectId layerId in lyrTbl)
      {
        LayerTableRecord layer = (LayerTableRecord)tr.GetObject(layerId, OpenMode.ForRead);
        string layerName = layer.Name;
        if (layerName.StartsWith(prefix))
        {
          layer.UpgradeOpen();

          // cannot delete current layer: swap current layer to default layer "0" if current layer is to be deleted
          if (Doc.Database.Clayer == layerId)
          {
            var defaultLayerID = lyrTbl["0"];
            Doc.Database.Clayer = defaultLayerID;
          }
          layer.IsLocked = false;

          // delete all objects on this layer
          // TODO: this is ugly! is there a better way to delete layer objs instead of looping through each one?
          var bt = (BlockTable)tr.GetObject(Doc.Database.BlockTableId, OpenMode.ForRead);
          foreach (var btId in bt)
          {
            var block = (BlockTableRecord)tr.GetObject(btId, OpenMode.ForRead);
            foreach (var entId in block)
            {
              var ent = (Entity)tr.GetObject(entId, OpenMode.ForRead);
              if (ent.Layer == layerName)
              {
                ent.UpgradeOpen();
                ent.Erase();
              }
            }
          }

          layer.Erase();
        }
      }
    }

    private bool GetOrMakeLayer(string layerName, Transaction tr, out string cleanName)
    {
      cleanName = Utils.RemoveInvalidChars(layerName);
      try
      {
        LayerTable layerTable = tr.GetObject(Doc.Database.LayerTableId, OpenMode.ForRead) as LayerTable;
        if (layerTable.Has(cleanName))
        {
          return true;
        }
        else
        {
          layerTable.UpgradeOpen();
          var _layer = new LayerTableRecord();

          // Assign the layer properties
          _layer.Color = Autodesk.AutoCAD.Colors.Color.FromColorIndex(ColorMethod.ByColor, 7); // white
          _layer.Name = cleanName;

          // Append the new layer to the layer table and the transaction
          layerTable.Add(_layer);
          tr.AddNewlyCreatedDBObject(_layer, true);
        }
      }
      catch { return false; }
      return true;
    }

    #endregion

    #region sending
    public override bool CanPreviewSend => true;
    public override async void PreviewSend(StreamState state, ProgressViewModel progress)
    {
      // report and converter
      progress.Report = new ProgressReport();
      var converter = KitManager.GetDefaultKit().LoadConverter(Utils.VersionedAppName);
      if (converter == null)
      {
        progress.Report.LogOperationError(new Exception("Could not load converter"));
        return;
      }
      converter.SetContextDocument(Doc);

      var filterObjs = GetObjectsFromFilter(state.Filter, converter);
      var existingIds = new List<string>();
      using (Transaction tr = Doc.Database.TransactionManager.StartTransaction())
      {
        foreach (var id in filterObjs)
        {
          DBObject obj = null;
          string type = "";
          if (Utils.GetHandle(id, out Handle hn))
          {
            obj = hn.GetObject(tr, out type, out string layer, out string applicationId);
          }
          if (obj == null)
          {
            progress.Report.Log(new ApplicationObject(id, "unknown") { Status = ApplicationObject.State.Failed, Log = new List<string>() { "Could not find object in document" } });
            continue;
          }

          var appObj = new ApplicationObject(id, type) { Status = ApplicationObject.State.Unknown };

          if (converter.CanConvertToSpeckle(obj))
          {
            appObj.Update(status: ApplicationObject.State.Created);
          }
          else
          {
#if ADVANCESTEEL2023
            UpdateASObject(appObj, obj);
#endif
            appObj.Update(status: ApplicationObject.State.Failed, logItem: "Object type conversion to Speckle not supported");
          }

          progress.Report.Log(appObj);
          existingIds.Add(id);
        }
        tr.Commit();
      }

      if (existingIds.Count == 0)
      {
        progress.Report.LogOperationError(new Exception("No valid objects selected, nothing will be sent!"));
        return;
      }

      Doc.Editor.SetImpliedSelection(new ObjectId[0]);
      SelectClientObjects(existingIds);
    }
    public override async Task<string> SendStream(StreamState state, ProgressViewModel progress)
    {
      var converter = KitManager.GetDefaultKit().LoadConverter(Utils.VersionedAppName);

      var streamId = state.StreamId;
      var client = state.Client;
      progress.Report = new ProgressReport();

      if (state.Filter != null)
        state.SelectedObjectIds = GetObjectsFromFilter(state.Filter, converter);

      // remove deleted object ids
      var deletedElements = new List<string>();
      foreach (var selectedId in state.SelectedObjectIds)
        if (Utils.GetHandle(selectedId, out Handle handle))
          if (Doc.Database.TryGetObjectId(handle, out ObjectId id))
            if (id.IsErased || id.IsNull)
              deletedElements.Add(selectedId);

      state.SelectedObjectIds = state.SelectedObjectIds.Where(o => !deletedElements.Contains(o)).ToList();

      if (state.SelectedObjectIds.Count == 0)
      {
        throw new InvalidOperationException(
          "Zero objects selected; send stopped. Please select some objects, or check that your filter can actually select something.");
      }

      var commitObject = new Base();
      commitObject["units"] = Utils.GetUnits(Doc); // TODO: check whether commits base needs units attached

      int convertedCount = 0;

      // invoke conversions on the main thread via control
      try
      {
        if (Control.InvokeRequired)
          Control.Invoke(new Action(() => ConvertSendCommit(commitObject, converter, state, progress, ref convertedCount)), new object[] { });
        else
          ConvertSendCommit(commitObject, converter, state, progress, ref convertedCount);
        progress.Report.Merge(converter.Report);
      }
      catch (Exception e)
      {
        progress.Report.LogOperationError(e);
      }

      if (convertedCount == 0)
      {
        throw new SpeckleException("Zero objects converted successfully. Send stopped.");
      }

      progress.CancellationToken.ThrowIfCancellationRequested();

      var transports = new List<ITransport>() { new ServerTransport(client.Account, streamId) };

      var commitObjId = await Operations.Send(
        commitObject,
        progress.CancellationToken,
        transports,
        onProgressAction: dict => progress.Update(dict),
        onErrorAction: ConnectorHelpers.DefaultSendErrorHandler,
        disposeTransports: true
        );
      
      progress.CancellationToken.ThrowIfCancellationRequested();
      
      var actualCommit = new CommitCreateInput
      {
        streamId = streamId,
        objectId = commitObjId,
        branchName = state.BranchName,
        message = state.CommitMessage ?? $"Pushed {convertedCount} elements from {Utils.AppName}.",
        sourceApplication = Utils.VersionedAppName
      };
      
      if (state.PreviousCommitId != null) { actualCommit.parents = new List<string>() { state.PreviousCommitId }; }

      var commitId = await ConnectorHelpers.CreateCommit(progress.CancellationToken, client, actualCommit);
      return commitId;
    }

    delegate void SendingDelegate(Base commitObject, ISpeckleConverter converter, StreamState state, ProgressViewModel progress, ref int convertedCount);
    private void ConvertSendCommit(Base commitObject, ISpeckleConverter converter, StreamState state, ProgressViewModel progress, ref int convertedCount)
    {
      using (DocumentLock acLckDoc = Doc.LockDocument())
      {
        using (Transaction tr = Doc.Database.TransactionManager.StartTransaction())
        {
          // set the context doc for conversion - this is set inside the transaction loop because the converter retrieves this transaction for all db editing when the context doc is set!
          converter.SetContextDocument(Doc);

          // set converter settings as tuples (setting slug, setting selection)
          var settings = new Dictionary<string, string>();
          CurrentSettings = state.Settings;
          foreach (var setting in state.Settings)
            settings.Add(setting.Slug, setting.Selection);
          converter.SetConverterSettings(settings);

          var conversionProgressDict = new ConcurrentDictionary<string, int>();
          conversionProgressDict["Conversion"] = 0;

          // add applicationID xdata before send
          if (!ApplicationIdManager.AddApplicationIdXDataToDoc(Doc, tr))
          {
            progress.Report.LogOperationError(new Exception("Could not create document application id reg table"));
            return;
          }

          // get the hash of the file name to create a more unique application id
          var fileNameHash = GetDocumentId();

          string servicedApplication = converter.GetServicedApplications().First();

          foreach (var autocadObjectHandle in state.SelectedObjectIds)
          {
            // handle user cancellation
            if (progress.CancellationToken.IsCancellationRequested)
            {
              return;
            }

            // get the db object from id
            DBObject obj = null;
            string layer = null;
            string applicationId = null;
            if (Utils.GetHandle(autocadObjectHandle, out Handle hn))
            {
              obj = hn.GetObject(tr, out string type, out layer, out applicationId);
            }
            else
            {
              progress.Report.LogOperationError(new Exception($"Failed to find doc object ${autocadObjectHandle}."));
              continue;
            }

            // create applicationobject for reporting
            Base converted = null;
            var descriptor = Utils.ObjectDescriptor(obj);
            ApplicationObject reportObj = new ApplicationObject(autocadObjectHandle, descriptor) { applicationId = autocadObjectHandle };

            if (!converter.CanConvertToSpeckle(obj))
            {
#if ADVANCESTEEL2023
              UpdateASObject(reportObj, obj);
#endif
              reportObj.Update(status: ApplicationObject.State.Skipped, logItem: $"Sending this object type is not supported in {Utils.AppName}");
              progress.Report.Log(reportObj);
              continue;
            }

            try
            {
              // convert obj
              converter.Report.Log(reportObj); // Log object so converter can access
              converted = converter.ConvertToSpeckle(obj);
              if (converted == null)
              {
                reportObj.Update(status: ApplicationObject.State.Failed, logItem: $"Conversion returned null");
                progress.Report.Log(reportObj);
                continue;
              }

              /* TODO: adding the extension dictionary / xdata per object 
              foreach (var key in obj.ExtensionDictionary)
                converted[key] = obj.ExtensionDictionary.GetUserString(key);
              */

#if CIVIL2021 || CIVIL2022 || CIVIL2023
              // add property sets if this is Civil3D
              var propertySets = obj.GetPropertySets(tr);
              if (propertySets.Count > 0)
                converted["propertySets"] = propertySets;
#endif

              string containerName = obj is BlockReference ?
                "Blocks" :
                Utils.RemoveInvalidDynamicPropChars(layer); // remove invalid chars from layer name

              if (commitObject[$"@{containerName}"] == null)
                commitObject[$"@{containerName}"] = new List<Base>();
              ((List<Base>)commitObject[$"@{containerName}"]).Add(converted);

              // set application id
              if (applicationId == null) // this object didn't have an xdata appId field
              {
                if (!ApplicationIdManager.SetObjectCustomApplicationId(obj, autocadObjectHandle, out applicationId, fileNameHash))
                {
                  reportObj.Log.Add("Could not set application id xdata");
                }
              }
              converted.applicationId = applicationId;

              // update progress
              conversionProgressDict["Conversion"]++;
              progress.Update(conversionProgressDict);

              // log report object
              reportObj.Update(status: ApplicationObject.State.Created, logItem: $"Sent as {converted.speckle_type}");
              progress.Report.Log(reportObj);

              convertedCount++;
            }
            catch (Exception e)
            {
              //TODO: Log to serilog failed conversions
              reportObj.Update(status: ApplicationObject.State.Failed, logItem: $"{e.Message}");
              progress.Report.Log(reportObj);
              continue;
            }
          }

          tr.Commit();
        }
      }
    }

#if ADVANCESTEEL2023
    private void UpdateASObject(ApplicationObject applicationObject, DBObject obj)
    {
      if (obj.ObjectId.ObjectClass.DxfName.IndexOf("AST") != 0)
        return;

      ASFilerObject filerObject = GetFilerObjectByEntity<ASFilerObject>(obj);
      if (filerObject != null)
      {
        applicationObject.Update(descriptor: filerObject.GetType().ToString());
      }
    }
#endif

    private List<string> GetObjectsFromFilter(ISelectionFilter filter, ISpeckleConverter converter)
    {
      var selection = new List<string>();
      switch (filter.Slug)
      {
        case "manual":
          return filter.Selection;
        case "all":
          return Doc.ConvertibleObjects(converter);
        case "layer":
          foreach (var layerName in filter.Selection)
          {
            TypedValue[] layerType = new TypedValue[1] { new TypedValue((int)DxfCode.LayerName, layerName) };
            PromptSelectionResult prompt = Doc.Editor.SelectAll(new SelectionFilter(layerType));
            if (prompt.Status == PromptStatus.OK)
              selection.AddRange(prompt.Value.GetHandles());
          }
          return selection;
      }
      return selection;
    }

    #endregion

    #region events
    public void RegisterAppEvents()
    {
      //// GLOBAL EVENT HANDLERS
      Application.DocumentWindowCollection.DocumentWindowActivated += Application_WindowActivated;
      Application.DocumentManager.DocumentActivated += Application_DocumentActivated;

      var layers = Application.UIBindings.Collections.Layers;
      layers.CollectionChanged += Application_LayerChanged;
    }

    private void Application_LayerChanged(object sender, EventArgs e)
    {
      if (UpdateSelectedStream != null)
        UpdateSelectedStream();
    }

    //checks whether to refresh the stream list in case the user changes active view and selects a different document
    private void Application_WindowActivated(object sender, DocumentWindowActivatedEventArgs e)
    {
      try
      {
        if (e.DocumentWindow.Document == null || UpdateSavedStreams == null)
          return;

        var streams = GetStreamsInFile();
        UpdateSavedStreams(streams);

        MainViewModel.GoHome();
      }
      catch { }
    }

    private void Application_DocumentActivated(object sender, DocumentCollectionEventArgs e)
    {
      try
      {
        // Triggered when a document window is activated. This will happen automatically if a document is newly created or opened.
        if (e.Document == null)
        {
          if (SpeckleAutocadCommand.MainWindow != null)
            SpeckleAutocadCommand.MainWindow.Hide();

          MainViewModel.GoHome();
          return;
        }

        var streams = GetStreamsInFile();
        if (streams.Count > 0)
          SpeckleAutocadCommand.CreateOrFocusSpeckle();

        if (UpdateSavedStreams != null)
          UpdateSavedStreams(streams);

        MainViewModel.GoHome();
      }
      catch { }
    }
    #endregion
  }
}<|MERGE_RESOLUTION|>--- conflicted
+++ resolved
@@ -1,4 +1,4 @@
-﻿using System;
+using System;
 using System.Collections;
 using System.Collections.Concurrent;
 using System.Collections.Generic;
@@ -254,38 +254,10 @@
       var converter = KitManager.GetDefaultKit().LoadConverter(Utils.VersionedAppName);
 
       var stream = await state.Client.StreamGet(state.StreamId);
-<<<<<<< HEAD
       
       Commit commit = await ConnectorHelpers.GetCommitFromState(progress.CancellationToken, state);
-      
       state.LastSourceApp = commit.sourceApplication;
-=======
-
-      if (progress.CancellationTokenSource.Token.IsCancellationRequested)
-        return null;
-
-      if (Doc == null)
-      {
-        progress.Report.LogOperationError(new Exception($"No Document is open."));
-        progress.CancellationTokenSource.Cancel();
-      }
-
-      //if "latest", always make sure we get the latest commit when the user clicks "receive"
-      Commit commit = null;
-      if (state.CommitId == "latest")
-      {
-        var res = await state.Client.BranchGet(progress.CancellationTokenSource.Token, state.StreamId, state.BranchName, 1);
-        commit = res.commits.items.FirstOrDefault();
-      }
-      else
-      {
-        commit = await state.Client.CommitGet(progress.CancellationTokenSource.Token, state.StreamId, state.CommitId);
-      }
-      string referencedObject = commit.referencedObject;
-      Base commitObject = null;
-
       state.LastCommit = commit;
->>>>>>> f0a821d2
 
       Base commitObject = await ConnectorHelpers.ReceiveCommit(commit, state, progress);
       await ConnectorHelpers.TryCommitReceived(progress.CancellationToken, state, commit, Utils.VersionedAppName);
