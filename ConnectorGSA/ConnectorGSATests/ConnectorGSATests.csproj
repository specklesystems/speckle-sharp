﻿<?xml version="1.0" encoding="utf-8"?>
<Project ToolsVersion="15.0" xmlns="http://schemas.microsoft.com/developer/msbuild/2003">
  <Import Project="$(MSBuildExtensionsPath)\$(MSBuildToolsVersion)\Microsoft.Common.props" Condition="Exists('$(MSBuildExtensionsPath)\$(MSBuildToolsVersion)\Microsoft.Common.props')" />
  <PropertyGroup>
    <Configuration Condition=" '$(Configuration)' == '' ">Debug</Configuration>
    <Platform Condition=" '$(Platform)' == '' ">AnyCPU</Platform>
    <ProjectGuid>{76CAC32D-3334-4F70-BBA7-B20B1FDDE298}</ProjectGuid>
    <OutputType>Library</OutputType>
    <AppDesignerFolder>Properties</AppDesignerFolder>
    <RootNamespace>ConnectorGSATests</RootNamespace>
    <AssemblyName>ConnectorGSATests</AssemblyName>
    <TargetFrameworkVersion>v4.8</TargetFrameworkVersion>
    <FileAlignment>512</FileAlignment>
    <Deterministic>true</Deterministic>
  </PropertyGroup>
  <PropertyGroup Condition=" '$(Configuration)|$(Platform)' == 'Debug|AnyCPU' ">
    <DebugSymbols>true</DebugSymbols>
    <DebugType>full</DebugType>
    <Optimize>false</Optimize>
    <OutputPath>bin\Debug\</OutputPath>
    <DefineConstants>DEBUG;TRACE</DefineConstants>
    <ErrorReport>prompt</ErrorReport>
    <WarningLevel>4</WarningLevel>
  </PropertyGroup>
  <PropertyGroup Condition=" '$(Configuration)|$(Platform)' == 'Release|AnyCPU' ">
    <DebugType>pdbonly</DebugType>
    <Optimize>true</Optimize>
    <OutputPath>bin\Release\</OutputPath>
    <DefineConstants>TRACE</DefineConstants>
    <ErrorReport>prompt</ErrorReport>
    <WarningLevel>4</WarningLevel>
  </PropertyGroup>
  <ItemGroup>
    <Reference Include="System" />
    <Reference Include="System.Configuration" />
    <Reference Include="System.Core" />
    <Reference Include="System.Xml.Linq" />
    <Reference Include="System.Data.DataSetExtensions" />
    <Reference Include="Microsoft.CSharp" />
    <Reference Include="System.Data" />
    <Reference Include="System.Net.Http" />
    <Reference Include="System.Xml" />
  </ItemGroup>
  <ItemGroup>
    <Compile Include="CacheTests.cs" />
    <Compile Include="GsaModelMock.cs" />
    <Compile Include="Properties\AssemblyInfo.cs" />
    <Compile Include="ProxyTests.cs" />
<<<<<<< HEAD
    <Compile Include="SendTests.cs" />
=======
    <Compile Include="SchemaTests.cs" />
>>>>>>> 04e590ee
    <Compile Include="SpeckleConnectorFixture.cs" />
  </ItemGroup>
  <ItemGroup>
    <PackageReference Include="Moq">
      <Version>4.16.1</Version>
    </PackageReference>
    <PackageReference Include="Newtonsoft.Json">
      <Version>13.0.1</Version>
    </PackageReference>
    <PackageReference Include="xunit">
      <Version>2.4.1</Version>
    </PackageReference>
    <PackageReference Include="xunit.assert">
      <Version>2.4.1</Version>
    </PackageReference>
    <PackageReference Include="xunit.core">
      <Version>2.4.1</Version>
    </PackageReference>
    <PackageReference Include="xunit.runner.visualstudio">
      <Version>2.4.3</Version>
      <IncludeAssets>runtime; build; native; contentfiles; analyzers; buildtransitive</IncludeAssets>
      <PrivateAssets>all</PrivateAssets>
    </PackageReference>
  </ItemGroup>
  <ItemGroup>
    <ProjectReference Include="..\..\Core\Core\Core.csproj">
      <Project>{a2c8730a-b605-483e-914e-61f3ed7954d9}</Project>
      <Name>Core</Name>
    </ProjectReference>
    <ProjectReference Include="..\..\Objects\Converters\ConverterGSA\ConverterGSA\ConverterGSA.csproj">
      <Project>{6e561e4f-a3b4-4277-a2f7-b934a4141394}</Project>
      <Name>ConverterGSA</Name>
    </ProjectReference>
    <ProjectReference Include="..\..\Objects\Objects\Objects.csproj">
      <Project>{60be029e-1f31-4473-8b68-a745a43af179}</Project>
      <Name>Objects</Name>
    </ProjectReference>
    <ProjectReference Include="..\ConnectorGSA\ConnectorGSA.csproj">
      <Project>{1ba03be5-f893-46a3-b569-4fab87f0b60e}</Project>
      <Name>ConnectorGSA</Name>
    </ProjectReference>
    <ProjectReference Include="..\GSAProxy\GSAProxy.csproj">
      <Project>{11db7d37-a6ed-4c8a-b354-d9fb3c82386c}</Project>
      <Name>GSAProxy</Name>
    </ProjectReference>
    <ProjectReference Include="..\Speckle.GSA.API\Speckle.GSA.API.csproj">
      <Project>{b17705b9-0d8f-41c8-a868-d46ef3e45e40}</Project>
      <Name>Speckle.GSA.API</Name>
    </ProjectReference>
  </ItemGroup>
  <Import Project="$(MSBuildToolsPath)\Microsoft.CSharp.targets" />
</Project><|MERGE_RESOLUTION|>--- conflicted
+++ resolved
@@ -46,11 +46,8 @@
     <Compile Include="GsaModelMock.cs" />
     <Compile Include="Properties\AssemblyInfo.cs" />
     <Compile Include="ProxyTests.cs" />
-<<<<<<< HEAD
     <Compile Include="SendTests.cs" />
-=======
     <Compile Include="SchemaTests.cs" />
->>>>>>> 04e590ee
     <Compile Include="SpeckleConnectorFixture.cs" />
   </ItemGroup>
   <ItemGroup>
