﻿using Speckle.GSA.API.GwaSchema;
using System;
using System.Collections.Generic;

namespace Speckle.GSA.API
{
  public interface IGSACache
  {
    GsaRecord GetNative<T>(int index);
    bool GetNative(Type t, int index, out GsaRecord gsaRecord);
    bool GetNative(Type t, out List<GsaRecord> gsaRecords);
    bool GetNatives(out List<GsaRecord> gsaRecords);
    bool GetNatives(Type t, out List<GsaRecord> gsaRecords);
    bool GetSpeckleObjects<T>(int index, out List<object> objects, GSALayer layer = GSALayer.Both);
    bool GetSpeckleObjects<T,U>(int index, out List<U> objects, GSALayer layer = GSALayer.Both);
    bool GetSpeckleObjects(out List<object> objects, GSALayer layer = GSALayer.Both);

    string GetApplicationId<T>(int index);
    string GetApplicationId(Type t, int gsaIndex);
    List<int> LookupIndices<T>();
    List<int?> LookupIndices<T>(IEnumerable<string> applicationIds);
<<<<<<< HEAD
    int? LookupIndex<T>(string applicationIds);
    bool SetSpeckleObjects(GsaRecord gsaRecord, Dictionary<string, object> objectsByApplicationId);
=======
    bool SetSpeckleObjects(GsaRecord gsaRecord, Dictionary<string, object> objectsByApplicationId, GSALayer layer = GSALayer.Both);
>>>>>>> 10cc0ee4
    bool SetNatives(Type speckleType, string applicationId, IEnumerable<GsaRecord> natives);

    bool Upsert(GsaRecord gsaRecord);
    bool Upsert(Dictionary<string, object> objectsByApplicationId, GSALayer layer = GSALayer.Both);
    bool Upsert(IEnumerable<GsaRecord> gsaRecords);
    int ResolveIndex<T>(string applicationId = "");

    double GetScalingFactor(UnitDimension unitDimension, string overrideUnits = null);
  }
}<|MERGE_RESOLUTION|>--- conflicted
+++ resolved
@@ -19,12 +19,8 @@
     string GetApplicationId(Type t, int gsaIndex);
     List<int> LookupIndices<T>();
     List<int?> LookupIndices<T>(IEnumerable<string> applicationIds);
-<<<<<<< HEAD
     int? LookupIndex<T>(string applicationIds);
-    bool SetSpeckleObjects(GsaRecord gsaRecord, Dictionary<string, object> objectsByApplicationId);
-=======
     bool SetSpeckleObjects(GsaRecord gsaRecord, Dictionary<string, object> objectsByApplicationId, GSALayer layer = GSALayer.Both);
->>>>>>> 10cc0ee4
     bool SetNatives(Type speckleType, string applicationId, IEnumerable<GsaRecord> natives);
 
     bool Upsert(GsaRecord gsaRecord);
