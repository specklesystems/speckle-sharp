﻿using ConnectorGSA.Models;
using ConnectorGSA.Utilities;
using Microsoft.Win32;
using Newtonsoft.Json;
using Speckle.ConnectorGSA.Proxy;
using Speckle.ConnectorGSA.Proxy.Cache;
using Speckle.Core.Api;
using Speckle.Core.Api.SubscriptionModels;
using Speckle.Core.Credentials;
using Speckle.Core.Kits;
using Speckle.Core.Models;
using Speckle.Core.Transports;
using Speckle.GSA.API;
using Speckle.GSA.API.GwaSchema;
using System;
using System.Collections;
using System.Collections.Generic;
using System.Deployment.Application;
using System.Linq;
using System.Reflection;
using System.Threading;
using System.Threading.Tasks;

namespace ConnectorGSA
{
  public static class Commands
  {
    public static object Assert { get; private set; }

    public static async Task<bool> InitialLoad(TabCoordinator coordinator, IProgress<MessageEventArgs> loggingProgress)
    {
      coordinator.Init();
      try
      {
        //This will throw an exception if there is no default account
        var account = AccountManager.GetDefaultAccount();
        if (account == null)
        {
          return false;
        }
        ((GsaModel)Instance.GsaModel).Account = account;
        return await CompleteLogin(coordinator, new SpeckleAccountForUI(), loggingProgress);
      }
      catch
      {
        loggingProgress.Report(new MessageEventArgs(MessageIntent.Display, MessageLevel.Information, "No default account found - press the Login button to login/select an account"));
        return false;
      }
    }

    public static async Task<bool> CompleteLogin(TabCoordinator coordinator, SpeckleAccountForUI accountCandidate, IProgress<MessageEventArgs> loggingProgress)
    {
      var messenger = new ProgressMessenger(loggingProgress);

      if (accountCandidate != null && accountCandidate.IsValid)
      {
        var streamsForAccount = new List<Stream>();
        var client = new Client(((GsaModel)Instance.GsaModel).Account);
        try
        {
          streamsForAccount = await client.StreamsGet(50);  //Undocumented limitation servers cannot seem to return more than 50 items
        }
        catch (Exception ex)
        {
          loggingProgress.Report(new MessageEventArgs(MessageIntent.Display, MessageLevel.Error, "Unable to get stream list"));
        }
        

        coordinator.Account = accountCandidate;
        coordinator.ServerStreamList.StreamListItems.Clear();

        foreach (var sd in streamsForAccount)
        {
          coordinator.ServerStreamList.StreamListItems.Add(new StreamListItem(sd.id, sd.name));
        }

        loggingProgress.Report(new MessageEventArgs(MessageIntent.Display, MessageLevel.Information, "Logged into account at: " + coordinator.Account.ServerUrl));
        return true;
      }
      else
      {
        return false;
      }
    }

    public static bool OpenFile(TabCoordinator coordinator, IProgress<MessageEventArgs> loggingProgress)
    {
      var openFileDialog = new OpenFileDialog();
      if (openFileDialog.ShowDialog() == true)
      {
        try
        {
          Commands.OpenFile(openFileDialog.FileName, true);
        }
        catch (Exception ex)
        {
          loggingProgress.Report(new MessageEventArgs(MessageIntent.Display, MessageLevel.Error, "Unable to load " + openFileDialog.FileName + " - refer to logs for more information"));
          loggingProgress.Report(new MessageEventArgs(MessageIntent.TechnicalLog, MessageLevel.Error, ex, "Unable to load file"));
          return false;
        }
        if (!string.IsNullOrEmpty(openFileDialog.FileName))
        {
          coordinator.FilePath = openFileDialog.FileName;
        }

        coordinator.FileStatus = GsaLoadedFileType.ExistingFile;
        return true;
      }
      else
      {
        return false;
      }
    }

    public static bool OpenFile(string filePath, bool visible)
    {
      Instance.GsaModel.Proxy = new GsaProxy(); //Use a real proxy
      var opened = ((GsaProxy)Instance.GsaModel.Proxy).OpenFile(filePath, visible);
      if (!opened)
      {
        return false;
      }
      return true;
    }

    public static bool ExtractSavedReceptionStreamInfo(bool? receive, bool? send, out List<StreamState> streamStates)
    { 
      List<StreamState> allSaved;
      try
      {
        var sid = ((GsaProxy)Instance.GsaModel.Proxy).GetTopLevelSid();
        allSaved = JsonConvert.DeserializeObject<List<StreamState>>(sid);
        if (allSaved == null) {
          allSaved = new List<StreamState>();
        }
      }
      catch
      {
        allSaved = new List<StreamState>();
      }      
      
      var userId = ((GsaModel)Instance.GsaModel).Account.userInfo.id;
      var restApi = ((GsaModel)Instance.GsaModel).Account.serverInfo.url;

      //So currently it assumes that a new user for this file will have a new stream created for them, even if other users saved this file with their stream info
      var accountStreamStates = allSaved.Where(ss => ((ss.UserId == userId) && ss.ServerUrl.Equals(restApi, StringComparison.InvariantCultureIgnoreCase))).ToList();
      streamStates = new List<StreamState>();
      if (receive.HasValue)
      {
        streamStates.AddRange(accountStreamStates.Where(ss => ss.IsReceiving == receive.Value));
      }
      if (send.HasValue)
      {
        streamStates.AddRange(accountStreamStates.Where(ss => ss.IsSending == send.Value));
      }
      return (streamStates != null && streamStates.Count > 0);
    }

    public static bool UpsertSavedReceptionStreamInfo(bool? receive, bool? send, params StreamState[] streamStates)
    {
      var sid = ((GsaProxy)Instance.GsaModel.Proxy).GetTopLevelSid();
      List<StreamState> allSs = null;
      try
      {
        allSs = JsonConvert.DeserializeObject<List<StreamState>>(sid);
      }
      catch (JsonException ex)
      {
        //Could not deserialise, probably because it has a v1-format of stream information.  In this case, ignore the info

        //TO DO: write technical long line here
      }

      if (allSs == null || allSs.Count() == 0)
      {
        allSs = streamStates.ToList();
      }
      else
      {
        var merged = new List<StreamState>();
        foreach (var ss in streamStates)
        {
          var matching = allSs.FirstOrDefault(s => s.Equals(ss));
          if (matching != null)
          {
            if (matching.IsReceiving != ss.IsReceiving)
            {
              matching.IsReceiving = true;  //This is merging of two booleans, where a true value is to be set if any are true
            }
            if (matching.IsSending != ss.IsSending)
            {
              matching.IsSending = true;  //This is merging of two booleans, where a true value is to be set if any are true
            }
            merged.Add(ss);
          }
        }

        allSs = allSs.Union(streamStates.Except(merged)).ToList();
      }

      var newSid = JsonConvert.SerializeObject(allSs);
      return ((GsaProxy)Instance.GsaModel.Proxy).SetTopLevelSid(newSid);
    }

    public static bool CloseFile(string filePath, bool visible)
    {
      ((GsaProxy)Instance.GsaModel.Proxy).Close();
      return ((GsaProxy)Instance.GsaModel.Proxy).Clear();
    }

    public static bool LoadDataFromFile(IProgress<MessageEventArgs> loggingProgress, IEnumerable<ResultGroup> resultGroups = null, IEnumerable<ResultType> resultTypes = null)
    {
      ((GsaProxy)Instance.GsaModel.Proxy).Clear();
      var loadedCache = UpdateCache(loggingProgress);
      int cumulativeErrorRows = 0;

      if (resultGroups != null && resultGroups.Any() && resultTypes != null && resultTypes.Any())
      {
        if (!Instance.GsaModel.Proxy.PrepareResults(resultTypes, Instance.GsaModel.Result1DNumPosition + 2))
        {
          return false;
        }
        foreach (var g in resultGroups)
        {
          if (!((GsaProxy)Instance.GsaModel.Proxy).LoadResults(g, out int numErrorRows) || numErrorRows > 0)
          {
            return false;
          }
          cumulativeErrorRows += numErrorRows;
        }
      }

      return (loadedCache && (cumulativeErrorRows == 0));
    }

    public static bool ConvertToNative(ISpeckleConverter converter, IProgress<MessageEventArgs> loggingProgress) //Includes writing to Cache
    {
      var speckleDependencyTree = ((GsaModel)Instance.GsaModel).SpeckleDependencyTree();

      //With the attached objects in speckle objects, there is no type dependency needed on the receive side, so just convert each object

      if (Instance.GsaModel.Cache.GetSpeckleObjects(out var speckleObjects))
      {
        var objectsByType = speckleObjects.GroupBy(t => t.GetType()).ToDictionary(g => g.Key, g => g.ToList());

        foreach (var gen in speckleDependencyTree)
        {
          foreach (var t in gen)
          {
            if (objectsByType.ContainsKey(t))
            {
              foreach (Base so in objectsByType[t])
              {
                string appId = "";
                try
                {
                  if (converter.CanConvertToNative(so))
                  {
                    var nativeObjects = converter.ConvertToNative(new List<Base> { so }).Cast<GsaRecord>().ToList();
                    appId = string.IsNullOrEmpty(so.applicationId) ? so.id : so.applicationId;
                    Instance.GsaModel.Cache.SetNatives(so.GetType(), appId, nativeObjects);
                  }
                }
                catch (Exception ex)
                {
                  loggingProgress.Report(new MessageEventArgs(MessageIntent.Display, MessageLevel.Error, "Unable to convert " + t.Name + " " + appId + " - refer to logs for more information"));
                  loggingProgress.Report(new MessageEventArgs(MessageIntent.TechnicalLog, MessageLevel.Error, ex, "Unable to load file"));
                }
              }
            }
          }
        }
      }

      return true;
    }

    public static List<Base> ConvertToSpeckle(ISpeckleConverter converter)
    {
      if (!Instance.GsaModel.Cache.GetNatives(out List<GsaRecord> gsaRecords))
      {
        return null;
      }

      //This converts all the natives ONCE and THEN assigns them into the correct layer-specific Model object(s)
      var convertedObjs = converter.ConvertToSpeckle(gsaRecords.Cast<object>().ToList());

      return convertedObjs;
    }

    public static async Task<bool> SendCommit(Base commitObj, StreamState state, string parent, params ITransport[] transports)
    {
      var commitObjId = await Operations.Send(
        @object: commitObj,
        transports: transports.ToList(),
        onErrorAction: (s, e) =>
        {
          state.Errors.Add(e);
        }
        );

      if (transports.Any(t => t is ServerTransport))
      {
        var actualCommit = new CommitCreateInput
        {
          streamId = state.Stream.id,
          objectId = commitObjId,
          branchName = "main",
          message = "Pushed it real good",
          sourceApplication = Applications.GSA
        };

        if (!string.IsNullOrEmpty(parent))
        {
          actualCommit.parents = new List<string>() { parent };
        }

        //if (state.PreviousCommitId != null) { actualCommit.parents = new List<string>() { state.PreviousCommitId }; }

        try
        {
          var commitId = await state.Client.CommitCreate(actualCommit);
          ((GsaModel)Instance.GsaModel).LastCommitId = commitId;
        }
        catch (Exception e)
        {
          state.Errors.Add(e);
        }
      }

      return (state.Errors.Count == 0);
    }

    internal static async Task<bool> Receive(TabCoordinator coordinator, IProgress<MessageEventArgs> loggingProgress, IProgress<string> statusProgress, IProgress<double> percentageProgress)
    {
      var kit = KitManager.GetDefaultKit();
      var converter = kit.LoadConverter(Applications.GSA);
      var percentage = 0;

      Instance.GsaModel.StreamLayer = coordinator.ReceiverTab.TargetLayer;
      Instance.GsaModel.Units = UnitEnumToString(coordinator.ReceiverTab.CoincidentNodeUnits);
      Instance.GsaModel.CoincidentNodeAllowance = coordinator.ReceiverTab.CoincidentNodeAllowance;
      Instance.GsaModel.LoggingMinimumLevel = (int)coordinator.LoggingMinimumLevel;

      var perecentageProgressLock = new object();

      var account = ((GsaModel)Instance.GsaModel).Account;
      var client = new Client(account);

      var startTime = DateTime.Now;

      statusProgress.Report("Reading GSA data into cache");
      //Load data to cause merging
      Commands.LoadDataFromFile(loggingProgress);

      percentage = 10;
      percentageProgress.Report(percentage);

      TimeSpan duration = DateTime.Now - startTime;
      if (duration.Seconds > 0)
      {
        loggingProgress.Report(new MessageEventArgs(MessageIntent.Display, MessageLevel.Information, "Loaded data into cache"));
        loggingProgress.Report(new MessageEventArgs(MessageIntent.Display, MessageLevel.Information, "Duration of reading GSA model into cache: " + duration.ToString(@"hh\:mm\:ss")));
        loggingProgress.Report(new MessageEventArgs(MessageIntent.Telemetry, MessageLevel.Information, "receive", "update-cache", "duration", duration.ToString(@"hh\:mm\:ss")));
      }
      startTime = DateTime.Now;


      statusProgress.Report("Accessing streams");
      var streamIds = coordinator.ReceiverTab.StreamList.StreamListItems.Select(i => i.StreamId).ToList();
      var receiveTasks = new List<Task>();
      foreach (var streamId in streamIds)
      {
        var streamState = new StreamState(account.userInfo.id, account.serverInfo.url)
        {
          Stream = new Stream() { id = streamId },
          IsReceiving = true
        };
        var transport = new ServerTransport(streamState.Client.Account, streamState.Stream.id);

        receiveTasks.Add(streamState.RefreshStream()
          .ContinueWith(async (refreshed) =>
            {
              if (refreshed.Result)
              {
                streamState.Stream.branch = streamState.Client.StreamGetBranches(streamId, 1).Result.First();
                if (streamState.Stream.branch.commits == null || streamState.Stream.branch.commits.totalCount == 0)
                {
                  loggingProgress.Report(new MessageEventArgs(MessageIntent.Display, MessageLevel.Error, "This branch has no commits"));
                  loggingProgress.Report(new MessageEventArgs(MessageIntent.TechnicalLog, MessageLevel.Error, "This branch has no commits"));
                  percentageProgress.Report(0);
                  return;
                }
                var commitId = streamState.Stream.branch.commits.items.FirstOrDefault().referencedObject;

                var received = await Commands.Receive(commitId, streamState, transport, converter.CanConvertToNative);
                if (received)
                {
                  loggingProgress.Report(new MessageEventArgs(MessageIntent.Display, MessageLevel.Information, "Received data from " + streamId + " stream"));
                } else
                {
                  loggingProgress.Report(new MessageEventArgs(MessageIntent.Display, MessageLevel.Error, "Failed to receive data from " + streamId + " stream"));
                }

                if (streamState.Errors != null && streamState.Errors.Count > 0)
                {
                  foreach (var se in streamState.Errors)
                  {
                    loggingProgress.Report(new MessageEventArgs(MessageIntent.Display, MessageLevel.Error, se.Message));
                    loggingProgress.Report(new MessageEventArgs(MessageIntent.TechnicalLog, MessageLevel.Error, se, se.Message));
                  }
                }

                lock (perecentageProgressLock)
                {
                  percentage += (50 / streamIds.Count);
                  percentageProgress.Report(percentage);
                }
              }
            }));
      }
      await Task.WhenAll(receiveTasks.ToArray());

      duration = DateTime.Now - startTime;
      loggingProgress.Report(new MessageEventArgs(MessageIntent.Display, MessageLevel.Information, "Duration of reception from Speckle and scaling: " + duration.ToString(@"hh\:mm\:ss")));
      loggingProgress.Report(new MessageEventArgs(MessageIntent.Telemetry, MessageLevel.Information, "receive", "reception and scaling", "duration", duration.ToString(@"hh\:mm\:ss")));

      startTime = DateTime.Now;

      statusProgress.Report("Converting");
      var numToConvert = ((GsaCache)Instance.GsaModel.Cache).NumSpeckleObjects;
      int numConverted = 0;
      int totalConversionPercentage = 90 - percentage;
      Instance.GsaModel.ConversionProgress = new Progress<bool>((bool success) =>
      {
        lock (perecentageProgressLock)
        {
          numConverted++;
        }
        percentageProgress.Report(percentage + Math.Round(((double)numConverted / (double)numToConvert) * totalConversionPercentage, 0));
      });

      Commands.ConvertToNative(converter, loggingProgress);

      if (converter.ConversionErrors != null && converter.ConversionErrors.Count > 0)
      {
        foreach (var ce in converter.ConversionErrors)
        {
          loggingProgress.Report(new MessageEventArgs(MessageIntent.Display, MessageLevel.Error, ce.Message));
          loggingProgress.Report(new MessageEventArgs(MessageIntent.TechnicalLog, MessageLevel.Error, ce, ce.Message));
        }
      }

      loggingProgress.Report(new MessageEventArgs(MessageIntent.Display, MessageLevel.Information, "Converted Speckle to GSA objects"));

      duration = DateTime.Now - startTime;
      if (duration.Seconds > 0)
      {
        loggingProgress.Report(new MessageEventArgs(MessageIntent.Display, MessageLevel.Information, "Duration of conversion from Speckle: " + duration.ToString(@"hh\:mm\:ss")));
        loggingProgress.Report(new MessageEventArgs(MessageIntent.Telemetry, MessageLevel.Information, "receive", "conversion", "duration", duration.ToString(@"hh\:mm\:ss")));
      }
      startTime = DateTime.Now;

      //The cache is filled with natives
      if (Instance.GsaModel.Cache.GetNatives(out var gsaRecords))
      {
        ((GsaProxy)Instance.GsaModel.Proxy).WriteModel(gsaRecords);
      }

      percentageProgress.Report(100);

      ((GsaProxy)Instance.GsaModel.Proxy).UpdateViews();

      duration = DateTime.Now - startTime;
      if (duration.Seconds > 0)
      {
        loggingProgress.Report(new MessageEventArgs(MessageIntent.Display, MessageLevel.Information, "Duration of writing converted objects to GSA: " + duration.ToString(@"hh\:mm\:ss")));
        loggingProgress.Report(new MessageEventArgs(MessageIntent.Telemetry, MessageLevel.Information, "receive", "write-model", "duration", duration.ToString(@"hh\:mm\:ss")));
      }

      statusProgress.Report("Ready");
      Console.WriteLine("Receiving complete");

      return true;
    }

    public static async Task<bool> Receive(string commitId, StreamState state, ITransport transport, Func<Base, bool> IsSingleObjectFn)
    {
      var commitObject = await Operations.Receive(
          commitId,
          transport,
          onErrorAction: (s, e) =>
          {
            state.Errors.Add(e);
          },
          disposeTransports: true
          );

      if (commitObject != null)
      {
        var receivedObjects = FlattenCommitObject(commitObject, IsSingleObjectFn);

        return (Instance.GsaModel.Cache.Upsert(receivedObjects.ToDictionary(
            ro => string.IsNullOrEmpty(ro.applicationId) ? ro.id : ro.applicationId, 
            ro => (object)ro))
          && receivedObjects != null && receivedObjects.Any() && state.Errors.Count == 0);
      }
      return false;
    }

    private static bool UpdateCache(IProgress<MessageEventArgs> loggingProgress, bool onlyNodesWithApplicationIds = true)
    {
      var errored = new Dictionary<int, GsaRecord>();

      var gwaLoggingProgress = new Progress<string>();
      gwaLoggingProgress.ProgressChanged += (object o, string e) =>
      {
        loggingProgress.Report(new MessageEventArgs(MessageIntent.Display, MessageLevel.Error, e));
        loggingProgress.Report(new MessageEventArgs(MessageIntent.TechnicalLog, MessageLevel.Error, e));
      };

      try
      {
        if (((GsaProxy)Instance.GsaModel.Proxy).GetGwaData(Instance.GsaModel.StreamLayer, gwaLoggingProgress, out var records))
        {
          for (int i = 0; i < records.Count(); i++)
          {
            if (!Instance.GsaModel.Cache.Upsert(records[i]))
            {
              errored.Add(i, records[i]);
            }
          }
        }
        return true;
      }
      catch
      {
        return false;
      }
    }

    private static List<Base> FlattenCommitObject(object obj, Func<Base, bool> IsSingleObjectFn)
    {
      //This is needed because with GSA models, there could be a design and analysis layer with objects appearing in both, so only include the first
      //occurrence of each object (distinguished by the ID returned by the Base.GetId() method) in the list returned
      var uniques = new Dictionary<Type, HashSet<string>>();
      return FlattenCommitObject(obj, IsSingleObjectFn, uniques);
    }


    private static List<Base> FlattenCommitObject(object obj, Func<Base, bool> IsSingleObjectFn, Dictionary<Type, HashSet<string>> uniques)
    {
      List<Base> objects = new List<Base>();

      if (obj is Base @base)
      {
        if (IsSingleObjectFn(@base))
        {
          var t = obj.GetType();
          var id = @base.GetId();
          if (!uniques.ContainsKey(t))
          {
            uniques.Add(t, new HashSet<string>() { @base.GetId() });
            objects.Add(@base);
          }
          if (!uniques[t].Contains(id))
          {
            uniques[t].Add(id);
            objects.Add(@base);
<<<<<<< HEAD
          }          
=======
          }
>>>>>>> 44a709e3

          return objects;
        }
        else
        {
          foreach (var prop in @base.GetDynamicMembers())
          {
            objects.AddRange(FlattenCommitObject(@base[prop], IsSingleObjectFn, uniques));
          }
          foreach (var kvp in @base.GetMembers())
          {
            var prop = kvp.Key;
            objects.AddRange(FlattenCommitObject(@base[prop], IsSingleObjectFn, uniques));
          }
          return objects;
        }
      }

      if (obj is List<object> list)
      {
        foreach (var listObj in list)
        {
          objects.AddRange(FlattenCommitObject(listObj, IsSingleObjectFn, uniques));
        }
        return objects;
      }
      else if (obj is List<Base> baseObjList)
      {
        foreach (var baseObj in baseObjList)
        {
          objects.AddRange(FlattenCommitObject(baseObj, IsSingleObjectFn, uniques));
        }
        return objects;
      }
      else if (obj is IDictionary dict)
      {
        foreach (DictionaryEntry kvp in dict)
        {
          objects.AddRange(FlattenCommitObject(kvp.Value, IsSingleObjectFn, uniques));
        }
        return objects;
      }

      return objects;
    }

    internal static async Task<List<StreamState>> GetStreamList(TabCoordinator coordinator, SpeckleAccountForUI account, Progress<MessageEventArgs> loggingProgress)
    {
      return new List<StreamState>();
    }

    internal static bool NewFile(TabCoordinator coordinator, IProgress<MessageEventArgs> loggingProgress)
    {
      ((GsaProxy)Instance.GsaModel.Proxy).NewFile(true);

      coordinator.ReceiverTab.ReceiverStreamStates.Clear();
      coordinator.SenderTab.SenderStreamStates.Clear();

      loggingProgress.Report(new MessageEventArgs(MessageIntent.Display, MessageLevel.Information, "Created new file."));

      return true;
    }

    public static async Task<bool> ReadSavedStreamInfo(TabCoordinator coordinator, IProgress<MessageEventArgs> loggingProgress)
    {
      if (coordinator.FileStatus == GsaLoadedFileType.ExistingFile && coordinator.Account != null && coordinator.Account.IsValid)
      {
        var retrieved = ExtractSavedReceptionStreamInfo(true, true, out List<StreamState> steamStates);
        if (!retrieved)
        {
          return false;
        }
        var receivingStreamStates = steamStates.Where(ss => ss.IsReceiving);
        var sendingStreamStates = steamStates.Where(ss => ss.IsSending);
        if (receivingStreamStates.Any())
        {
          coordinator.ReceiverTab.ReceiverStreamStates.Clear();
          coordinator.ReceiverTab.ReceiverStreamStates.AddRange(receivingStreamStates);
          if (coordinator.ReceiverTab.ReceiverStreamStates.Count() > 0)
          {
            var invalidStreamStates = new List<StreamState>();
            //Since the buckets are stored in the SID tags, but not the stream names, get the stream names
            foreach (var r in coordinator.ReceiverTab.ReceiverStreamStates)
            {
              if (!(await r.RefreshStream()))
              {
                invalidStreamStates.Add(r);
              }
            }
            invalidStreamStates.ForEach(r => coordinator.ReceiverTab.RemoveStreamState(r));
          }
          coordinator.ReceiverTab.StreamStatesToStreamList();

          loggingProgress.Report(new MessageEventArgs(MessageIntent.Display, MessageLevel.Information, "Found streams from the same server stored in file for receiving: "
             + string.Join(", ", coordinator.ReceiverTab.ReceiverStreamStates.Select(r => r.StreamId))));
        }
        if (sendingStreamStates.Any())
        {
          coordinator.SenderTab.SenderStreamStates.Clear();
          coordinator.SenderTab.SenderStreamStates.AddRange(sendingStreamStates);
          if (coordinator.SenderTab.SenderStreamStates.Count() > 0)
          {
            var invalidStreamStates = new List<StreamState>();
            //Since the buckets are stored in the SID tags, but not the stream names, get the stream names
            foreach (var r in coordinator.SenderTab.SenderStreamStates)
            {
              if (!(await r.RefreshStream()))
              {
                invalidStreamStates.Add(r);
              }
            }
            invalidStreamStates.ForEach(r => coordinator.SenderTab.RemoveStreamState(r));
          }

          coordinator.SenderTab.StreamStatesToStreamList();

          loggingProgress.Report(new MessageEventArgs(MessageIntent.Display, MessageLevel.Information, "Found streams from the same server stored in file for sending: "
             + string.Join(", ", coordinator.SenderTab.SenderStreamStates.Select(r => r.StreamId))));
        }
      }
      return true;
    }

    internal static bool SaveFile(TabCoordinator coordinator)
    {
      if (coordinator.FileStatus == GsaLoadedFileType.NewFile)
      {
        var saveFileDialog = new SaveFileDialog
        {
          Filter = "GSA files (*.gwb)|*.gwb",
          DefaultExt = "gwb",
          AddExtension = true
        };
        if (saveFileDialog.ShowDialog() == true)
        {
          ((GsaProxy)Instance.GsaModel.Proxy).SaveAs(saveFileDialog.FileName);
          coordinator.FilePath = saveFileDialog.FileName;
        }
      }
      else if (coordinator.FileStatus == GsaLoadedFileType.ExistingFile)
      {
        ((GsaProxy)Instance.GsaModel.Proxy).SaveAs(coordinator.FilePath);
      }
      return true;
    }

    internal static async Task<bool> RenameStream(TabCoordinator coordinator, string streamId, string newStreamName, Progress<MessageEventArgs> loggingProgress)
    {
      var messenger = new ProgressMessenger(loggingProgress);

      var streamState = coordinator.SenderTab.SenderStreamStates.FirstOrDefault(ss => ss.StreamId == streamId);

      if (streamState == null)
      {
        return false;
      }

      var changed = await streamState.Client.StreamUpdate(new StreamUpdateInput() { id = streamId, name = newStreamName });

      //var changed = await SpeckleInterface.SpeckleStreamManager.UpdateStreamName(coordinator.Account.ServerUrl, coordinator.Account.Token, streamId, newStreamName, messenger);

      return changed;
    }

    internal static async Task<bool> CloneStream(TabCoordinator coordinator, string streamId, Progress<MessageEventArgs> loggingProgress)
    {
      var messenger = new ProgressMessenger(loggingProgress);

      //var clonedStreamId = await SpeckleInterface.SpeckleStreamManager.CloneStream(coordinator.Account.ServerUrl, coordinator.Account.Token, streamId, messenger);

      //return (!string.IsNullOrEmpty(clonedStreamId));
      return true;
    }

    internal static async Task<bool> SendTriggered(TabCoordinator coordinator, IProgress<MessageEventArgs> loggingProgress, 
      IProgress<string> statusProgress, IProgress<double> percentageProgress)
    {
      var result = await Send(coordinator, coordinator.SenderTab.SenderStreamStates.First(), loggingProgress, statusProgress, percentageProgress);
      return result;
    }

    private static async Task<bool> Send(TabCoordinator coordinator, StreamState ss, IProgress<MessageEventArgs> loggingProgress, IProgress<string> statusProgress, IProgress<double> percentageProgress)
    {
      var kit = KitManager.GetDefaultKit();
      var converter = kit.LoadConverter(Applications.GSA);
      var account = ((GsaModel)Instance.GsaModel).Account;
      var percentage = 0;
      var perecentageProgressLock = new object();

      var startTime = DateTime.Now;

      statusProgress.Report("Preparing cache");
      Commands.LoadDataFromFile(loggingProgress); //Ensure all nodes
      loggingProgress.Report(new MessageEventArgs(MessageIntent.Display, MessageLevel.Information, "Loaded data from file into cache"));

      percentage += 20;
      percentageProgress.Report(percentage);

      var resultsToSend = coordinator.SenderTab.ResultSettings.ResultSettingItems.Where(rsi => rsi.Selected).ToList();
      if (resultsToSend != null && resultsToSend.Count() > 0 && !string.IsNullOrEmpty(coordinator.SenderTab.LoadCaseList)
        && (Instance.GsaModel.ResultCases == null || Instance.GsaModel.ResultCases.Count() == 0))
      {
        try
        {
          statusProgress.Report("Preparing results");
          var analIndices = new List<int>();
          var comboIndices = new List<int>();
          if (((GsaCache)Instance.GsaModel.Cache).GetNatives<GsaAnal>(out var analRecords) && analRecords != null && analRecords.Count() > 0)
          {
            analIndices.AddRange(analRecords.Select(r => r.Index.Value));
          }
          if (((GsaCache)Instance.GsaModel.Cache).GetNatives<GsaAnal>(out var comboRecords) && comboRecords != null && comboRecords.Count() > 0)
          {
            comboIndices.AddRange(comboRecords.Select(r => r.Index.Value));
          }
          var expanded = ((GsaProxy)Instance.GsaModel.Proxy).ExpandLoadCasesAndCombinations(coordinator.SenderTab.LoadCaseList, analIndices, comboIndices);
          if (expanded != null && expanded.Count() > 0)
          {
            loggingProgress.Report(new MessageEventArgs(MessageIntent.Display, MessageLevel.Information, "Resolved load cases"));

            Instance.GsaModel.ResultCases = expanded;
            Instance.GsaModel.ResultTypes = resultsToSend.Select(rts => rts.ResultType).ToList();
          }
        }
        catch
        {

        }
      }

      TimeSpan duration = DateTime.Now - startTime;
      if (duration.Seconds > 0)
      {
        loggingProgress.Report(new MessageEventArgs(MessageIntent.Display, MessageLevel.Information, "Duration of reading GSA model into cache: " + duration.ToString(@"hh\:mm\:ss")));
        loggingProgress.Report(new MessageEventArgs(MessageIntent.Telemetry, MessageLevel.Information, "send", "update-cache", "duration", duration.ToString(@"hh\:mm\:ss")));
      }
      startTime = DateTime.Now;

      if (Instance.GsaModel.SendResults)
      {
        try
        {
          Instance.GsaModel.Proxy.PrepareResults(Instance.GsaModel.ResultTypes);
          foreach (var rg in Instance.GsaModel.ResultGroups)
          {
            ((GsaProxy)Instance.GsaModel.Proxy).LoadResults(rg, out int numErrorRows);
          }

          percentage += 20;
          percentageProgress.Report(percentage);

          duration = DateTime.Now - startTime;
          if (duration.Seconds > 0)
          {
            loggingProgress.Report(new MessageEventArgs(MessageIntent.Display, MessageLevel.Information, "Duration of preparing results: " + duration.ToString(@"hh\:mm\:ss")));
            loggingProgress.Report(new MessageEventArgs(MessageIntent.Telemetry, MessageLevel.Information, "send", "prepare-results", "duration", duration.ToString(@"hh\:mm\:ss")));
          }
        } catch
        {

        }
        startTime = DateTime.Now;
      }

      var numToConvert = ((GsaCache)Instance.GsaModel.Cache).NumNatives;
      statusProgress.Report("Converting");
      int numConverted = 0;
      int totalConversionPercentage = 80 - percentage;
      Instance.GsaModel.ConversionProgress = new Progress<bool>((bool success) =>
      {
        lock (perecentageProgressLock)
        {
          numConverted++;
        }
        percentageProgress.Report(percentage + Math.Round(((double)numConverted / (double)numToConvert) * totalConversionPercentage, 0));
      });

      List<Base> objs = null;
      try
      {
        objs = Commands.ConvertToSpeckle(converter);
      }
      catch (Exception ex)
      {

      }
      if (converter.ConversionErrors != null && converter.ConversionErrors.Count > 0)
      {
        foreach (var ce in converter.ConversionErrors)
        {
          loggingProgress.Report(new MessageEventArgs(MessageIntent.Display, MessageLevel.Error, ce.Message));
          loggingProgress.Report(new MessageEventArgs(MessageIntent.TechnicalLog, MessageLevel.Error, ce, ce.Message));
        }
      }

      loggingProgress.Report(new MessageEventArgs(MessageIntent.Display, MessageLevel.Information, "Converted cache data to Speckle"));

      duration = DateTime.Now - startTime;
      if (duration.Seconds > 0)
      {
        loggingProgress.Report(new MessageEventArgs(MessageIntent.Display, MessageLevel.Information, "Duration of conversion to Speckle: " + duration.ToString(@"hh\:mm\:ss")));
        loggingProgress.Report(new MessageEventArgs(MessageIntent.Telemetry, MessageLevel.Information, "send", "conversion", "duration", duration.ToString(@"hh\:mm\:ss")));
      }
      startTime = DateTime.Now;

      //The converter itself can't give anything back other than Base objects, so this is the first time it can be adorned with any
      //info useful to the sending in streams
      statusProgress.Report("Sending to Server");

      var commitObj = new Base();
      foreach (var obj in objs)
      {
        var typeName = obj.GetType().Name;
        string name = "";
        if (typeName.ToLower().Contains("model"))
        {
          try
          {
            name = string.Join(" ", (string)obj["layerDescription"], "Model");
          }
          catch
          {
            name = typeName;
          }
        }
        else if (typeName.ToLower().Contains("result"))
        {
          name = "Results";
        }

        commitObj['@' + name] = obj;
      }

      var serverTransport = new ServerTransport(account, ss.Stream.id);
      var sent = await Commands.SendCommit(commitObj, ss, ((GsaModel)Instance.GsaModel).LastCommitId, serverTransport);

      if (sent)
      {
        loggingProgress.Report(new MessageEventArgs(MessageIntent.Display, MessageLevel.Information, "Successfully sent data to stream"));
        Commands.UpsertSavedReceptionStreamInfo(true, null, ss);
      }
      else
      {
        loggingProgress.Report(new MessageEventArgs(MessageIntent.Display, MessageLevel.Error, "Unable to send data to stream"));
      }

      if (ss.Errors != null && ss.Errors.Count > 0)
      {
        foreach (var se in ss.Errors)
        {
          loggingProgress.Report(new MessageEventArgs(MessageIntent.Display, MessageLevel.Error, se.Message));
          loggingProgress.Report(new MessageEventArgs(MessageIntent.TechnicalLog, MessageLevel.Error, se, se.Message));
        }
      }

      percentageProgress.Report(100);

      duration = DateTime.Now - startTime;
      if (duration.Seconds > 0)
      {
        loggingProgress.Report(new MessageEventArgs(MessageIntent.Display, MessageLevel.Information, "Duration of sending to Speckle: " + duration.ToString(@"hh\:mm\:ss")));
        loggingProgress.Report(new MessageEventArgs(MessageIntent.Telemetry, MessageLevel.Information, "send", "sending", "duration", duration.ToString(@"hh\:mm\:ss")));
      }
      startTime = DateTime.Now;

      Console.WriteLine("Sending complete");

      percentageProgress.Report(0);

      return true;
    }

    internal static async Task<bool> SendInitial(TabCoordinator coordinator, IProgress<StreamState> streamCreationProgress, IProgress<StreamState> streamDeletionProgress, 
      IProgress<MessageEventArgs> loggingProgress, IProgress<string> statusProgress, IProgress<double> percentageProgress)
    {
      Instance.GsaModel.StreamLayer = coordinator.SenderTab.TargetLayer;
      Instance.GsaModel.StreamSendConfig = coordinator.SenderTab.StreamContentConfig;
      Instance.GsaModel.Result1DNumPosition = coordinator.SenderTab.AdditionalPositionsFor1dElements; //end points (2) plus additional
      Instance.GsaModel.LoggingMinimumLevel = (int)coordinator.LoggingMinimumLevel;
      Instance.GsaModel.SendOnlyMeaningfulNodes = coordinator.SenderTab.SendMeaningfulNodes;
#if !DEBUG
      ((GsaProxy)Instance.GsaModel.Proxy).SetAppVersionForTelemetry(getRunningVersion().ToString());
#endif

      var account = ((GsaModel)Instance.GsaModel).Account;
      //var client = new Client(account);
      StreamState streamState;
      if (coordinator.SenderTab.SenderStreamStates == null || coordinator.SenderTab.SenderStreamStates.Count == 0)
      {
        streamState = new StreamState(account.userInfo.id, account.serverInfo.url);
        streamState.Stream = await NewStream(streamState.Client, "GSA data", "GSA data");
        streamState.IsSending = true;
        ((GsaModel)Instance.GsaModel).LastCommitId = "";
      }
      else
      {
        streamState = coordinator.SenderTab.SenderStreamStates.First();
        var branches = streamState.Client.StreamGetBranches(streamState.StreamId).Result;
        var mainBranch = branches.FirstOrDefault(b => b.name == "main");
        if (mainBranch != null && mainBranch.commits.items.Any())
        {
          ((GsaModel)Instance.GsaModel).LastCommitId = mainBranch.commits.items[0].id;
        }
      }
      
      streamCreationProgress.Report(streamState); //This will add it to the sender tab's streamState list

      await Send(coordinator, streamState, loggingProgress, statusProgress, percentageProgress);

      coordinator.SenderTab.SetDocumentName(((GsaProxy)Instance.GsaModel.Proxy).GetTitle());


      coordinator.WriteStreamInfo();

      return true;
    }

    private static async Task<Stream> NewStream(Client client, string streamName, string streamDesc)
    {
      string streamId = "";

      try
      {
        streamId = await client.StreamCreate(new StreamCreateInput()
        {
          name = streamName,
          description = streamDesc,
          isPublic = false
        });

        return await client.StreamGet(streamId);

      }
      catch (Exception e)
      {
        try
        {
          if (!string.IsNullOrEmpty(streamId))
          {
            await client.StreamDelete(streamId);
          }
        }
        catch
        {
          // POKEMON! (server is prob down)
        }
      }

      return null;
    }

    private static string UnitEnumToString(GsaUnit unit)
    {
      switch (unit)
      {
        case GsaUnit.Inches: return "in";
        case GsaUnit.Metres: return "m";
        default: return "mm";
      }
    }

    private static Version getRunningVersion()
    {
      try
      {
        return ApplicationDeployment.CurrentDeployment.CurrentVersion;
      }
      catch (Exception)
      {
        return Assembly.GetExecutingAssembly().GetName().Version;
      }
    }
  }
}<|MERGE_RESOLUTION|>--- conflicted
+++ resolved
@@ -397,9 +397,6 @@
                 if (received)
                 {
                   loggingProgress.Report(new MessageEventArgs(MessageIntent.Display, MessageLevel.Information, "Received data from " + streamId + " stream"));
-                } else
-                {
-                  loggingProgress.Report(new MessageEventArgs(MessageIntent.Display, MessageLevel.Error, "Failed to receive data from " + streamId + " stream"));
                 }
 
                 if (streamState.Errors != null && streamState.Errors.Count > 0)
@@ -567,11 +564,7 @@
           {
             uniques[t].Add(id);
             objects.Add(@base);
-<<<<<<< HEAD
-          }          
-=======
-          }
->>>>>>> 44a709e3
+          }
 
           return objects;
         }
