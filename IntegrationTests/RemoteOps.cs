--- conflicted
+++ resolved
@@ -1,15 +1,18 @@
-﻿using System;
-using System.Net.Http;
-using System.Collections.Generic;
-using System.Linq;
-using System.Threading.Tasks;
-using NUnit.Framework;
-using Speckle.Core.Api;
-using Speckle.Core.Credentials;
-using Speckle.Core.Models;
-<<<<<<< HEAD
+﻿using System;
+using System.Net.Http;
+using System.Collections.Generic;
+using System.Linq;
+using System.Threading.Tasks;
+using NUnit.Framework;
+using Speckle.Core.Api;
+using Speckle.Core.Credentials;
+using Speckle.Core.Models;
 using Speckle.Core.Transports;
 using Tests;
+using System.Net;
+using System.Collections.Specialized;
+using System.Text;
+using Newtonsoft.Json;
 
 ////////////////////////////////////////////////////////////////////////////
 /// NOTE:                                                                ///
@@ -17,42 +20,27 @@
 /// Check out https://github.com/specklesystems/server for               ///
 /// more info on the server.                                             ///
 ////////////////////////////////////////////////////////////////////////////
-=======
-using Speckle.Core.Transports;
-using Tests;
-using System.Net;
-using System.Collections.Specialized;
-using System.Text;
-using Newtonsoft.Json;
-
-////////////////////////////////////////////////////////////////////////////
-/// NOTE:                                                                ///
-/// These tests don't run without a server running locally.              ///
-/// Check out https://github.com/specklesystems/server for               ///
-/// more info on the server.                                             ///
-////////////////////////////////////////////////////////////////////////////
->>>>>>> 3e35a47d
-namespace IntegrationTests
-{
-  public class RemoteOps
-  {
-    public ServerInfo testServer;
-    public Account firstUserAccount, secondUserAccount;
-
-    public Client myClient;
-    public ServerTransport myServerTransport;
-
-    private string streamId = "";
-    private string branchId = "";
-    private string branchName = "";
-    private string commitId = "";
-
-    [OneTimeSetUp]
-    public void Setup()
-    {
-      testServer = new ServerInfo { url = "http://localhost:3000", name = "TestServer" };
-
-      // set up some users
+namespace IntegrationTests
+{
+  public class RemoteOps
+  {
+    public ServerInfo testServer;
+    public Account firstUserAccount, secondUserAccount;
+
+    public Client myClient;
+    public ServerTransport myServerTransport;
+
+    private string streamId = "";
+    private string branchId = "";
+    private string branchName = "";
+    private string commitId = "";
+
+    [OneTimeSetUp]
+    public void Setup()
+    {
+      testServer = new ServerInfo { url = "http://localhost:3000", name = "TestServer" };
+
+      // set up some users
       using (var client = new WebClient())
       {
         // First user - will own the client and streams
@@ -84,201 +72,201 @@
         AccountManager.UpdateOrSaveAccount(secondUserAccount);
       }
 
-      myClient = new Client(firstUserAccount);
-      myServerTransport = new ServerTransport(firstUserAccount, null);
-
-    }
-
+      myClient = new Client(firstUserAccount);
+      myServerTransport = new ServerTransport(firstUserAccount, null);
+
+    }
+
     public class UserIdResponse
     {
       public string userId { get; set; }
-      public string apiToken { get; set; }
-    }
-
-
-    [Test]
-    public async Task UserGet()
-    {
-      var res = await myClient.UserGet();
-
-      Assert.NotNull(res);
-    }
-
-
-    [Test, Order(0)]
-    public async Task StreamCreate()
-    {
-      var res = await myClient.StreamCreate(new StreamCreateInput
-      {
-        description = "Hello World",
-        name = "Super Stream 01"
-      });
-
-      myServerTransport.StreamId = res;
-      Assert.NotNull(res);
-      streamId = res;
-    }
-
-    [Test, Order(10)]
-    public async Task StreamsGet()
-    {
-      var res = await myClient.StreamsGet();
-
-      Assert.NotNull(res);
-    }
-
-    [Test, Order(11)]
-    public async Task StreamGet()
-    {
-      var res = await myClient.StreamGet(streamId);
-
-      Assert.NotNull(res);
-      Assert.AreEqual("master", res.branches.items[0].name);
-      Assert.IsNotEmpty(res.collaborators);
-    }
-
-    [Test, Order(20)]
-    public async Task StreamUpdate()
-    {
-      var res = await myClient.StreamUpdate(new StreamUpdateInput
-      {
-        id = streamId,
-        description = "Hello World",
-        name = "Super Stream 01 EDITED"
-      });
-
-      Assert.IsTrue(res);
-    }
-
-    //[Ignore("This test needs additional config")]
-    [Test, Order(30)]
-    public async Task StreamGrantPermission()
-    {
-      var res = await myClient.StreamGrantPermission(
+      public string apiToken { get; set; }
+    }
+
+
+    [Test]
+    public async Task UserGet()
+    {
+      var res = await myClient.UserGet();
+
+      Assert.NotNull(res);
+    }
+
+
+    [Test, Order(0)]
+    public async Task StreamCreate()
+    {
+      var res = await myClient.StreamCreate(new StreamCreateInput
+      {
+        description = "Hello World",
+        name = "Super Stream 01"
+      });
+
+      myServerTransport.StreamId = res;
+      Assert.NotNull(res);
+      streamId = res;
+    }
+
+    [Test, Order(10)]
+    public async Task StreamsGet()
+    {
+      var res = await myClient.StreamsGet();
+
+      Assert.NotNull(res);
+    }
+
+    [Test, Order(11)]
+    public async Task StreamGet()
+    {
+      var res = await myClient.StreamGet(streamId);
+
+      Assert.NotNull(res);
+      Assert.AreEqual("master", res.branches.items[0].name);
+      Assert.IsNotEmpty(res.collaborators);
+    }
+
+    [Test, Order(20)]
+    public async Task StreamUpdate()
+    {
+      var res = await myClient.StreamUpdate(new StreamUpdateInput
+      {
+        id = streamId,
+        description = "Hello World",
+        name = "Super Stream 01 EDITED"
+      });
+
+      Assert.IsTrue(res);
+    }
+
+    //[Ignore("This test needs additional config")]
+    [Test, Order(30)]
+    public async Task StreamGrantPermission()
+    {
+      var res = await myClient.StreamGrantPermission(
         new StreamGrantPermissionInput
         {
           streamId = streamId,
           userId = secondUserAccount.userInfo.id,
-          role = "stream:owner"
-        }
+          role = "stream:owner"
+        }
       );
 
-      Assert.IsTrue(res);
-    }
-
-    //[Ignore("This test needs additional config")]
-    [Test, Order(40)]
-    public async Task StreamRevokePermission()
-    {
-      var res = await myClient.StreamRevokePermission(
+      Assert.IsTrue(res);
+    }
+
+    //[Ignore("This test needs additional config")]
+    [Test, Order(40)]
+    public async Task StreamRevokePermission()
+    {
+      var res = await myClient.StreamRevokePermission(
         new StreamRevokePermissionInput
-        {
+        {
           streamId = streamId,
-          userId = secondUserAccount.userInfo.id
-        }
-      );
-
-      Assert.IsTrue(res);
-    }
-
-    #region branches
-    [Test, Order(41)]
-    public async Task BranchCreate()
-    {
-      var res = await myClient.BranchCreate(new BranchCreateInput
-      {
-        streamId = streamId,
-        description = "this is a sample branch",
-        name = "sample-branch"
-      });
-      Assert.NotNull(res);
-      branchId = res;
-      branchName = "sample-branch";
-    }
-
-    #region commit
-
-    [Test, Order(43)]
-    public async Task CommitCreate()
-    {
-      var myObject = new Base();
-      myObject["items"] = new List<Point>();
-      for (int i = 0; i < 100; i++)
-        myObject.GetMemberSafe("items", new List<Point>()).Add(new Point(i, i, i));
-
-      // NOTE:
-      // Operations.Upload is designed to be called from the connector, with potentially multiple responses.
-      // We could (should?) scaffold a corrolary Remote.Upload() at one point - in beta maybe?
-      commitId = await Operations.Send(myObject, new List<ITransport>() { myServerTransport });
-
-      var res = await myClient.CommitCreate(new CommitCreateInput
-      {
-        streamId = streamId,
-        branchName = branchName,
-        objectId = commitId,
-        message = "MATT0E IS THE B3ST"
-      });
-      Assert.NotNull(res);
-      commitId = res;
-    }
-
-    [Test, Order(44)]
-    public async Task CommitUpdate()
-    {
-      var res = await myClient.CommitUpdate(new CommitUpdateInput
-      {
-        streamId = streamId,
-        id = commitId,
-        message = "DIM IS DA BEST"
-      });
-
-      Assert.IsTrue(res);
-    }
-    [Test, Order(45)]
-    public async Task CommitDelete()
-    {
-      var res = await myClient.CommmitDelete(new CommitDeleteInput
-      {
-        id = commitId,
-        streamId = streamId
-      }
-      );
-      Assert.IsTrue(res);
-    }
-    #endregion
-
-    [Test, Order(46)]
-    public async Task BranchUpdate()
-    {
-      var res = await myClient.BranchUpdate(new BranchUpdateInput
-      {
-        streamId = streamId,
-        id = branchId,
-        name = "sample-branch EDITED"
-      });
-
-      Assert.IsTrue(res);
-    }
-
-    [Test, Order(50)]
-    public async Task BranchDelete()
-    {
-      var res = await myClient.BranchDelete(new BranchDeleteInput
-      {
-        id = branchId,
-        streamId = streamId
-      }
-      );
-      Assert.IsTrue(res);
-    }
-
-    #endregion
-
-    [Test, Order(60)]
-    public async Task StreamDelete()
-    {
-      var res = await myClient.StreamDelete(streamId);
-      Assert.IsTrue(res);
-    }
-  }
-}
+          userId = secondUserAccount.userInfo.id
+        }
+      );
+
+      Assert.IsTrue(res);
+    }
+
+    #region branches
+    [Test, Order(41)]
+    public async Task BranchCreate()
+    {
+      var res = await myClient.BranchCreate(new BranchCreateInput
+      {
+        streamId = streamId,
+        description = "this is a sample branch",
+        name = "sample-branch"
+      });
+      Assert.NotNull(res);
+      branchId = res;
+      branchName = "sample-branch";
+    }
+
+    #region commit
+
+    [Test, Order(43)]
+    public async Task CommitCreate()
+    {
+      var myObject = new Base();
+      myObject["items"] = new List<Point>();
+      for (int i = 0; i < 100; i++)
+        myObject.GetMemberSafe("items", new List<Point>()).Add(new Point(i, i, i));
+
+      // NOTE:
+      // Operations.Upload is designed to be called from the connector, with potentially multiple responses.
+      // We could (should?) scaffold a corrolary Remote.Upload() at one point - in beta maybe?
+      commitId = await Operations.Send(myObject, new List<ITransport>() { myServerTransport });
+
+      var res = await myClient.CommitCreate(new CommitCreateInput
+      {
+        streamId = streamId,
+        branchName = branchName,
+        objectId = commitId,
+        message = "MATT0E IS THE B3ST"
+      });
+      Assert.NotNull(res);
+      commitId = res;
+    }
+
+    [Test, Order(44)]
+    public async Task CommitUpdate()
+    {
+      var res = await myClient.CommitUpdate(new CommitUpdateInput
+      {
+        streamId = streamId,
+        id = commitId,
+        message = "DIM IS DA BEST"
+      });
+
+      Assert.IsTrue(res);
+    }
+    [Test, Order(45)]
+    public async Task CommitDelete()
+    {
+      var res = await myClient.CommmitDelete(new CommitDeleteInput
+      {
+        id = commitId,
+        streamId = streamId
+      }
+      );
+      Assert.IsTrue(res);
+    }
+    #endregion
+
+    [Test, Order(46)]
+    public async Task BranchUpdate()
+    {
+      var res = await myClient.BranchUpdate(new BranchUpdateInput
+      {
+        streamId = streamId,
+        id = branchId,
+        name = "sample-branch EDITED"
+      });
+
+      Assert.IsTrue(res);
+    }
+
+    [Test, Order(50)]
+    public async Task BranchDelete()
+    {
+      var res = await myClient.BranchDelete(new BranchDeleteInput
+      {
+        id = branchId,
+        streamId = streamId
+      }
+      );
+      Assert.IsTrue(res);
+    }
+
+    #endregion
+
+    [Test, Order(60)]
+    public async Task StreamDelete()
+    {
+      var res = await myClient.StreamDelete(streamId);
+      Assert.IsTrue(res);
+    }
+  }
+}