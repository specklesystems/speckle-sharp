using NUnit.Framework;
using Speckle.Core.Api;
using Speckle.Core.Credentials;

namespace Speckle.Core.Tests.Unit.Credentials;

[TestFixture]
public class CredentialInfrastructure
{
  [OneTimeSetUp]
  public static void SetUp()
  {
    s_testAccount1 = new Account
    {
      refreshToken = "bla",
      token = "bla",
      serverInfo = new ServerInfo { url = "https://bla.example.com", company = "bla" },
      userInfo = new UserInfo { email = "one@two.com" }
    };

    s_testAccount2 = new Account
    {
      refreshToken = "foo",
      token = "bar",
      serverInfo = new ServerInfo { url = "https://baz.example.com", company = "qux" },
      userInfo = new UserInfo { email = "three@four.com" }
    };

    s_testAccount3 = new Account
    {
      token = "secret",
      serverInfo = new ServerInfo { url = "https://example.com", name = "qux" },
      userInfo = new UserInfo
      {
        email = "six@five.com",
        id = "123345",
        name = "Test Account 3"
      }
    };

    Fixtures.UpdateOrSaveAccount(s_testAccount1);
    Fixtures.UpdateOrSaveAccount(s_testAccount2);
    Fixtures.SaveLocalAccount(s_testAccount3);
  }

  [OneTimeTearDown]
  public static void TearDown()
  {
    Fixtures.DeleteLocalAccount(s_testAccount1.id);
    Fixtures.DeleteLocalAccount(s_testAccount2.id);
    Fixtures.DeleteLocalAccountFile();
  }

  private static Account s_testAccount1,
    s_testAccount2,
    s_testAccount3;

  [Test]
  public void GetAllAccounts()
  {
    var accs = AccountManager.GetAccounts().ToList();
    Assert.That(accs, Has.Count.GreaterThanOrEqualTo(3)); // Tests are adding three accounts, you might have extra accounts on your machine when testing :D
  }

  public static IEnumerable<Account> TestCases()
  {
    SetUp();
    return new[] { s_testAccount1, s_testAccount2, s_testAccount3 };
  }

  [Test]
  [TestCaseSource(nameof(TestCases))]
  public void GetAccountsForServer(Account target)
  {
    var accs = AccountManager.GetAccounts(target.serverInfo.url).ToList();

    Assert.That(accs, Has.Count.EqualTo(1));

    var acc = accs[0];

<<<<<<< HEAD
    Assert.That(acc, Is.Not.Null);
    Assert.That(acc.serverInfo.url, Is.EqualTo("https://sample.com"));
    Assert.That(acc.token, Is.EqualTo("secret"));
=======
    Assert.That(acc, Is.Not.SameAs(target), "We expect new objects (no reference equality)");
    Assert.That(acc.serverInfo.company, Is.EqualTo(target.serverInfo.company));
    Assert.That(acc.serverInfo.url, Is.EqualTo(target.serverInfo.url));
    Assert.That(acc.refreshToken, Is.EqualTo(target.refreshToken));
    Assert.That(acc.token, Is.EqualTo(target.token));
>>>>>>> b67e46c0
  }

  [Test]
  public void EnsureLocalIdentifiers_AreUniqueAcrossServers()
  {
    // Accounts with the same user ID in different servers should always result in different local identifiers.
    string id = "12345";
    var acc1 = new Account
    {
      serverInfo = new ServerInfo { url = "https://speckle.xyz" },
      userInfo = new UserInfo { id = id }
    }.GetLocalIdentifier();

    var acc2 = new Account
    {
      serverInfo = new ServerInfo { url = "https://app.speckle.systems" },
      userInfo = new UserInfo { id = id }
    }.GetLocalIdentifier();

    Assert.That(acc1, Is.Not.EqualTo(acc2));
  }
}<|MERGE_RESOLUTION|>--- conflicted
+++ resolved
@@ -78,17 +78,11 @@
 
     var acc = accs[0];
 
-<<<<<<< HEAD
-    Assert.That(acc, Is.Not.Null);
-    Assert.That(acc.serverInfo.url, Is.EqualTo("https://sample.com"));
-    Assert.That(acc.token, Is.EqualTo("secret"));
-=======
     Assert.That(acc, Is.Not.SameAs(target), "We expect new objects (no reference equality)");
     Assert.That(acc.serverInfo.company, Is.EqualTo(target.serverInfo.company));
     Assert.That(acc.serverInfo.url, Is.EqualTo(target.serverInfo.url));
     Assert.That(acc.refreshToken, Is.EqualTo(target.refreshToken));
     Assert.That(acc.token, Is.EqualTo(target.token));
->>>>>>> b67e46c0
   }
 
   [Test]
