--- conflicted
+++ resolved
@@ -278,22 +278,11 @@
     /// Returns the location of the User Application Data folder for the current roaming user, which contains user specific data such as accounts and cache.
     /// </summary>
     /// <returns>The location of the user's `%appdata%` folder.</returns>
-<<<<<<< HEAD
     [Obsolete("Please use Helpers/SpecklePathProvider.UserApplicationDataPath", true)]
-    public static string UserApplicationDataPath
-      // We combine our own path to the %appdata% folder due to solve issues with network account management in windows,
-      // where the normal `SpecialFolder.ApplicationData` would point to the `Default` user instead of the active one.
-      => RuntimeInformation.IsOSPlatform(OSPlatform.Windows)
-        ? Path.Combine(Environment.GetFolderPath(Environment.SpecialFolder.UserProfile), "AppData", "Roaming")
-        : Path.Combine(Environment.GetFolderPath(Environment.SpecialFolder.ApplicationData));
-=======
     public static string UserApplicationDataPath =>
       !string.IsNullOrEmpty(Environment.GetEnvironmentVariable(_speckleUserDataEnvVar)) ?
       Environment.GetEnvironmentVariable(_speckleUserDataEnvVar) :
       Environment.GetFolderPath(Environment.SpecialFolder.ApplicationData, Environment.SpecialFolderOption.Create);
-
->>>>>>> b4c72158
-
 
 
     /// <summary>
