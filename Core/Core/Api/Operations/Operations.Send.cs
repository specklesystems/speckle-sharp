--- conflicted
+++ resolved
@@ -97,21 +97,6 @@
       var sendTimer = Stopwatch.StartNew();
       SpeckleLog.Logger.Information("Starting send operation");
 
-<<<<<<< HEAD
-=======
-      BaseObjectSerializer? serializer = null;
-      JsonSerializerSettings? settings = null;
-      BaseObjectSerializerV2? serializerV2 = null;
-      if (serializerVersion == SerializerVersion.V1)
-      {
-        (serializer, settings) = GetSerializerInstance();
-      }
-      else
-      {
-        serializerV2 = new BaseObjectSerializerV2();
-      }
-
->>>>>>> b12c0019
       var localProgressDict = new ConcurrentDictionary<string, int>();
       var internalProgressAction = GetInternalProgressAction(localProgressDict, onProgressAction);
 
@@ -136,18 +121,6 @@
         t.OnProgressAction = internalProgressAction;
         t.CancellationToken = cancellationToken;
         t.BeginWrite();
-<<<<<<< HEAD
-=======
-
-        if (serializerVersion == SerializerVersion.V1)
-        {
-          serializer!.WriteTransports.Add(t);
-        }
-        else
-        {
-          serializerV2!.WriteTransports.Add(t);
-        }
->>>>>>> b12c0019
       }
 
       string obj;
