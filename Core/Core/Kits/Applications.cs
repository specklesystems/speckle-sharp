--- conflicted
+++ resolved
@@ -33,17 +33,13 @@
     public const string OpenBuildings = "OpenBuildings";
     public const string ETABSv18 = "ETABSv18";
     public const string ETABSv19 = "ETABSv19";
-<<<<<<< HEAD
-    public const string ETABS = "ETABS";
-    public const string Archicad = "Archicad";
-=======
     public const string TeklaStructures2021 = "TeklaStructures2021";
     public const string TeklaStructures2020 = "TeklaStructures2020";
+    public const string Archicad = "Archicad";
     public const string Script = "Script";
     public const string Other = "Other";
     public const string All = "All";
   }
-
 
   /// <summary>
   /// List of Host Applications - their slugs should match our ghost tags and ci/cd slugs
@@ -92,7 +88,6 @@
       public const string Name = "Civil 3D";
       public const string Slug = "civil3d";
     }
->>>>>>> 93c8c0d6
 
     public static class AutoCAD
     {
@@ -179,7 +174,4 @@
     public const string All = "All";
   }
 
-
-
-
 }