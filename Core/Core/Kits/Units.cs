using System;
using System.Collections.Generic;
using System.Diagnostics.Contracts;

namespace Speckle.Core.Kits;

public static class Units
{
  public const string Millimeters = "mm";
  public const string Centimeters = "cm";
  public const string Meters = "m";
  public const string Kilometers = "km";
  public const string Inches = "in";

  /// <summary>International Foot</summary>
  public const string Feet = "ft";
  public const string Yards = "yd";
  public const string Miles = "mi";
  public const string None = "none";

  /// <summary>US Survey foot</summary>
  /// <remarks>Considered an obsolete unit, superseded by the international foot <seealso cref="Feet"/></remarks>
  public const string USFeet = "us_ft";

  private static readonly List<string> s_supportedUnits =
    new() { Millimeters, Centimeters, Meters, Kilometers, Inches, Feet, USFeet, Yards, Miles, None };

  /// <param name="unit"></param>
  /// <returns><see langword="true"/> if <param name="unit"> is a recognised/supported unit string</param>, otherwise <see langword="false"/></returns>
  public static bool IsUnitSupported(string unit)
  {
    return s_supportedUnits.Contains(unit);
  }

<<<<<<< HEAD
  /// <summary>
  /// Gets the conversion factor from one unit system to another
  /// </summary>
  /// <param name="from"></param>
  /// <param name="to"></param>
  /// <returns>The conversion factor, or 1 if either unit param is null</returns>
=======
  /// <param name="from">Semantic unit string for the units to convert from</param>
  /// <param name="to">Semantic unit string for the units to convert to</param>
  /// <exception cref="ArgumentOutOfRangeException">A <inheritdoc cref="GetUnitsFromString"/></exception>
  /// <returns>The scaling factor to convert from the <paramref name="from"/> units to the <paramref cref="to"/> units</returns>
>>>>>>> 08789b85
  [Pure]
  public static double GetConversionFactor(string? from, string? to)
  {
    string? fromUnits = GetUnitsFromString(from);
    string? toUnits = GetUnitsFromString(to);

    switch (fromUnits)
    {
      // METRIC
      case Millimeters:
        switch (toUnits)
        {
          case Centimeters:
            return 0.1;
          case Meters:
            return 0.001;
          case Kilometers:
            return 1e-6;
          case Inches:
            return 0.0393701;
          case Feet:
            return 0.00328084;
          case USFeet:
            return 0.0032808333;
          case Yards:
            return 0.00109361;
          case Miles:
            return 6.21371e-7;
        }
        break;
      case Centimeters:
        switch (toUnits)
        {
          case Millimeters:
            return 10;
          case Meters:
            return 0.01;
          case Kilometers:
            return 1e-5;
          case Inches:
            return 0.393701;
          case Feet:
            return 0.0328084;
          case USFeet:
            return 0.0328083333;
          case Yards:
            return 0.0109361;
          case Miles:
            return 6.21371e-6;
        }
        break;
      case Meters:
        switch (toUnits)
        {
          case Millimeters:
            return 1000;
          case Centimeters:
            return 100;
          case Kilometers:
            return 1000;
          case Inches:
            return 39.3701;
          case Feet:
            return 3.28084;
          case USFeet:
            return 3.28083333;
          case Yards:
            return 1.09361;
          case Miles:
            return 0.000621371;
        }
        break;
      case Kilometers:
        switch (toUnits)
        {
          case Millimeters:
            return 1000000;
          case Centimeters:
            return 100000;
          case Meters:
            return 1000;
          case Inches:
            return 39370.1;
          case Feet:
            return 3280.84;
          case USFeet:
            return 3280.83333;
          case Yards:
            return 1093.61;
          case Miles:
            return 0.621371;
        }
        break;

      // IMPERIAL
      case Inches:
        switch (toUnits)
        {
          case Millimeters:
            return 25.4;
          case Centimeters:
            return 2.54;
          case Meters:
            return 0.0254;
          case Kilometers:
            return 2.54e-5;
          case Feet:
            return 0.0833333;
          case USFeet:
            return 0.0833331667;
          case Yards:
            return 0.027777694;
          case Miles:
            return 1.57828e-5;
        }
        break;
      case Feet:
        switch (toUnits)
        {
          case Millimeters:
            return 304.8;
          case Centimeters:
            return 30.48;
          case Meters:
            return 0.3048;
          case Kilometers:
            return 0.0003048;
          case Inches:
            return 12;
          case USFeet:
            return 0.999998;
          case Yards:
            return 0.333332328;
          case Miles:
            return 0.000189394;
        }
        break;
      case USFeet:
        switch (toUnits)
        {
          case Millimeters:
            return 120000d / 3937d;
          case Centimeters:
            return 12000d / 3937d;
          case Meters:
            return 1200d / 3937d;
          case Kilometers:
            return 1.2 / 3937d;
          case Inches:
            return 12.000024000000002;
          case Feet:
            return 1.000002;
          case Yards:
            return 1.000002 / 3d;
          case Miles:
            return 1.000002 / 5280d;
        }
        break;
      case Yards:
        switch (toUnits)
        {
          case Millimeters:
            return 914.4;
          case Centimeters:
            return 91.44;
          case Meters:
            return 0.9144;
          case Kilometers:
            return 0.0009144;
          case Inches:
            return 36;
          case Feet:
            return 3;
          case USFeet:
            return 2.999994;
          case Miles:
            return 1d / 1760d;
        }
        break;
      case Miles:
        switch (toUnits)
        {
          case Millimeters:
            return 1.609e+6;
          case Centimeters:
            return 160934;
          case Meters:
            return 1609.34;
          case Kilometers:
            return 1.60934;
          case Inches:
            return 63360;
          case Feet:
            return 5280;
          case USFeet:
            return 5279.98944002112;
          case Yards:
            return 1759.99469184;
        }
        break;
      case None:
        return 1;
    }
    return 1;
  }

  /// <summary>
  /// Given <paramref name="unit"/>, maps several friendly unit aliases to a a semantic unit string
  /// </summary>
  /// <param name="unit"></param>
  /// <returns>The semantic unit string, <see langword="null"/> if <paramref name="unit"/> is <see langword="null"/></returns>
  /// <exception cref="ArgumentOutOfRangeException">Unit string is not a supported unit (see <see cref="IsUnitSupported"/>)</exception>
  [Pure]
  public static string? GetUnitsFromString(string? unit)
  {
    if (unit == null)
    {
      return null;
    }

    return unit.ToLower() switch
    {
      "mm" or "mil" or "millimeter" or "millimeters" or "millimetres" => Millimeters,
      "cm" or "centimetre" or "centimeter" or "centimetres" or "centimeters" => Centimeters,
      "m" or "meter" or "metre" or "meters" or "metres" => Meters,
      "inches" or "inch" or "in" => Inches,
      "feet" or "foot" or "ft" => Feet,
      "ussurveyfeet" => USFeet, //BUG: why don't we match on "us_ft"?
      "yard" or "yards" or "yd" => Yards,
      "miles" or "mile" or "mi" => Miles,
      "kilometers" or "kilometer" or "km" => Kilometers,
      "none" => None,
      _ => throw new ArgumentOutOfRangeException(nameof(unit), $"Unrecognised unit string {unit}"),
    };
  }

  /// <summary>
  /// Maps semantic unit strings to a numeric encoding
  /// </summary>
  /// <param name="unit"></param>
  /// <remarks>non-recognised unit encodings will be silently mapped to <c>0</c></remarks>
  /// <returns></returns>
  [Pure]
  public static int GetEncodingFromUnit(string unit)
  {
    return unit switch
    {
      Millimeters => 1,
      Centimeters => 2,
      Meters => 3,
      Kilometers => 4,
      Inches => 5,
      Feet => 6,
      Yards => 7,
      Miles => 8,
      _ => 0,
    };
  }

  /// <summary>
  /// Maps a numeric encoding to the semantic unit string
  /// </summary>
  /// <param name="unit">numeric encoded unit</param>
  /// <remarks>non-recognised unit encodings will be silently mapped to <see cref="None"/></remarks>
  /// <returns>Semantic unit string</returns>
  [Pure]
  public static string GetUnitFromEncoding(double unit)
  {
    return unit switch
    {
      1 => Millimeters,
      2 => Centimeters,
      3 => Meters,
      4 => Kilometers,
      5 => Inches,
      6 => Feet,
      7 => Yards,
      8 => Miles,
      _ => None,
    };
  }
}<|MERGE_RESOLUTION|>--- conflicted
+++ resolved
@@ -32,19 +32,13 @@
     return s_supportedUnits.Contains(unit);
   }
 
-<<<<<<< HEAD
   /// <summary>
   /// Gets the conversion factor from one unit system to another
   /// </summary>
-  /// <param name="from"></param>
-  /// <param name="to"></param>
-  /// <returns>The conversion factor, or 1 if either unit param is null</returns>
-=======
   /// <param name="from">Semantic unit string for the units to convert from</param>
   /// <param name="to">Semantic unit string for the units to convert to</param>
   /// <exception cref="ArgumentOutOfRangeException">A <inheritdoc cref="GetUnitsFromString"/></exception>
-  /// <returns>The scaling factor to convert from the <paramref name="from"/> units to the <paramref cref="to"/> units</returns>
->>>>>>> 08789b85
+  /// <returns>The scaling factor to convert from the <paramref name="from"/> units to the <paramref cref="to"/> units, or 1 if either unit param is null or none</returns>
   [Pure]
   public static double GetConversionFactor(string? from, string? to)
   {
