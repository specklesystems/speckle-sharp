--- conflicted
+++ resolved
@@ -16,7 +16,6 @@
   /// </summary>
   public static class Setup
   {
-<<<<<<< HEAD
     private readonly static string _suuidPath = Path.Combine(Environment.GetFolderPath(Environment.SpecialFolder.ApplicationData), "Speckle", "suuid");
 
     static Setup()
@@ -32,8 +31,6 @@
       }
     }
     
-=======
->>>>>>> 0eb226fa
     public static void Init(string versionedHostApplication, string hostApplication)
     {
       HostApplication = hostApplication;
