--- conflicted
+++ resolved
@@ -158,23 +158,13 @@
         .Is(logConfiguration.minimumLevel)
         .Enrich.FromLogContext()
         .Enrich.FromGlobalLogContext();
-<<<<<<< HEAD
-
-#if !MAC
-      serilogLogConfiguration = serilogLogConfiguration.Enrich.WithClientAgent()
-                             .Enrich.WithClientIp()
-                             .Enrich.WithExceptionDetails();
-#endif
-
-=======
-      
-      if(logConfiguration.enhancedLogContext)
-         serilogLogConfiguration = serilogLogConfiguration.Enrich.WithClientAgent()
-                                .Enrich.WithClientIp()
-                                .Enrich.WithExceptionDetails();
-
-      
->>>>>>> 419c4bcc
+
+      if (logConfiguration.enhancedLogContext)
+        serilogLogConfiguration = serilogLogConfiguration.Enrich.WithClientAgent()
+                               .Enrich.WithClientIp()
+                               .Enrich.WithExceptionDetails();
+
+
       if (logConfiguration.logToFile && canLogToFile)
         serilogLogConfiguration = serilogLogConfiguration.WriteTo.File(
           logFilePath,
