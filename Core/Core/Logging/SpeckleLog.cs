#nullable enable

using System;
using System.Diagnostics;
using System.IO;
using System.Reflection;
using System.Runtime.InteropServices;
using Sentry;
using Serilog;
using Serilog.Context;
using Serilog.Core;
using Serilog.Events;
using Serilog.Exceptions;
using Speckle.Core.Credentials;
using Speckle.Core.Helpers;

namespace Speckle.Core.Logging;

/// <summary>
/// Configuration object for the Speckle logging system.
/// </summary>
public class SpeckleLogConfiguration
{
  /// <summary>
  /// Flag to enable enhanced log context. This adds the following enrich calls:
  /// - WithClientAgent
  /// - WithClientIp
  /// - WithExceptionDetails
  /// </summary>
  public bool enhancedLogContext;

  /// <summary>
  /// Flag to enable console sink
  /// </summary>
  public bool logToConsole;

  /// <summary>
  /// Flag to enable File sink
  /// </summary>
  public bool logToFile;

  /// <summary>
  /// Flag to enable Sentry sink
  /// </summary>
  public bool logToSentry;

  /// <summary>
  /// Flag to enable Seq sink
  /// </summary>
  public bool logToSeq;

  /// <summary>
  /// Log events bellow this level are silently dropped
  /// </summary>
  public LogEventLevel minimumLevel;

  /// <summary>
  /// Flag to override the default Sentry DNS
  /// </summary>
  public string sentryDns = "https://f29ec716d14d4121bb2a71c4f3ef7786@o436188.ingest.sentry.io/5396846";

  /// <summary>
  /// Default SpeckleLogConfiguration constructor.
  /// These are the sane defaults we should be using across connectors.
  /// </summary>
  /// <param name="minimumLevel">Log events bellow this level are silently dropped</param>
  /// <param name="logToConsole">Flag to enable console log sink</param>
  /// <param name="logToSeq">Flag to enable Seq log sink</param>
  /// <param name="logToSentry">Flag to enable Sentry log sink</param>
  /// <param name="logToFile">Flag to enable File log sink</param>
  /// <param name="enhancedLogContext">Flag to enable enhanced context on every log event</param>
  public SpeckleLogConfiguration(
    LogEventLevel minimumLevel = LogEventLevel.Debug,
    bool logToConsole = true,
    bool logToSeq = true,
    bool logToSentry = true,
    bool logToFile = true,
    bool enhancedLogContext = true
  )
  {
    this.minimumLevel = minimumLevel;
    this.logToConsole = logToConsole;
    this.logToSeq = logToSeq;
    this.logToSentry = logToSentry;
    this.logToFile = logToFile;
    this.enhancedLogContext = enhancedLogContext;
  }
}

/// <summary>
/// Configurator class for a standardized logging system across Speckle (sharp).
/// </summary>
public static class SpeckleLog
{
  private static ILogger? _logger;
  private static bool _initialized;

  public static ILogger Logger =>
    _logger
    ?? throw new SpeckleException(
      $"The logger has not been initialized. Please call {typeof(SpeckleLog).FullName}.{nameof(Initialize)}"
    );

  /// <summary>
  /// Initialize logger configuration for a global Serilog.Log logger.
  /// </summary>
  public static void Initialize(
    string hostApplicationName,
    string? hostApplicationVersion,
    SpeckleLogConfiguration? logConfiguration = null
  )
  {
<<<<<<< HEAD
    private static ILogger? _logger;

    public static ILogger Logger
    {
      get 
      { 
        if(_logger == null) Initialize("Core", "unknown");
        return _logger;
      }
    }

    private static bool _initialized = false;

    /// <summary>
    /// Initialize logger configuration for a global Serilog.Log logger.
    /// </summary>
    public static void Initialize(
      string hostApplicationName,
      string? hostApplicationVersion,
      SpeckleLogConfiguration? logConfiguration = null
    )
    {
      if (_initialized)
        return;
=======
    if (_initialized)
      return;
>>>>>>> 27d40385

    logConfiguration ??= new SpeckleLogConfiguration();

    _logger = CreateConfiguredLogger(hostApplicationName, hostApplicationVersion, logConfiguration);
    Log.Logger = Logger;

    _addUserIdToGlobalContextFromDefaultAccount();
    _addVersionInfoToGlobalContext();
    _addHostOsInfoToGlobalContext();
    _addHostApplicationDataToGlobalContext(hostApplicationName, hostApplicationVersion);

    Logger
      .ForContext("userApplicationDataPath", SpecklePathProvider.UserApplicationDataPath())
      .ForContext("installApplicationDataPath", SpecklePathProvider.InstallApplicationDataPath)
      .ForContext("speckleLogConfiguration", logConfiguration)
      .Information(
        "Initialized logger inside {hostApplication}/{productVersion}/{version} for user {id}. Path info {userApplicationDataPath} {installApplicationDataPath}."
      );

    _initialized = true;
  }

  /// <summary>
  /// Create a new fully configured Logger instance.
  /// </summary>
  /// <param name="hostApplicationName">Name of the application using this SDK ie.: "Rhino"</param>
  /// <param name="hostApplicationVersion">Public version slug of the application using this SDK ie.: "2023"</param>
  /// <param name="logConfiguration">Input configuration object.</param>
  /// <returns>Logger instance</returns>
  public static Logger CreateConfiguredLogger(
    string hostApplicationName,
    string? hostApplicationVersion,
    SpeckleLogConfiguration logConfiguration
  )
  {
    // TODO: check if we have write permissions to the file.
    // if not, disable file sink, even if its enabled in the config
    // show a warning about that...
    var canLogToFile = true;
    var logFilePath = Path.Combine(
      SpecklePathProvider.LogFolderPath(hostApplicationName, hostApplicationVersion),
      "SpeckleCoreLog.txt"
    );
    var serilogLogConfiguration = new LoggerConfiguration().MinimumLevel
      .Is(logConfiguration.minimumLevel)
      .Enrich.FromLogContext()
      .Enrich.FromGlobalLogContext();

    if (logConfiguration.enhancedLogContext)
      serilogLogConfiguration = serilogLogConfiguration.Enrich
        .WithClientAgent()
        .Enrich.WithClientIp()
        .Enrich.WithExceptionDetails();

    if (logConfiguration.logToFile && canLogToFile)
      serilogLogConfiguration = serilogLogConfiguration.WriteTo.File(
        logFilePath,
        rollingInterval: RollingInterval.Day,
        retainedFileCountLimit: 10
      );

    if (logConfiguration.logToConsole)
      serilogLogConfiguration = serilogLogConfiguration.WriteTo.Console();

    if (logConfiguration.logToSeq)
      serilogLogConfiguration = serilogLogConfiguration.WriteTo.Seq(
        "https://seq.speckle.systems",
        apiKey: "agZqxG4jQELxQQXh0iZQ"
      );

    if (logConfiguration.logToSentry)
    {
      var env = "production";

#if DEBUG
      env = "dev";
#endif

      serilogLogConfiguration = serilogLogConfiguration.WriteTo.Sentry(o =>
      {
        o.Dsn = logConfiguration.sentryDns;
        o.Debug = false;
        o.Environment = env;
        // Set traces_sample_rate to 1.0 to capture 100% of transactions for performance monitoring.
        // We recommend adjusting this value in production.
        o.TracesSampleRate = 1.0;
        // Enable Global Mode if running in a client app
        o.IsGlobalModeEnabled = true;
        // Debug and higher are stored as breadcrumbs (default is Information)
        o.MinimumBreadcrumbLevel = LogEventLevel.Debug;
        // Warning and higher is sent as event (default is Error)
        o.MinimumEventLevel = LogEventLevel.Error;
      });
    }

    var logger = serilogLogConfiguration.CreateLogger();
    if (logConfiguration.logToFile && !canLogToFile)
      logger.Warning("Log to file is enabled, but cannot write to {LogFilePath}", logFilePath);
    return logger;
  }

  private static void _addUserIdToGlobalContextFromDefaultAccount()
  {
    var machineName = Environment.MachineName;
    var userName = Environment.UserName;
    var id = Crypt.Hash($"{machineName}:{userName}");
    try
    {
      var defaultAccount = AccountManager.GetDefaultAccount();
      if (defaultAccount != null)
        id = defaultAccount.GetHashedEmail();
    }
    catch (Exception ex)
    {
      Logger.Warning(ex, "Cannot set user id for the global log context.");
    }
    GlobalLogContext.PushProperty("id", id);

    SentrySdk.ConfigureScope(scope =>
    {
      scope.User = new User { Id = id };
    });
  }

  private static void _addVersionInfoToGlobalContext()
  {
    var assembly = Assembly.GetExecutingAssembly().Location;
    var fileVersionInfo = FileVersionInfo.GetVersionInfo(assembly);

    GlobalLogContext.PushProperty("version", fileVersionInfo.FileVersion);
    GlobalLogContext.PushProperty("productVersion", fileVersionInfo.ProductVersion);
  }

  private static string _deterimineHostOsSlug()
  {
    if (RuntimeInformation.IsOSPlatform(OSPlatform.Windows))
      return "Windows";
    if (RuntimeInformation.IsOSPlatform(OSPlatform.OSX))
      return "MacOS";
    if (RuntimeInformation.IsOSPlatform(OSPlatform.Linux))
      return "Linux";
    return RuntimeInformation.OSDescription;
  }

  private static void _addHostOsInfoToGlobalContext()
  {
    var osVersion = Environment.OSVersion;
    var osArchitecture = RuntimeInformation.ProcessArchitecture.ToString();
    GlobalLogContext.PushProperty("hostOs", _deterimineHostOsSlug());
    GlobalLogContext.PushProperty("hostOsVersion", osVersion);
    GlobalLogContext.PushProperty("hostOsArchitecture", osArchitecture);
  }

  private static void _addHostApplicationDataToGlobalContext(string hostApplicationName, string? hostApplicationVersion)
  {
    GlobalLogContext.PushProperty("hostApplication", $"{hostApplicationName}{hostApplicationVersion ?? ""}");

    SentrySdk.ConfigureScope(scope =>
    {
      scope.SetTag("hostApplication", hostApplicationName);
    });
  }
}<|MERGE_RESOLUTION|>--- conflicted
+++ resolved
@@ -92,25 +92,6 @@
 /// </summary>
 public static class SpeckleLog
 {
-  private static ILogger? _logger;
-  private static bool _initialized;
-
-  public static ILogger Logger =>
-    _logger
-    ?? throw new SpeckleException(
-      $"The logger has not been initialized. Please call {typeof(SpeckleLog).FullName}.{nameof(Initialize)}"
-    );
-
-  /// <summary>
-  /// Initialize logger configuration for a global Serilog.Log logger.
-  /// </summary>
-  public static void Initialize(
-    string hostApplicationName,
-    string? hostApplicationVersion,
-    SpeckleLogConfiguration? logConfiguration = null
-  )
-  {
-<<<<<<< HEAD
     private static ILogger? _logger;
 
     public static ILogger Logger
@@ -135,10 +116,6 @@
     {
       if (_initialized)
         return;
-=======
-    if (_initialized)
-      return;
->>>>>>> 27d40385
 
     logConfiguration ??= new SpeckleLogConfiguration();
 
