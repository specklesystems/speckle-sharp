#nullable enable
using System;
using System.Collections;
using System.Collections.Generic;
using System.Diagnostics;
using System.Drawing;
using System.Globalization;
using System.Linq;
using System.DoubleNumerics;
using System.Reflection;
using System.Threading;
using Speckle.Core.Helpers;
using Speckle.Core.Logging;
using Speckle.Core.Models;
using Speckle.Core.Transports;
using Speckle.Newtonsoft.Json;
using Utilities = Speckle.Core.Models.Utilities;

namespace Speckle.Core.Serialisation;

public class BaseObjectSerializerV2
{
  private readonly Stopwatch _stopwatch = new();
<<<<<<< HEAD
  private bool _busy;
  private List<Dictionary<string, int>> ParentClosures = new();

  private HashSet<object> ParentObjects = new();

  /// <summary>
  /// Property that describes the type of the object.
  /// </summary>
  public string TypeDiscriminator = "speckle_type";

  private Dictionary<string, List<(PropertyInfo, PropertyAttributeInfo)>> TypedPropertiesCache = new();
=======
  private volatile bool _isBusy;
  private List<Dictionary<string, int>> _parentClosures = new();
  private HashSet<object> _parentObjects = new();
  private readonly Dictionary<string, List<(PropertyInfo, PropertyAttributeInfo)>> _typedPropertiesCache = new();
  private readonly Action<string, int>? _onProgressAction;

  /// <summary>The sync transport. This transport will be used synchronously.</summary>
  public IReadOnlyCollection<ITransport> WriteTransports { get; }
>>>>>>> 6ca86780

  public CancellationToken CancellationToken { get; set; }

  /// <summary>The current total elapsed time spent serializing</summary>
  public TimeSpan Elapsed => _stopwatch.Elapsed;

  public BaseObjectSerializerV2()
    : this(Array.Empty<ITransport>()) { }

  public BaseObjectSerializerV2(
    IReadOnlyCollection<ITransport> writeTransports,
    Action<string, int>? onProgressAction = null,
    CancellationToken cancellationToken = default
  )
  {
    WriteTransports = writeTransports;
    _onProgressAction = onProgressAction;
    CancellationToken = cancellationToken;
  }

  public string Serialize(Base baseObj)
  {
    if (_isBusy)
    {
      throw new InvalidOperationException(
        "A serializer instance can serialize only 1 object at a time. Consider creating multiple serializer instances"
      );
    }

    try
    {
      _stopwatch.Start();
      _isBusy = true;
      IDictionary<string, object?> converted = PreserializeBase(baseObj, true)!;
      string serialized = Dict2Json(converted);
      StoreObject((string)converted["id"]!, serialized);
      return serialized;
    }
    finally
    {
      _parentClosures = new List<Dictionary<string, int>>(); // cleanup in case of exceptions
      _parentObjects = new HashSet<object>();
      _isBusy = false;
      _stopwatch.Stop();
    }
  }

  // `Preserialize` means transforming all objects into the final form that will appear in json, with basic .net objects
  // (primitives, lists and dictionaries with string keys)
  public object? PreserializeObject(
    object? obj,
    bool computeClosures = false,
    PropertyAttributeInfo inheritedDetachInfo = default
  )
  {
    CancellationToken.ThrowIfCancellationRequested();

    if (obj == null)
    {
      return null;
    }

    if (obj.GetType().IsPrimitive || obj is string)
    {
      return obj;
    }

    switch (obj)
    {
      // Complex enough to deserve its own function
      case Base b:
        return PreserializeBase(b, computeClosures, inheritedDetachInfo);
      case IDictionary d:
      {
        Dictionary<string, object> ret = new(d.Count);
        foreach (DictionaryEntry kvp in d)
        {
          object? converted = PreserializeObject(kvp.Value, inheritedDetachInfo: inheritedDetachInfo);
          if (converted != null)
          {
            ret[kvp.Key.ToString()] = converted;
          }
        }
        return ret;
      }
      case IEnumerable e:
      {
        //TODO: handle IReadonlyDictionary
        int preSize = (e is IList list) ? list.Count : 0;

        List<object?> ret = new(preSize);

        foreach (object? element in e)
        {
          ret.Add(PreserializeObject(element, inheritedDetachInfo: inheritedDetachInfo));
        }

        return ret;
      }
      case ObjectReference r:
      {
        Dictionary<string, object> ret = new() { ["speckle_type"] = r.speckle_type, ["referencedId"] = r.referencedId };
        return ret;
      }
      case Enum:
        return (int)obj;
      // Support for simple types
      case Guid g:
        return g.ToString();
      case Color c:
        return c.ToArgb();
      case DateTime t:
        return t.ToString("o", CultureInfo.InvariantCulture);
      case Matrix4x4 md:
        return new List<double>
        {
          md.M11,
          md.M12,
          md.M13,
          md.M14,
          md.M21,
          md.M22,
          md.M23,
          md.M24,
          md.M31,
          md.M32,
          md.M33,
          md.M34,
          md.M41,
          md.M42,
          md.M43,
          md.M44
        };
      //BACKWARDS COMPATIBILITY: matrix4x4 changed from System.Numerics float to System.DoubleNumerics double in release 2.16
      case System.Numerics.Matrix4x4 ms:
        SpeckleLog.Logger.Warning(
          "This kept for backwards compatibility, no one should be using {this}",
          "BaseObjectSerializerV2 serialize System.Numerics.Matrix4x4"
        );
        return new List<double>
        {
          ms.M11,
          ms.M12,
          ms.M13,
          ms.M14,
          ms.M21,
          ms.M22,
          ms.M23,
          ms.M24,
          ms.M31,
          ms.M32,
          ms.M33,
          ms.M34,
          ms.M41,
          ms.M42,
          ms.M43,
          ms.M44
        };
      default:
        throw new ArgumentException($"Unsupported value in serialization: {obj.GetType()}");
    }
  }

  public IDictionary<string, object?>? PreserializeBase(
    Base baseObj,
    bool computeClosures = false,
    PropertyAttributeInfo inheritedDetachInfo = default
  )
  {
    // handle circular references
    if (_parentObjects.Contains(baseObj))
    {
      return null;
    }

    _parentObjects.Add(baseObj);

    Dictionary<string, object?> convertedBase = new();
    Dictionary<string, int> closure = new();
    if (computeClosures || inheritedDetachInfo.IsDetachable || baseObj is Blob)
    {
      _parentClosures.Add(closure);
    }

    List<(PropertyInfo, PropertyAttributeInfo)> typedProperties = GetTypedPropertiesWithCache(baseObj);
    IEnumerable<string> dynamicProperties = baseObj.GetDynamicMembers();

    // propertyName -> (originalValue, isDetachable, isChunkable, chunkSize)
    Dictionary<string, (object, PropertyAttributeInfo)> allProperties = new();

    // Construct `allProperties`: Add typed properties
    foreach ((PropertyInfo propertyInfo, PropertyAttributeInfo detachInfo) in typedProperties)
    {
      object baseValue = propertyInfo.GetValue(baseObj);
      allProperties[propertyInfo.Name] = (baseValue, detachInfo);
    }

    // Construct `allProperties`: Add dynamic properties
    foreach (string propName in dynamicProperties)
    {
      if (propName.StartsWith("__"))
      {
        continue;
      }

      object baseValue = baseObj[propName];
      bool isDetachable = propName.StartsWith("@");
      bool isChunkable = false;
      int chunkSize = 1000;

      if (Constants.ChunkPropertyNameRegex.IsMatch(propName))
      {
        var match = Constants.ChunkPropertyNameRegex.Match(propName);
        isChunkable = int.TryParse(match.Groups[match.Groups.Count - 1].Value, out chunkSize);
      }
      allProperties[propName] = (baseValue, new PropertyAttributeInfo(isDetachable, isChunkable, chunkSize, null));
    }

    // Convert all properties
    foreach (var prop in allProperties)
    {
      object? convertedValue = PreserializeBasePropertyValue(prop.Value.Item1, prop.Value.Item2);

      if (
        convertedValue == null && prop.Value.Item2.JsonPropertyInfo is { NullValueHandling: NullValueHandling.Ignore }
      )
      {
        continue;
      }

      convertedBase[prop.Key] = convertedValue;
    }

    convertedBase["id"] = baseObj is Blob blob ? blob.id : ComputeId(convertedBase);

    if (closure.Count > 0)
    {
      convertedBase["__closure"] = closure;
    }

    if (computeClosures || inheritedDetachInfo.IsDetachable || baseObj is Blob)
    {
      _parentClosures.RemoveAt(_parentClosures.Count - 1);
    }

    _parentObjects.Remove(baseObj);

    if (baseObj is Blob myBlob)
    {
      StoreBlob(myBlob);
      UpdateParentClosures($"blob:{convertedBase["id"]}");
      return convertedBase;
    }

    if (inheritedDetachInfo.IsDetachable && WriteTransports.Count > 0)
    {
      string json = Dict2Json(convertedBase);
      string id = (string)convertedBase["id"]!;
      StoreObject(id, json);
      ObjectReference objRef = new() { referencedId = id };
      var objRefConverted = (IDictionary<string, object?>?)PreserializeObject(objRef);
      UpdateParentClosures(id);
      _onProgressAction?.Invoke("S", 1);
      return objRefConverted;
    }

    return convertedBase;
  }

  private object? PreserializeBasePropertyValue(object baseValue, PropertyAttributeInfo detachInfo)
  {
    // If there are no WriteTransports, keep everything attached.
    if (WriteTransports.Count == 0)
    {
      return PreserializeObject(baseValue, inheritedDetachInfo: detachInfo);
    }

    if (baseValue is IEnumerable chunkableCollection && detachInfo.IsChunkable)
    {
      List<object> chunks = new();
      DataChunk crtChunk = new() { data = new List<object>(detachInfo.ChunkSize) };

      foreach (object element in chunkableCollection)
      {
        crtChunk.data.Add(element);
        if (crtChunk.data.Count >= detachInfo.ChunkSize)
        {
          chunks.Add(crtChunk);
          crtChunk = new DataChunk { data = new List<object>(detachInfo.ChunkSize) };
        }
      }

      if (crtChunk.data.Count > 0)
      {
        chunks.Add(crtChunk);
      }

      return PreserializeObject(chunks, inheritedDetachInfo: new PropertyAttributeInfo(true, false, 0, null));
    }

    return PreserializeObject(baseValue, inheritedDetachInfo: detachInfo);
  }

  private void UpdateParentClosures(string objectId)
  {
    for (int parentLevel = 0; parentLevel < _parentClosures.Count; parentLevel++)
    {
      int childDepth = _parentClosures.Count - parentLevel;
      if (!_parentClosures[parentLevel].TryGetValue(objectId, out int currentValue))
      {
        currentValue = childDepth;
      }

      _parentClosures[parentLevel][objectId] = Math.Min(currentValue, childDepth);
    }
  }

  private static string ComputeId(IDictionary<string, object?> obj)
  {
    string serialized = JsonConvert.SerializeObject(obj);
    string hash = Utilities.HashString(serialized);
    return hash;
  }

  private static string Dict2Json(IDictionary<string, object?>? obj)
  {
    string serialized = JsonConvert.SerializeObject(obj);
    return serialized;
  }

  private void StoreObject(string objectId, string objectJson)
  {
    _stopwatch.Stop();
    foreach (var transport in WriteTransports)
    {
      transport.SaveObject(objectId, objectJson);
    }

    _stopwatch.Start();
  }

  private void StoreBlob(Blob obj)
  {
    bool hasBlobTransport = false;

    _stopwatch.Stop();

    foreach (var transport in WriteTransports)
    {
      if (transport is IBlobCapableTransport blobTransport)
      {
        hasBlobTransport = true;
        blobTransport.SaveBlob(obj);
      }
    }

    _stopwatch.Start();
    if (!hasBlobTransport)
    {
      throw new InvalidOperationException(
        "Object tree contains a Blob (file), but the serializer has no blob saving capable transports."
      );
    }
  }

  // (propertyInfo, isDetachable, isChunkable, chunkSize, JsonPropertyAttribute)
  private List<(PropertyInfo, PropertyAttributeInfo)> GetTypedPropertiesWithCache(Base baseObj)
  {
    Type type = baseObj.GetType();
    IEnumerable<PropertyInfo> typedProperties = baseObj.GetInstanceMembers();

    if (_typedPropertiesCache.TryGetValue(type.FullName, out List<(PropertyInfo, PropertyAttributeInfo)>? cached))
    {
      return cached;
    }

    List<(PropertyInfo, PropertyAttributeInfo)> ret = new();

    foreach (PropertyInfo typedProperty in typedProperties)
    {
      if (typedProperty.Name.StartsWith("__") || typedProperty.Name == "id")
      {
        continue;
      }

      // Check JsonIgnore like this to cover both Newtonsoft JsonIgnore and System.Text.Json JsonIgnore
      // TODO: replace JsonIgnore from newtonsoft with JsonIgnore from Sys, and check this more properly.
      bool jsonIgnore = false;
      foreach (object attr in typedProperty.GetCustomAttributes(true))
      {
        if (attr.GetType().Name.Contains("JsonIgnore"))
        {
          jsonIgnore = true;
          break;
        }
      }
      if (jsonIgnore)
      {
        continue;
      }

      _ = typedProperty.GetValue(baseObj);

      List<DetachProperty> detachableAttributes = typedProperty.GetCustomAttributes<DetachProperty>(true).ToList();
      List<Chunkable> chunkableAttributes = typedProperty.GetCustomAttributes<Chunkable>(true).ToList();
      bool isDetachable = detachableAttributes.Count > 0 && detachableAttributes[0].Detachable;
      bool isChunkable = chunkableAttributes.Count > 0;
      int chunkSize = isChunkable ? chunkableAttributes[0].MaxObjCountPerChunk : 1000;
      JsonPropertyAttribute? jsonPropertyAttribute = typedProperty.GetCustomAttribute<JsonPropertyAttribute>();
      ret.Add((typedProperty, new PropertyAttributeInfo(isDetachable, isChunkable, chunkSize, jsonPropertyAttribute)));
    }

    _typedPropertiesCache[type.FullName] = ret;
    return ret;
  }

  public readonly struct PropertyAttributeInfo
  {
    public PropertyAttributeInfo(
      bool isDetachable,
      bool isChunkable,
      int chunkSize,
      JsonPropertyAttribute? jsonPropertyAttribute
    )
    {
      IsDetachable = isDetachable || isChunkable;
      IsChunkable = isChunkable;
      ChunkSize = chunkSize;
      JsonPropertyInfo = jsonPropertyAttribute;
    }

    public readonly bool IsDetachable;
    public readonly bool IsChunkable;
    public readonly int ChunkSize;
    public readonly JsonPropertyAttribute? JsonPropertyInfo;
  }

  [Obsolete("OnErrorAction unused, serializer will throw exceptions instead")]
  public Action<string, Exception>? OnErrorAction { get; set; }

  [Obsolete("Set via constructor instead", true)]
  public Action<string, int>? OnProgressAction
  {
    get => _onProgressAction;
    set => _ = value;
  }
}<|MERGE_RESOLUTION|>--- conflicted
+++ resolved
@@ -21,19 +21,6 @@
 public class BaseObjectSerializerV2
 {
   private readonly Stopwatch _stopwatch = new();
-<<<<<<< HEAD
-  private bool _busy;
-  private List<Dictionary<string, int>> ParentClosures = new();
-
-  private HashSet<object> ParentObjects = new();
-
-  /// <summary>
-  /// Property that describes the type of the object.
-  /// </summary>
-  public string TypeDiscriminator = "speckle_type";
-
-  private Dictionary<string, List<(PropertyInfo, PropertyAttributeInfo)>> TypedPropertiesCache = new();
-=======
   private volatile bool _isBusy;
   private List<Dictionary<string, int>> _parentClosures = new();
   private HashSet<object> _parentObjects = new();
@@ -42,7 +29,6 @@
 
   /// <summary>The sync transport. This transport will be used synchronously.</summary>
   public IReadOnlyCollection<ITransport> WriteTransports { get; }
->>>>>>> 6ca86780
 
   public CancellationToken CancellationToken { get; set; }
 
