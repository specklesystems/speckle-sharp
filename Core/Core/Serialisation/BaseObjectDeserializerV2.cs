--- conflicted
+++ resolved
@@ -62,11 +62,7 @@
       _busy = true;
       var stopwatch = Stopwatch.StartNew();
       _deserializedObjects = new();
-<<<<<<< HEAD
-      _workerThreads = new DeserializationWorkerThreads(this);
-=======
       _workerThreads = new DeserializationWorkerThreads(this, WorkerThreadCount);
->>>>>>> 509239cc
       _workerThreads.Start();
 
       List<(string, int)> closures = GetClosures(rootObjectJson);
@@ -151,15 +147,9 @@
       reader.DateParseHandling = DateParseHandling.None;
       doc1 = JObject.Load(reader);
     }
-<<<<<<< HEAD
-    
+
     object? converted = ConvertJsonElement(doc1);
-    
-=======
-
-    object? converted = ConvertJsonElement(doc1);
-
->>>>>>> 509239cc
+
     lock (_callbackLock)
       OnProgressAction?.Invoke("DS", 1);
     return converted;
@@ -221,12 +211,8 @@
 
         return retList;
       case JTokenType.Object:
-<<<<<<< HEAD
-        Dictionary<string, object?> dict = new();
-=======
         var jObject = (JContainer)doc;
         Dictionary<string, object?> dict = new(jObject.Count);
->>>>>>> 509239cc
 
         foreach (JToken propJToken in jObject)
         {
@@ -243,11 +229,7 @@
           dict[TypeDiscriminator] as string == "reference" && dict.TryGetValue("referencedId", out object? referencedId)
         )
         {
-<<<<<<< HEAD
-          var objId = (string)dict["referencedId"]!;
-=======
           var objId = (string)referencedId!;
->>>>>>> 509239cc
           object deserialized = null;
           lock (_deserializedObjects)
             if (_deserializedObjects.TryGetValue(objId, out object? o))
@@ -271,16 +253,10 @@
 
           // This reference was not already deserialized. Do it now in sync mode
           string objectJson = ReadTransport.GetObject(objId);
-<<<<<<< HEAD
-          if(objectJson is null) throw new Exception($"Failed to fetch object id {objId} from {ReadTransport} ");
-          deserialized = DeserializeTransportObject(objectJson);
-          
-=======
           if (objectJson is null)
             throw new Exception($"Failed to fetch object id {objId} from {ReadTransport} ");
           deserialized = DeserializeTransportObject(objectJson);
 
->>>>>>> 509239cc
           lock (_deserializedObjects)
             _deserializedObjects[objId] = deserialized;
           return deserialized;
@@ -319,22 +295,12 @@
         }
 
         Type targetValueType = property.PropertyType;
-<<<<<<< HEAD
-        bool conversionOk = ValueConverter.ConvertValue(targetValueType, entry.Value, out object convertedValue);
-=======
         bool conversionOk = ValueConverter.ConvertValue(targetValueType, entry.Value, out object? convertedValue);
->>>>>>> 509239cc
         if (conversionOk)
           property.SetValue(baseObj, convertedValue);
         else
           // Cannot convert the value in the json to the static property type
-<<<<<<< HEAD
-          throw new Exception(
-            $"Cannot deserialize {entry.Value.GetType().FullName} to {targetValueType.FullName}"
-          );
-=======
           throw new Exception($"Cannot deserialize {entry.Value.GetType().FullName} to {targetValueType.FullName}");
->>>>>>> 509239cc
       }
       else
       {
