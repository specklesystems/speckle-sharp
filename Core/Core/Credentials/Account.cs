#nullable disable
using System;
using System.Runtime.InteropServices;
using System.Threading.Tasks;
using Speckle.Core.Api;
using Speckle.Core.Helpers;
using Speckle.Core.Logging;

namespace Speckle.Core.Credentials;

<<<<<<< HEAD
#pragma warning disable CS0659 CA1067 //TODO: Disabled to prevent GetHashCode from being added by the cleanup.

[ClassInterface(ClassInterfaceType.AutoDual)]
[ComVisible(true)]
=======
>>>>>>> 2dce9759
public class Account : IEquatable<Account>
{
  private string _id { get; set; }

  public string id
  {
    get
    {
      if (_id == null)
      {
        if (serverInfo == null || userInfo == null)
        {
          throw new SpeckleException("Incomplete account info: cannot generate id.");
        }

        _id = Crypt.Md5(userInfo.email + serverInfo.url, "X2");
      }
      return _id;
    }
    set => _id = value;
  }

  public string token { get; set; }

  public string refreshToken { get; set; }

  public bool isDefault { get; set; } = false;
  public bool isOnline { get; set; } = true;

  public ServerInfo serverInfo { get; set; }

  public UserInfo userInfo { get; set; }

  #region private methods

  private static string CleanURL(string server)
  {
    if (Uri.TryCreate(server, UriKind.Absolute, out Uri newUri))
    {
      server = newUri.Authority;
    }

    return server;
  }

  #endregion

  #region public methods

  public string GetHashedEmail()
  {
    string email = userInfo?.email ?? "unknown";
    return "@" + Crypt.Md5(email, "X2");
  }

  public string GetHashedServer()
  {
    string url = serverInfo?.url ?? AccountManager.DEFAULT_SERVER_URL;
    return Crypt.Md5(CleanURL(url), "X2");
  }

  public async Task<UserInfo> Validate()
  {
    return await AccountManager.GetUserInfo(token, serverInfo.url).ConfigureAwait(false);
  }

  public override string ToString()
  {
    return $"Account ({userInfo.email} | {serverInfo.url})";
  }

  public bool Equals(Account other)
  {
    return other is not null && other.userInfo.email == userInfo.email && other.serverInfo.url == serverInfo.url;
  }

  public override bool Equals(object obj)
  {
    return obj is Account acc && Equals(acc);
  }

  #endregion
}<|MERGE_RESOLUTION|>--- conflicted
+++ resolved
@@ -8,13 +8,10 @@
 
 namespace Speckle.Core.Credentials;
 
-<<<<<<< HEAD
 #pragma warning disable CS0659 CA1067 //TODO: Disabled to prevent GetHashCode from being added by the cleanup.
 
 [ClassInterface(ClassInterfaceType.AutoDual)]
 [ComVisible(true)]
-=======
->>>>>>> 2dce9759
 public class Account : IEquatable<Account>
 {
   private string _id { get; set; }
