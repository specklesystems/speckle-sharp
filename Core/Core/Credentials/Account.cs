using System;
using System.Threading.Tasks;
using GraphQL;
using GraphQL.Client.Http;
using Speckle.Core.Api;
using Speckle.Core.Api.GraphQL.Serializer;
using Speckle.Core.Helpers;
using Speckle.Core.Logging;
using Speckle.Core.Models;

namespace Speckle.Core.Credentials;

#pragma warning disable CS0659 CA1067 //TODO: Disabled to prevent GetHashCode from being added by the cleanup.

public class Account : IEquatable<Account>
{
  private string _id { get; set; }

  public string id
  {
    get
    {
      if (_id == null)
      {
        if (serverInfo == null || userInfo == null)
          throw new SpeckleException("Incomplete account info: cannot generate id.");
        _id = Utilities.hashString(userInfo.email + serverInfo.url, Utilities.HashingFuctions.MD5).ToUpper();
      }
      return _id;
    }
    set => _id = value;
  }

  public string token { get; set; }

  public string refreshToken { get; set; }

  public bool isDefault { get; set; } = false;
  public bool isOnline { get; set; } = true;

  public ServerInfo serverInfo { get; set; }

  public UserInfo userInfo { get; set; }

  #region private methods

  private static string CleanURL(string server)
  {
    Uri NewUri;

    if (Uri.TryCreate(server, UriKind.Absolute, out NewUri))
      server = NewUri.Authority;
    return server;
  }

  #endregion

  #region public methods

  public string GetHashedEmail()
  {
    string email = userInfo?.email ?? "unknown";
    return "@" + Crypt.Hash(email);
  }

  public string GetHashedServer()
  {
    string url = serverInfo?.url ?? "https://speckle.xyz/";
    return Crypt.Hash(CleanURL(url));
  }

  public async Task<UserInfo> Validate()
  {
<<<<<<< HEAD
    using var httpClient = Http.GetHttpProxyClient();
    Http.AddAuthHeader(httpClient, token);
    
    using var gqlClient = new GraphQLHttpClient(
      new GraphQLHttpClientOptions { EndPoint = new Uri(new Uri(serverInfo.url), "/graphql") },
      new NewtonsoftJsonSerializer(),
      httpClient
    );

    var request = new GraphQLRequest { Query = @" query { activeUser { name email id company } }" };

    var response = await gqlClient.SendQueryAsync<UserInfoResponse>(request).ConfigureAwait(false);

    if (response.Errors != null)
      return null;

    return response.Data.user;
=======
    return await AccountManager.GetUserInfo(token, serverInfo.url).ConfigureAwait(false);
>>>>>>> 74c1ef58
  }

  public override string ToString()
  {
    return $"Account ({userInfo.email} | {serverInfo.url})";
  }

  public bool Equals(Account other)
  {
    return other is not null && other.userInfo.email == userInfo.email && other.serverInfo.url == serverInfo.url;
  }

  public override bool Equals(object obj)
  {
    return obj is Account acc && Equals(acc);
  }

  #endregion
}
#pragma warning restore CS0659 CA1067<|MERGE_RESOLUTION|>--- conflicted
+++ resolved
@@ -71,27 +71,7 @@
 
   public async Task<UserInfo> Validate()
   {
-<<<<<<< HEAD
-    using var httpClient = Http.GetHttpProxyClient();
-    Http.AddAuthHeader(httpClient, token);
-    
-    using var gqlClient = new GraphQLHttpClient(
-      new GraphQLHttpClientOptions { EndPoint = new Uri(new Uri(serverInfo.url), "/graphql") },
-      new NewtonsoftJsonSerializer(),
-      httpClient
-    );
-
-    var request = new GraphQLRequest { Query = @" query { activeUser { name email id company } }" };
-
-    var response = await gqlClient.SendQueryAsync<UserInfoResponse>(request).ConfigureAwait(false);
-
-    if (response.Errors != null)
-      return null;
-
-    return response.Data.user;
-=======
     return await AccountManager.GetUserInfo(token, serverInfo.url).ConfigureAwait(false);
->>>>>>> 74c1ef58
   }
 
   public override string ToString()
