--- conflicted
+++ resolved
@@ -28,11 +28,8 @@
 /// </summary>
 public static class AccountManager
 {
-<<<<<<< HEAD
-=======
   public const string DEFAULT_SERVER_URL = "https://app.speckle.systems";
 
->>>>>>> 509239cc
   private static readonly SQLiteTransport AccountStorage = new(scope: "Accounts");
   private static bool _isAddingAccount;
   private static readonly SQLiteTransport AccountAddLockStorage = new(scope: "AccountAddFlow");
