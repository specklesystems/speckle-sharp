using System;
using System.Collections.Generic;
using System.Linq;
using System.Net.Http;
using System.Text.RegularExpressions;
using System.Threading.Tasks;
using System.Web;
using Speckle.Core.Api;
using Speckle.Core.Helpers;
using Speckle.Core.Logging;

namespace Speckle.Core.Credentials;

public class StreamWrapper
{
  private Account? _account;

  public StreamWrapper() { }

  /// <summary>
  /// Creates a StreamWrapper from a stream url or a stream id
  /// </summary>
  /// <param name="streamUrlOrId">Stream Url eg: http://speckle.server/streams/8fecc9aa6d/commits/76a23d7179  or stream ID eg: 8fecc9aa6d</param>
  /// <exception cref="Exception"></exception>
  public StreamWrapper(string streamUrlOrId)
  {
    OriginalInput = streamUrlOrId;

    if (!Uri.TryCreate(streamUrlOrId, UriKind.Absolute, out _))
    {
      StreamWrapperFromId(streamUrlOrId);
    }
    else
    {
      StreamWrapperFromUrl(streamUrlOrId);
    }
  }

  /// <summary>
  /// Creates a StreamWrapper by streamId, userId and serverUrl
  /// </summary>
  /// <param name="streamId"></param>
  /// <param name="userId"></param>
  /// <param name="serverUrl"></param>
  public StreamWrapper(string streamId, string? userId, string serverUrl)
  {
    UserId = userId;
    ServerUrl = serverUrl;
    StreamId = streamId;

    OriginalInput = $"{ServerUrl}/streams/{StreamId}{(UserId != null ? "?u=" + UserId : "")}";
  }

  //this needs to be public so it's serialized and stored in Dynamo
  public string? OriginalInput { get; set; }

  public string? UserId { get; set; }
  public string ServerUrl { get; set; }
  public string StreamId { get; set; }
  public string? CommitId { get; set; }
  public string? BranchName { get; set; }
  public string? ObjectId { get; set; }

  /// <summary>
  /// Determines if the current stream wrapper contains a valid stream.
  /// </summary>
  public bool IsValid => Type != StreamWrapperType.Undefined;

  public StreamWrapperType Type
  {
    // Quick solution to determine whether a wrapper points to a branch, commit or stream.
    get
    {
      if (!string.IsNullOrEmpty(ObjectId))
      {
        return StreamWrapperType.Object;
      }

      if (!string.IsNullOrEmpty(CommitId))
      {
        return StreamWrapperType.Commit;
      }

      if (!string.IsNullOrEmpty(BranchName))
      {
        return StreamWrapperType.Branch;
      }

      // If we reach here and there is no stream id, it means that the stream is invalid for some reason.
      return !string.IsNullOrEmpty(StreamId) ? StreamWrapperType.Stream : StreamWrapperType.Undefined;
    }
  }

  private void StreamWrapperFromId(string streamId)
  {
    Account? account = AccountManager.GetDefaultAccount();

    if (account == null)
    {
      throw new SpeckleException("You do not have any account. Please create one or add it to the Speckle Manager.");
    }

    ServerUrl = account.serverInfo.url;
    UserId = account.userInfo.id;
    StreamId = streamId;
  }

  /// <summary>
  /// The ReGex pattern to determine if a URL's AbsolutePath is a Frontend2 URL or not.
  /// This is used in conjunction with <see cref="ParseFe2ModelValue"/> to extract the correct values into the instance.
  /// </summary>
  private static readonly Regex s_fe2UrlRegex =
    new(
      @"/projects/(?<projectId>[\w\d]+)(?:/models/(?<model>[\w\d]+(?:@[\w\d]+)?)(?:,(?<additionalModels>[\w\d]+(?:@[\w\d]+)?))*)?"
    );

  /// <summary>
  /// Parses a FrontEnd2 URL Regex match and assigns it's data to this StreamWrapper instance.
  /// </summary>
  /// <param name="match">A regex match coming from <see cref="s_fe2UrlRegex"/></param>
  /// <exception cref="SpeckleException">Will throw when the URL is not properly formatted.</exception>
  /// <exception cref="NotSupportedException">Will throw when the URL is correct, but is not currently supported by the StreamWrapper class.</exception>
  private void ParseFe2RegexMatch(Match match)
  {
    var projectId = match.Groups["projectId"];
    var model = match.Groups["model"];
    var additionalModels = match.Groups["additionalModels"];

    if (!projectId.Success)
    {
      throw new SpeckleException("The provided url is not a valid Speckle url");
    }

    if (!model.Success)
    {
      throw new SpeckleException("The provided url is not pointing to any model in the project.");
    }

    if (additionalModels.Success || model.Value == "all")
    {
      throw new NotSupportedException("Multi-model urls are not supported yet");
    }

    var modelRes = ParseFe2ModelValue(model.Value);

    // INFO: The Branch endpoint is being updated to fallback to checking a branch ID if no name is found.
    // Assigning the BranchID as the BranchName is a workaround to support FE2 links in the old StreamWrapper.
    // A better solution must be redesigned taking into account all the new Frontend2 URL features.
    StreamId = projectId.Value;
    BranchName = modelRes.branchId;
    CommitId = modelRes.commitId;
    ObjectId = modelRes.objectId;
  }

  /// <summary>
  /// Parses the segment of the FE2 URL that represents a modelID, modelID@versionID or objectID.
  /// It is meant to parse a single value. If url is multi-model it should be used once per model.
  /// </summary>
  /// <param name="modelValue">The a single value of the model url segment</param>
  /// <returns>A tuple containing the branch, commit and object information for that value. Each value can be null</returns>
  /// <remarks>Determines if a modelValue is an ObjectId by checking it's length is exactly 32 chars long.</remarks>
  private static (string? branchId, string? commitId, string? objectId) ParseFe2ModelValue(string modelValue)
  {
    if (modelValue.Length == 32)
    {
      return (null, null, modelValue); // Model value is an ObjectID
    }

    if (!modelValue.Contains('@'))
    {
      return (modelValue, null, null); // Model has no version attached
    }

    var res = modelValue.Split('@');
    return (res[0], res[1], null); // Model has version attached
  }

  private void StreamWrapperFromUrl(string streamUrl)
  {
    Uri uri = new(streamUrl);
    ServerUrl = uri.GetLeftPart(UriPartial.Authority);

    var fe2Match = s_fe2UrlRegex.Match(uri.AbsolutePath);
    if (fe2Match.Success)
    {
      //NEW FRONTEND URL!
      ParseFe2RegexMatch(fe2Match);
      return;
    }

    // Note: this is a hack. It's because new Uri() is parsed escaped in .net framework; wheareas in .netstandard it's not.
    // Tests pass in Core without this hack.
    if (uri.Segments.Length >= 4 && uri.Segments[3]?.ToLowerInvariant() == "branches/")
    {
      StreamId = uri.Segments[2].Replace("/", "");
      if (uri.Segments.Length > 5)
      {
        var branchSegs = uri.Segments.ToList().GetRange(4, uri.Segments.Length - 4);
        BranchName = Uri.UnescapeDataString(string.Concat(branchSegs));
      }
      else
      {
        BranchName = Uri.UnescapeDataString(uri.Segments[4]);
      }
    }
    else
    {
      switch (uri.Segments.Length)
      {
        case 3: // ie http://speckle.server/streams/8fecc9aa6d
          if (uri.Segments[1].ToLowerInvariant() != "streams/")
          {
            throw new SpeckleException($"Cannot parse {uri} into a stream wrapper class.");
          }
          else
          {
            StreamId = uri.Segments[2].Replace("/", "");
          }

          break;
        case 4: // ie https://speckle.server/streams/0c6ad366c4/globals/
          if (uri.Segments[3].ToLowerInvariant().StartsWith("globals"))
          {
            StreamId = uri.Segments[2].Replace("/", "");
            BranchName = Uri.UnescapeDataString(uri.Segments[3].Replace("/", ""));
          }
          else
          {
            throw new SpeckleException($"Cannot parse {uri} into a stream wrapper class");
          }

          break;
        case 5: // ie http://speckle.server/streams/8fecc9aa6d/commits/76a23d7179
          switch (uri.Segments[3].ToLowerInvariant())
          {
            // NOTE: this is a good practice reminder on how it should work
            case "commits/":
              StreamId = uri.Segments[2].Replace("/", "");
              CommitId = uri.Segments[4].Replace("/", "");
              break;
            case "globals/":
              StreamId = uri.Segments[2].Replace("/", "");
              BranchName = Uri.UnescapeDataString(uri.Segments[3].Replace("/", ""));
              CommitId = uri.Segments[4].Replace("/", "");
              break;
            case "branches/":
              StreamId = uri.Segments[2].Replace("/", "");
              BranchName = Uri.UnescapeDataString(uri.Segments[4].Replace("/", ""));
              break;
            case "objects/":
              StreamId = uri.Segments[2].Replace("/", "");
              ObjectId = uri.Segments[4].Replace("/", "");
              break;
            default:
              throw new SpeckleException($"Cannot parse {uri} into a stream wrapper class.");
          }

          break;

        default:
          throw new SpeckleException($"Cannot parse {uri} into a stream wrapper class.");
      }
    }

    var queryDictionary = HttpUtility.ParseQueryString(uri.Query);
    UserId = queryDictionary["u"];
  }

  /// <summary>
  /// Gets a valid account for this stream wrapper.
  /// <para>Note: this method ensures that the stream exists and/or that the user has an account which has access to that stream. If used in a sync manner, make sure it's not blocking.</para>
  /// </summary>
  /// <exception cref="SpeckleException">Throws exception if account fetching failed. This could be due to non-existent account or stream.</exception>
  /// <returns>The valid account object for this stream.</returns>
  public async Task<Account> GetAccount()
  {
    if (_account != null)
    {
      return _account;
    }

    // Step 1: check if direct account id (?u=)
    if (OriginalInput != null && OriginalInput.Contains("?u="))
    {
      var userId = OriginalInput.Split(new[] { "?u=" }, StringSplitOptions.None)[1];
      var acc = AccountManager.GetAccounts().FirstOrDefault(acc => acc.userInfo.id == userId);
      if (acc != null)
      {
        await ValidateWithAccount(acc).ConfigureAwait(false);
        _account = acc;
        return acc;
      }
    }

    // Step 2: check the default
    var defAcc = AccountManager.GetDefaultAccount();
    List<Exception> err = new();
    try
    {
      await ValidateWithAccount(defAcc).ConfigureAwait(false);
      _account = defAcc;
      return defAcc;
    }
    catch (Exception ex) when (!ex.IsFatal())
    {
      err.Add(new SpeckleException($"Account {defAcc?.userInfo?.email} failed to auth stream wrapper", ex));
    }

    // Step 3: all the rest
    var accs = AccountManager.GetAccounts(ServerUrl).ToList();
    if (accs.Count == 0)
    {
      throw new SpeckleException($"You don't have any accounts for {ServerUrl}.");
    }

    foreach (var acc in accs)
    {
      try
      {
        await ValidateWithAccount(acc).ConfigureAwait(false);
        _account = acc;
        return acc;
      }
      catch (Exception ex) when (!ex.IsFatal())
      {
        err.Add(new SpeckleException($"Account {acc} failed to auth stream wrapper", ex));
      }
    }

    AggregateException inner = new(null, err);
    throw new SpeckleException("Failed to validate stream wrapper", inner);
  }

  public void SetAccount(Account acc)
  {
    _account = acc;
    UserId = _account.userInfo.id;
  }

  public bool Equals(StreamWrapper? wrapper)
  {
    if (wrapper == null)
    {
      return false;
    }

    if (Type != wrapper.Type)
    {
      return false;
    }

    return Type == wrapper.Type
        && ServerUrl == wrapper.ServerUrl
        && UserId == wrapper.UserId
        && StreamId == wrapper.StreamId
        && Type == StreamWrapperType.Branch
        && BranchName == wrapper.BranchName
      || Type == StreamWrapperType.Object && ObjectId == wrapper.ObjectId
      || Type == StreamWrapperType.Commit && CommitId == wrapper.CommitId;
  }

  /// <summary>
  /// Verifies that the state of the stream wrapper represents a valid Speckle resource e.g. points to a valid stream/branch etc.
  /// </summary>
  /// <param name="acc">The account to use to verify the current state of the stream wrapper</param>
  /// <exception cref="ArgumentException">The <see cref="ServerInfo"/> of the provided <paramref name="acc"/> is invalid or does not match the <see cref="StreamWrapper"/>'s <see cref="ServerUrl"/></exception>
  /// <exception cref="HttpRequestException">You are not connected to the internet</exception>
  /// <exception cref="SpeckleException">Verification of the current state of the stream wrapper with provided <paramref name="acc"/> was unsuccessful. The <paramref name="acc"/> could be invalid, or lack permissions for the <see cref="StreamId"/>, or the <see cref="StreamId"/> or <see cref="BranchName"/> are invalid</exception>
  public async Task ValidateWithAccount(Account acc)
  {
    if (ServerUrl != acc.serverInfo.url)
    {
      throw new ArgumentException($"Account is not from server {ServerUrl}", nameof(acc));
    }

    Uri url;
    try
    {
      url = new(ServerUrl);
    }
    catch (UriFormatException ex)
    {
      throw new ArgumentException("Server Url is improperly formatted", nameof(acc), ex);
    }

    try
    {
      await Http.HttpPing(url).ConfigureAwait(false);
    }
    catch (HttpRequestException ex)
    {
<<<<<<< HEAD
      throw new SpeckleException("You are not connected to the internet.");
=======
      throw new HttpRequestException("You are not connected to the internet.", ex);
>>>>>>> 22a4caca
    }

    using var client = new Client(acc);
    // First check if the stream exists
    try
    {
      await client.StreamGet(StreamId).ConfigureAwait(false);
    }
    catch (Exception ex) when (!ex.IsFatal())
    {
      throw new SpeckleException(
        $"You don't have access to stream {StreamId} on server {ServerUrl}, or the stream does not exist.",
        ex
      );
    }

    // Check if the branch exists
    if (Type == StreamWrapperType.Branch)
    {
      var branch = await client.BranchGet(StreamId, BranchName!, 1).ConfigureAwait(false);
      if (branch == null)
      {
        throw new SpeckleException(
          $"The branch with name '{BranchName}' doesn't exist in stream {StreamId} on server {ServerUrl}"
        );
      }
    }
  }

  public override string ToString()
  {
    var url = $"{ServerUrl}/streams/{StreamId}";
    switch (Type)
    {
      case StreamWrapperType.Commit:
        url += $"/commits/{CommitId}";
        break;
      case StreamWrapperType.Branch:
        url += $"/branches/{BranchName}";
        break;
      case StreamWrapperType.Object:
        url += $"/objects/{ObjectId}";
        break;
    }

    var acc = $"{(UserId != null ? "?u=" + UserId : "")}";
    return url + acc;
  }
}

public enum StreamWrapperType
{
  Undefined,
  Stream,
  Commit,
  Branch,
  Object
}<|MERGE_RESOLUTION|>--- conflicted
+++ resolved
@@ -389,11 +389,7 @@
     }
     catch (HttpRequestException ex)
     {
-<<<<<<< HEAD
-      throw new SpeckleException("You are not connected to the internet.");
-=======
       throw new HttpRequestException("You are not connected to the internet.", ex);
->>>>>>> 22a4caca
     }
 
     using var client = new Client(acc);
