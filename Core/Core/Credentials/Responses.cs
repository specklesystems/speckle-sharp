using System;
using System.Runtime.InteropServices;
using Speckle.Core.Api;
using Speckle.Core.Api.GraphQL.Models;

namespace Speckle.Core.Credentials;

internal sealed class ActiveUserServerInfoResponse
{
  public UserInfo activeUser { get; init; }
  public ServerInfo serverInfo { get; init; }
}

internal sealed class TokenExchangeResponse
{
  public string token { get; init; }
  public string refreshToken { get; init; }
}

public sealed class UserInfo
{
  public string id { get; init; }
  public string name { get; init; }
  public string email { get; init; }
  public string? company { get; init; }
  public string? avatar { get; init; }

  [Obsolete(DeprecationMessages.FE2_DEPRECATION_MESSAGE)]
  public Streams streams { get; init; }

<<<<<<< HEAD
  [Obsolete(DeprecationMessages.FE2_DEPRECATION_MESSAGE)]
  public Commits commits { get; init; }
}

[Obsolete(DeprecationMessages.FE2_DEPRECATION_MESSAGE)]
=======
[ClassInterface(ClassInterfaceType.AutoDual)]
[ComVisible(true)]
public class UserInfo
{
  public string id { get; set; }
  public string name { get; set; }
  public string email { get; set; }
  public string company { get; set; }
  public string avatar { get; set; }

  public Streams streams { get; set; }
  public Commits commits { get; set; }
}

public class TokenExchangeResponse
{
  public string token { get; set; }
  public string refreshToken { get; set; }
}

[ClassInterface(ClassInterfaceType.AutoDual)]
[ComVisible(true)]
>>>>>>> 34e16b72
public class Streams
{
  public int totalCount { get; set; }
}

<<<<<<< HEAD
[Obsolete(DeprecationMessages.FE2_DEPRECATION_MESSAGE)]
=======
[ClassInterface(ClassInterfaceType.AutoDual)]
[ComVisible(true)]
>>>>>>> 34e16b72
public class Commits
{
  public int totalCount { get; set; }
}<|MERGE_RESOLUTION|>--- conflicted
+++ resolved
@@ -17,6 +17,8 @@
   public string refreshToken { get; init; }
 }
 
+[ClassInterface(ClassInterfaceType.AutoDual)]
+[ComVisible(true)]
 public sealed class UserInfo
 {
   public string id { get; init; }
@@ -28,47 +30,21 @@
   [Obsolete(DeprecationMessages.FE2_DEPRECATION_MESSAGE)]
   public Streams streams { get; init; }
 
-<<<<<<< HEAD
   [Obsolete(DeprecationMessages.FE2_DEPRECATION_MESSAGE)]
   public Commits commits { get; init; }
 }
 
-[Obsolete(DeprecationMessages.FE2_DEPRECATION_MESSAGE)]
-=======
 [ClassInterface(ClassInterfaceType.AutoDual)]
 [ComVisible(true)]
-public class UserInfo
-{
-  public string id { get; set; }
-  public string name { get; set; }
-  public string email { get; set; }
-  public string company { get; set; }
-  public string avatar { get; set; }
-
-  public Streams streams { get; set; }
-  public Commits commits { get; set; }
-}
-
-public class TokenExchangeResponse
-{
-  public string token { get; set; }
-  public string refreshToken { get; set; }
-}
-
-[ClassInterface(ClassInterfaceType.AutoDual)]
-[ComVisible(true)]
->>>>>>> 34e16b72
+[Obsolete(DeprecationMessages.FE2_DEPRECATION_MESSAGE)]
 public class Streams
 {
   public int totalCount { get; set; }
 }
 
-<<<<<<< HEAD
-[Obsolete(DeprecationMessages.FE2_DEPRECATION_MESSAGE)]
-=======
 [ClassInterface(ClassInterfaceType.AutoDual)]
 [ComVisible(true)]
->>>>>>> 34e16b72
+[Obsolete(DeprecationMessages.FE2_DEPRECATION_MESSAGE)]
 public class Commits
 {
   public int totalCount { get; set; }
