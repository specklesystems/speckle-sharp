﻿using System;
using System.Collections.Concurrent;
using System.Collections.Generic;
using System.IO;
using System.IO.Compression;
using System.Linq;
using System.Net;
using System.Net.Http;
using System.Net.Http.Headers;
using System.Text;
using System.Threading;
using System.Threading.Tasks;
using System.Timers;
using Speckle.Core.Credentials;
using Speckle.Core.Helpers;
using Speckle.Core.Logging;
using Speckle.Newtonsoft.Json;
using Timer = System.Timers.Timer;

namespace Speckle.Core.Transports;

/// <summary>
/// Sends data to a speckle server.
/// </summary>
public class ServerTransportV1 : IDisposable, ICloneable, ITransport
{
  private int DOWNLOAD_BATCH_SIZE = 1000;

  private bool IS_WRITING;

  private int MAX_BUFFER_SIZE = 1_000_000;

  private int MAX_MULTIPART_COUNT = 50;

  private ConcurrentQueue<(string, string, int)> Queue = new();

  private int TotalElapsed,
    PollInterval = 100;

  private Timer WriteTimer;

  public ServerTransportV1(Account account, string streamId, int timeoutSeconds = 60)
  {
    Account = account;
    Initialize(account.serverInfo.url, streamId, account.token, timeoutSeconds);
  }

  public string BaseUri { get; private set; }

  public string StreamId { get; set; }

  private HttpClient Client { get; set; }

  public bool CompressPayloads { get; set; } = true;

  public int TotalSentBytes { get; set; }

  public Account Account { get; set; }

  public object Clone()
  {
    return new ServerTransport(Account, StreamId)
    {
      OnErrorAction = OnErrorAction,
      OnProgressAction = OnProgressAction,
      CancellationToken = CancellationToken
    };
  }

  public void Dispose()
  {
    // TODO: check if it's writing first?
    Client?.Dispose();
    WriteTimer.Dispose();
  }

  public string TransportName { get; set; } = "RemoteTransport";

  public Dictionary<string, object> TransportContext =>
    new() { { "name", TransportName }, { "type", GetType().Name }, { "streamId", StreamId }, { "serverUrl", BaseUri } };

  public CancellationToken CancellationToken { get; set; }

  public int SavedObjectCount { get; private set; }

  public Action<string, int> OnProgressAction { get; set; }

  public Action<string, Exception> OnErrorAction { get; set; }

  // not implementing this for V1, just a dummy 0 value
  public TimeSpan Elapsed => TimeSpan.Zero;

  public void BeginWrite()
  {
    if (!GetWriteCompletionStatus())
      throw new SpeckleException("Transport is still writing.");
    TotalSentBytes = 0;
    SavedObjectCount = 0;
  }

  public void EndWrite() { }

  public async Task<Dictionary<string, bool>> HasObjects(List<string> objectIds)
  {
    var payload = new Dictionary<string, string> { { "objects", JsonConvert.SerializeObject(objectIds) } };
    var uri = new Uri($"/api/diff/{StreamId}", UriKind.Relative);
    var response = await Client
      .PostAsync(
        uri,
        new StringContent(JsonConvert.SerializeObject(payload), Encoding.UTF8, "application/json"),
        CancellationToken
      )
      .ConfigureAwait(false);
    response.EnsureSuccessStatusCode();

    var hasObjectsJson = await response.Content.ReadAsStringAsync().ConfigureAwait(false);
    var hasObjects = JsonConvert.DeserializeObject<Dictionary<string, bool>>(hasObjectsJson);
    return hasObjects;
  }

  private void Initialize(string baseUri, string streamId, string authorizationToken, int timeoutSeconds = 60)
  {
    SpeckleLog.Logger.Information("Initializing New Remote V1 Transport for {baseUri}", baseUri);

    BaseUri = baseUri;
    StreamId = streamId;

    Client = Http.GetHttpProxyClient(
      new SpeckleHttpClientHandler { AutomaticDecompression = DecompressionMethods.GZip }
    );

    Client.BaseAddress = new Uri(baseUri);
    Client.Timeout = new TimeSpan(0, 0, timeoutSeconds);

    if (authorizationToken.ToLowerInvariant().Contains("bearer"))
      Client.DefaultRequestHeaders.Add("Authorization", authorizationToken);
    else
      Client.DefaultRequestHeaders.Add("Authorization", $"Bearer {authorizationToken}");
    WriteTimer = new Timer
    {
      AutoReset = true,
      Enabled = false,
      Interval = PollInterval
    };
    WriteTimer.Elapsed += WriteTimerElapsed;
  }

  public override string ToString()
  {
    return $"Server Transport @{Account.serverInfo.url}";
  }

  internal class Placeholder
  {
    public Dictionary<string, int> __closure { get; set; } = new();
  }

  #region Writing objects

  public async Task WriteComplete()
  {
    await Utilities
      .WaitUntil(
        () =>
        {
          return GetWriteCompletionStatus();
        },
        50
      )
      .ConfigureAwait(false);
  }

  public bool GetWriteCompletionStatus()
  {
    return Queue.Count == 0 && !IS_WRITING;
  }

  private void WriteTimerElapsed(object sender, ElapsedEventArgs e)
  {
    TotalElapsed += PollInterval;

    if (CancellationToken.IsCancellationRequested)
    {
      Queue = new ConcurrentQueue<(string, string, int)>();
      IS_WRITING = false;
      return;
    }

    if (TotalElapsed > 300 && IS_WRITING == false && Queue.Count != 0)
    {
      TotalElapsed = 0;
      WriteTimer.Enabled = false;
#pragma warning disable CS4014
      ConsumeQueue();
#pragma warning restore CS4014
    }
  }

  /// <summary>
  /// Consumes a batch of objects from Queue, of MAX_BUFFER_SIZE or until queue is empty, and filters out the objects that already exist on the server
  /// </summary>
  /// <returns>
  /// Tuple of:
  ///  - int: the number of objects consumed from the queue (useful to report progress)
  ///  - List<(string, string, int)>: List of queued objects that are not already on the server
  /// </returns>
  private async Task<(int, List<(string, string, int)>)> ConsumeNewBatch()
  {
    // Read a batch from the queue

    List<(string, string, int)> queuedBatch = new();
    List<string> queuedBatchIds = new();
    ValueTuple<string, string, int> queueElement;
    var payloadBufferSize = 0;
    while (Queue.TryPeek(out queueElement) && payloadBufferSize < MAX_BUFFER_SIZE)
    {
      if (CancellationToken.IsCancellationRequested)
        return (queuedBatch.Count, null);

      Queue.TryDequeue(out queueElement);
      queuedBatch.Add(queueElement);
      queuedBatchIds.Add(queueElement.Item1);
      payloadBufferSize += queueElement.Item3;
    }

    // Ask the server which objects from the batch it already has
    Dictionary<string, bool> hasObjects = null;
    try
    {
      hasObjects = await HasObjects(queuedBatchIds).ConfigureAwait(false);
    }
    catch (Exception e)
    {
      OnErrorAction?.Invoke(TransportName, e);
      return (queuedBatch.Count, null);
    }

    // Filter the queued batch to only return new objects

    List<(string, string, int)> newBatch = new();
    foreach (var queuedItem in queuedBatch)
      if (!hasObjects.ContainsKey(queuedItem.Item1) || !hasObjects[queuedItem.Item1])
        newBatch.Add(queuedItem);

    return (queuedBatch.Count, newBatch);
  }

  private async Task ConsumeQueue()
  {
    if (CancellationToken.IsCancellationRequested)
    {
      Queue = new ConcurrentQueue<(string, string, int)>();
      IS_WRITING = false;
      return;
    }

    if (Queue.Count == 0)
      return;

    IS_WRITING = true;
    using var message = new HttpRequestMessage
    {
      RequestUri = new Uri($"/objects/{StreamId}", UriKind.Relative),
      Method = HttpMethod.Post
    };

    using var multipart = new MultipartFormDataContent("--obj--");

    SavedObjectCount = 0;
    var addedMpCount = 0;

    while (addedMpCount < MAX_MULTIPART_COUNT && Queue.Count != 0)
    {
      if (CancellationToken.IsCancellationRequested)
      {
        Queue = new ConcurrentQueue<(string, string, int)>();
        IS_WRITING = false;
        return;
      }

      (int consumedQueuedObjects, List<(string, string, int)> batch) = await ConsumeNewBatch().ConfigureAwait(false);
      if (batch == null)
      {
        // Canceled or error happened (which was already reported)
        Queue = new ConcurrentQueue<(string, string, int)>();
        IS_WRITING = false;
        return;
      }

      if (batch.Count == 0)
      {
        // The server already has all objects from the queued batch
        SavedObjectCount += consumedQueuedObjects;
        continue;
      }

      var _ctBuilder = new StringBuilder("[");
      for (int i = 0; i < batch.Count; i++)
      {
        if (i > 0)
          _ctBuilder.Append(",");
        _ctBuilder.Append(batch[i].Item2);
        TotalSentBytes += batch[i].Item3;
      }
      _ctBuilder.Append("]");
      string _ct = _ctBuilder.ToString();

      if (CompressPayloads)
      {
        var content = new GzipContent(new StringContent(_ct, Encoding.UTF8));
        content.Headers.ContentType = new MediaTypeHeaderValue("application/gzip");
        multipart.Add(content, $"batch-{addedMpCount}", $"batch-{addedMpCount}");
      }
      else
      {
        multipart.Add(new StringContent(_ct, Encoding.UTF8), $"batch-{addedMpCount}", $"batch-{addedMpCount}");
      }

      addedMpCount++;
      SavedObjectCount += consumedQueuedObjects;
    }

    message.Content = multipart;

    if (CancellationToken.IsCancellationRequested)
    {
      Queue = new ConcurrentQueue<(string, string, int)>();
      IS_WRITING = false;
      return;
    }

    if (addedMpCount > 0)
      try
      {
        var response = await Client.SendAsync(message, CancellationToken).ConfigureAwait(false);
        response.EnsureSuccessStatusCode();
      }
      catch (Exception e)
      {
        IS_WRITING = false;
        OnErrorAction?.Invoke(
          TransportName,
          new Exception($"Remote error: {Account.serverInfo.url} is not reachable. \n {e.Message}", e)
        );

        Queue = new ConcurrentQueue<(string, string, int)>();
        return;
      }

    IS_WRITING = false;

    OnProgressAction?.Invoke(TransportName, SavedObjectCount);

    if (!WriteTimer.Enabled)
    {
      WriteTimer.Enabled = true;
      WriteTimer.Start();
    }
  }

  public void SaveObject(string hash, string serializedObject)
  {
    if (CancellationToken.IsCancellationRequested)
    {
      Queue = new ConcurrentQueue<(string, string, int)>();
      IS_WRITING = false;
      return;
    }

    Queue.Enqueue((hash, serializedObject, Encoding.UTF8.GetByteCount(serializedObject)));

    if (!WriteTimer.Enabled && !IS_WRITING)
    {
      WriteTimer.Enabled = true;
      WriteTimer.Start();
    }
  }

  public void SaveObject(string hash, ITransport sourceTransport)
  {
    if (CancellationToken.IsCancellationRequested)
    {
      Queue = new ConcurrentQueue<(string, string, int)>();
      IS_WRITING = false;
      return;
    }

    var serializedObject = sourceTransport.GetObject(hash);

    Queue.Enqueue((hash, serializedObject, Encoding.UTF8.GetByteCount(serializedObject)));

    if (!WriteTimer.Enabled && !IS_WRITING)
    {
      WriteTimer.Enabled = true;
      WriteTimer.Start();
    }
  }

  #endregion

  #region Getting objects

  public string GetObject(string hash)
  {
    if (CancellationToken.IsCancellationRequested)
    {
      Queue = new ConcurrentQueue<(string, string, int)>();
      return null;
    }

    using var message = new HttpRequestMessage
    {
      RequestUri = new Uri($"/objects/{StreamId}/{hash}/single", UriKind.Relative),
      Method = HttpMethod.Get
    };

    var response = Client
      .SendAsync(message, HttpCompletionOption.ResponseContentRead, CancellationToken)
      .Result.Content;
    return response.ReadAsStringAsync().Result;
  }

  public async Task<string> CopyObjectAndChildren(
    string hash,
    ITransport targetTransport,
    Action<int> onTotalChildrenCountKnown
  )
  {
    if (CancellationToken.IsCancellationRequested)
    {
      Queue = new ConcurrentQueue<(string, string, int)>();
      return null;
    }

    // Get root object
    using var rootHttpMessage = new HttpRequestMessage
    {
      RequestUri = new Uri($"/objects/{StreamId}/{hash}/single", UriKind.Relative),
      Method = HttpMethod.Get
    };

    HttpResponseMessage rootHttpResponse = null;
    try
    {
      rootHttpResponse = await Client
        .SendAsync(rootHttpMessage, HttpCompletionOption.ResponseContentRead, CancellationToken)
        .ConfigureAwait(false);
      rootHttpResponse.EnsureSuccessStatusCode();
    }
    catch (Exception e)
    {
      OnErrorAction?.Invoke(TransportName, e);
      return null;
    }

    string rootObjectStr = await rootHttpResponse.Content.ReadAsStringAsync().ConfigureAwait(false);
    List<string> childrenIds = new();
    var rootPartial = JsonConvert.DeserializeObject<Placeholder>(rootObjectStr);
    if (rootPartial.__closure != null)
      childrenIds = new List<string>(rootPartial.__closure.Keys);
    onTotalChildrenCountKnown?.Invoke(childrenIds.Count);

    var childrenFoundMap = await targetTransport.HasObjects(childrenIds).ConfigureAwait(false);
    List<string> newChildrenIds = new(from objId in childrenFoundMap.Keys where !childrenFoundMap[objId] select objId);

    targetTransport.BeginWrite();

    // Get the children that are not already in the targetTransport
    List<string> childrenIdBatch = new(DOWNLOAD_BATCH_SIZE);
    bool downloadBatchResult;
    foreach (var objectId in newChildrenIds)
    {
      childrenIdBatch.Add(objectId);
      if (childrenIdBatch.Count >= DOWNLOAD_BATCH_SIZE)
      {
        downloadBatchResult = await CopyObjects(childrenIdBatch, targetTransport).ConfigureAwait(false);
        if (!downloadBatchResult)
          return null;
        childrenIdBatch = new List<string>(DOWNLOAD_BATCH_SIZE);
      }
    }
    if (childrenIdBatch.Count > 0)
    {
      downloadBatchResult = await CopyObjects(childrenIdBatch, targetTransport).ConfigureAwait(false);
      if (!downloadBatchResult)
        return null;
    }

    targetTransport.SaveObject(hash, rootObjectStr);
    await targetTransport.WriteComplete().ConfigureAwait(false);
    return rootObjectStr;
  }

  private async Task<bool> CopyObjects(List<string> hashes, ITransport targetTransport)
  {
    Stream childrenStream = null;

    if (hashes.Count <= 0)
    {
<<<<<<< HEAD
      childrenStream = new MemoryStream();
    }
    else
    {
=======
>>>>>>> ebfb5e90
      using var childrenHttpMessage = new HttpRequestMessage
      {
        RequestUri = new Uri($"/api/getobjects/{StreamId}", UriKind.Relative),
        Method = HttpMethod.Post
      };

      Dictionary<string, string> postParameters = new();
      postParameters.Add("objects", JsonConvert.SerializeObject(hashes));
      childrenHttpMessage.Content = new FormUrlEncodedContent(postParameters);
      childrenHttpMessage.Headers.Add("Accept", "text/plain");

      HttpResponseMessage childrenHttpResponse = null;
      try
      {
        childrenHttpResponse = await Client
          .SendAsync(childrenHttpMessage, HttpCompletionOption.ResponseHeadersRead, CancellationToken)
          .ConfigureAwait(false);
        childrenHttpResponse.EnsureSuccessStatusCode();
      }
      catch (Exception e)
      {
        OnErrorAction?.Invoke(TransportName, e);
        return false;
      }

      childrenStream = await childrenHttpResponse.Content.ReadAsStreamAsync().ConfigureAwait(false);
    }

    using var stream = childrenStream;
    using var reader = new StreamReader(stream, Encoding.UTF8);

    string line;
    while ((line = reader.ReadLine()) != null)
    {
      if (CancellationToken.IsCancellationRequested)
      {
        Queue = new ConcurrentQueue<(string, string, int)>();
        return false;
      }

      var pcs = line.Split(new[] { '\t' }, 2);
      targetTransport.SaveObject(pcs[0], pcs[1]);

      OnProgressAction?.Invoke(TransportName, 1); // possibly make this more friendly
    }

    return true;
  }

  #endregion
}

/// <summary>
/// https://cymbeline.ch/2014/03/16/gzip-encoding-an-http-post-request-body/
/// </summary>
internal sealed class GzipContent : HttpContent
{
  private readonly HttpContent content;

  public GzipContent(HttpContent content)
  {
    if (content == null)
      return;

    this.content = content;

    // Keep the original content's headers ...
    if (content != null)
      foreach (KeyValuePair<string, IEnumerable<string>> header in content.Headers)
        Headers.TryAddWithoutValidation(header.Key, header.Value);

    // ... and let the server know we've Gzip-compressed the body of this request.
    Headers.ContentEncoding.Add("gzip");
  }

  protected override async Task SerializeToStreamAsync(Stream stream, TransportContext context)
  {
    // Open a GZipStream that writes to the specified output stream.
    using (GZipStream gzip = new(stream, CompressionMode.Compress, true))
      // Copy all the input content to the GZip stream.
      if (content != null)
        await content.CopyToAsync(gzip).ConfigureAwait(false);
      else
        await new StringContent(string.Empty).CopyToAsync(gzip).ConfigureAwait(false);
  }

  protected override bool TryComputeLength(out long length)
  {
    length = -1;
    return false;
  }
}<|MERGE_RESOLUTION|>--- conflicted
+++ resolved
@@ -497,13 +497,10 @@
 
     if (hashes.Count <= 0)
     {
-<<<<<<< HEAD
       childrenStream = new MemoryStream();
     }
     else
     {
-=======
->>>>>>> ebfb5e90
       using var childrenHttpMessage = new HttpRequestMessage
       {
         RequestUri = new Uri($"/api/getobjects/{StreamId}", UriKind.Relative),
