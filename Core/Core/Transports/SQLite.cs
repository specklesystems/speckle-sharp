#nullable enable
using System;
using System.Collections.Concurrent;
using System.Collections.Generic;
using System.Diagnostics;
using System.IO;
using System.Text;
using System.Threading;
using System.Threading.Tasks;
using System.Timers;
using Microsoft.Data.Sqlite;
using Speckle.Core.Helpers;
using Speckle.Core.Models;
using Timer = System.Timers.Timer;

namespace Speckle.Core.Transports;

public sealed class SQLiteTransport : IDisposable, ICloneable, ITransport, IBlobCapableTransport
{
  private bool _isWriting;
  private const int MaxTransactionSize = 1000;
  private const int PollInterval = 500;

  private ConcurrentQueue<(string, string, int)> _queue = new();

  /// <summary>
  /// Timer that ensures queue is consumed if less than MAX_TRANSACTION_SIZE objects are being sent.
  /// </summary>
  private readonly Timer _writeTimer;

  public SQLiteTransport(string? basePath = null, string? applicationName = null, string? scope = null)
  {
    _basePath = basePath ?? SpecklePathProvider.UserApplicationDataPath();
    _applicationName = applicationName ?? "Speckle";
    _scope = scope ?? "Data";

    var dir = Path.Combine(_basePath, _applicationName);
    try
    {
      Directory.CreateDirectory(dir); //ensure dir is there
    }
    catch (Exception ex)
    {
<<<<<<< HEAD
      throw new TransportException(this, $"Couldn't not create {dir}", ex);
=======
      throw new TransportException(this, $"Cound not create {dir}", ex);
>>>>>>> 6a338ab9
    }

    _rootPath = Path.Combine(_basePath, _applicationName, $"{_scope}.db");
    _connectionString = $"Data Source={_rootPath};";

    try
    {
      Initialize();

      _writeTimer = new Timer
      {
        AutoReset = true,
        Enabled = false,
        Interval = PollInterval
      };
      _writeTimer.Elapsed += WriteTimerElapsed;
    }
    catch (Exception ex)
    {
      throw new TransportException(this, "Failed to initialize DB connection", ex);
    }
  }

  private readonly string _rootPath;

  private readonly string _basePath;
  private readonly string _applicationName;
  private readonly string _scope;
  private readonly string _connectionString;

  private SqliteConnection Connection { get; set; }
  private object ConnectionLock { get; set; }

  public string BlobStorageFolder => SpecklePathProvider.BlobStoragePath(Path.Combine(_basePath, _applicationName));

  public void SaveBlob(Blob obj)
  {
    var blobPath = obj.originalPath;
    var targetPath = obj.getLocalDestinationPath(BlobStorageFolder);
    File.Copy(blobPath, targetPath, true);
  }

  public object Clone()
  {
    return new SQLiteTransport(_basePath, _applicationName, _scope)
    {
      OnProgressAction = OnProgressAction,
      OnErrorAction = OnErrorAction,
      CancellationToken = CancellationToken
    };
  }

  public void Dispose()
  {
    // TODO: Check if it's still writing?
    Connection.Close();
    Connection.Dispose();
    _writeTimer.Dispose();
  }

  public string TransportName { get; set; } = "SQLite";

  public Dictionary<string, object> TransportContext =>
    new()
    {
      { "name", TransportName },
      { "type", GetType().Name },
      { "basePath", _basePath },
      { "applicationName", _applicationName },
      { "scope", _scope },
      { "blobStorageFolder", BlobStorageFolder }
    };

  public CancellationToken CancellationToken { get; set; }

  public Action<string, int>? OnProgressAction { get; set; }

  [Obsolete("Transports will now throw exceptions")]
  public Action<string, Exception>? OnErrorAction { get; set; }
  public int SavedObjectCount { get; private set; }

  public TimeSpan Elapsed { get; private set; }

  public void BeginWrite()
  {
    _queue = new ConcurrentQueue<(string, string, int)>();
    SavedObjectCount = 0;
  }

  public void EndWrite() { }

  public async Task<Dictionary<string, bool>> HasObjects(IReadOnlyList<string> objectIds)
  {
    Dictionary<string, bool> ret = new(objectIds.Count);
    // Initialize with false so that canceled queries still return a dictionary item for every object id
    foreach (string objectId in objectIds)
      ret[objectId] = false;

    using var c = new SqliteConnection(_connectionString);
    c.Open();

    foreach (string objectId in objectIds)
    {
      CancellationToken.ThrowIfCancellationRequested();
      const string commandText = "SELECT 1 FROM objects WHERE hash = @hash LIMIT 1 ";
      using var command = new SqliteCommand(commandText, c);
      command.Parameters.AddWithValue("@hash", objectId);
      using var reader = command.ExecuteReader();
      bool rowFound = reader.Read();
      ret[objectId] = rowFound;
    }

    return ret;
  }

  private void Initialize()
  {
    // NOTE: used for creating partioned object tables.
    //string[] HexChars = new string[] { "0", "1", "2", "3", "4", "5", "6", "7", "8", "9", "a", "b", "c", "d", "e", "f" };
    //var cart = new List<string>();
    //foreach (var str in HexChars)
    //  foreach (var str2 in HexChars)
    //    cart.Add(str + str2);
    CancellationToken.ThrowIfCancellationRequested();

    using (var c = new SqliteConnection(_connectionString))
    {
      c.Open();
      const string commandText =
        @"
            CREATE TABLE IF NOT EXISTS objects(
              hash TEXT PRIMARY KEY,
              content TEXT
            ) WITHOUT ROWID;
          ";
      using (var command = new SqliteCommand(commandText, c))
        command.ExecuteNonQuery();

      // Insert Optimisations

      using SqliteCommand cmd0 = new("PRAGMA journal_mode='wal';", c);
      cmd0.ExecuteNonQuery();

      //Note / Hack: This setting has the potential to corrupt the db.
      //cmd = new SqliteCommand("PRAGMA synchronous=OFF;", Connection);
      //cmd.ExecuteNonQuery();

      using SqliteCommand cmd1 = new("PRAGMA count_changes=OFF;", c);
      cmd1.ExecuteNonQuery();

      using SqliteCommand cmd2 = new("PRAGMA temp_store=MEMORY;", c);
      cmd2.ExecuteNonQuery();
    }

    Connection = new SqliteConnection(_connectionString);
    Connection.Open();
    ConnectionLock = new object();
  }

  /// <summary>
  /// Returns all the objects in the store. Note: do not use for large collections.
  /// </summary>
  /// <returns></returns>
  internal IEnumerable<string> GetAllObjects()
  {
    CancellationToken.ThrowIfCancellationRequested();

    using var c = new SqliteConnection(_connectionString);
    c.Open();

    using var command = new SqliteCommand("SELECT * FROM objects", c);

    using var reader = command.ExecuteReader();
    while (reader.Read())
    {
      CancellationToken.ThrowIfCancellationRequested();
      yield return reader.GetString(1);
    }
  }

  /// <summary>
  /// Deletes an object. Note: do not use for any speckle object transport, as it will corrupt the database.
  /// </summary>
  /// <param name="hash"></param>
  public void DeleteObject(string hash)
  {
    CancellationToken.ThrowIfCancellationRequested();

    using var c = new SqliteConnection(_connectionString);
    c.Open();
    using var command = new SqliteCommand("DELETE FROM objects WHERE hash = @hash", c);
    command.Parameters.AddWithValue("@hash", hash);
    command.ExecuteNonQuery();
  }

  /// <summary>
  /// Updates an object.
  /// </summary>
  /// <param name="hash"></param>
  /// <param name="serializedObject"></param>
  public void UpdateObject(string hash, string serializedObject)
  {
    CancellationToken.ThrowIfCancellationRequested();

    using var c = new SqliteConnection(_connectionString);
    c.Open();
    const string commandText = "REPLACE INTO objects(hash, content) VALUES(@hash, @content)";
    using var command = new SqliteCommand(commandText, c);
    command.Parameters.AddWithValue("@hash", hash);
    command.Parameters.AddWithValue("@content", serializedObject);
    command.ExecuteNonQuery();
  }

  public override string ToString()
  {
    return $"Sqlite Transport @{_rootPath}";
  }

  #region Writes

  /// <summary>
  /// Awaits untill write completion (ie, the current queue is fully consumed).
  /// </summary>
  /// <returns></returns>
  public async Task WriteComplete()
  {
    await Utilities
      .WaitUntil(
        () =>
        {
          return GetWriteCompletionStatus();
        },
        500
      )
      .ConfigureAwait(false);
  }

  /// <summary>
  /// Returns true if the current write queue is empty and comitted.
  /// </summary>
  /// <returns></returns>
  public bool GetWriteCompletionStatus()
  {
    return _queue.IsEmpty && !_isWriting;
  }

  private void WriteTimerElapsed(object sender, ElapsedEventArgs e)
  {
    _writeTimer.Enabled = false;

    if (CancellationToken.IsCancellationRequested)
    {
      _queue = new ConcurrentQueue<(string, string, int)>();
      return;
    }

    if (!_isWriting && !_queue.IsEmpty)
      ConsumeQueue();
  }

  private void ConsumeQueue()
  {
    var stopwatch = Stopwatch.StartNew();
    _isWriting = true;
    try
    {
      CancellationToken.ThrowIfCancellationRequested();

      var i = 0; //BUG: This never gets incremented!

      var saved = 0;

      using (var c = new SqliteConnection(_connectionString))
      {
        c.Open();
        using var t = c.BeginTransaction();
        const string commandText = "INSERT OR IGNORE INTO objects(hash, content) VALUES(@hash, @content)";

        while (i < MaxTransactionSize && _queue.TryPeek(out (string id, string serializedObject, int byteCount) result))
        {
          using var command = new SqliteCommand(commandText, c, t);
          _queue.TryDequeue(out result);
          command.Parameters.AddWithValue("@hash", result.id);
          command.Parameters.AddWithValue("@content", result.serializedObject);
          command.ExecuteNonQuery();

          saved++;
        }

        t.Commit();
        CancellationToken.ThrowIfCancellationRequested();
      }

      OnProgressAction?.Invoke(TransportName, saved);

      CancellationToken.ThrowIfCancellationRequested();

      if (!_queue.IsEmpty)
        ConsumeQueue();
    }
    catch (OperationCanceledException)
    {
      _queue = new ConcurrentQueue<(string, string, int)>();
    }
    finally
    {
      stopwatch.Stop();
      Elapsed += stopwatch.Elapsed;
      _isWriting = false;
    }
  }

  /// <summary>
  /// Adds an object to the saving queue.
  /// </summary>
  /// <param name="id"></param>
  /// <param name="serializedObject"></param>
  public void SaveObject(string id, string serializedObject)
  {
    _queue.Enqueue((id, serializedObject, Encoding.UTF8.GetByteCount(serializedObject)));

    _writeTimer.Enabled = true;
    _writeTimer.Start();
  }

  public void SaveObject(string id, ITransport sourceTransport)
  {
    CancellationToken.ThrowIfCancellationRequested();

    var serializedObject = sourceTransport.GetObject(id);

    if (serializedObject is null)
      throw new TransportException(
        this,
        $"Cannot copy {id} from {sourceTransport.TransportName} to {TransportName} as source returned null"
      );

    //Should this just call SaveObject... do we not want the write timers?
    _queue.Enqueue((id, serializedObject, Encoding.UTF8.GetByteCount(serializedObject)));
  }

  /// <summary>
  /// Directly saves the object in the db.
  /// </summary>
  /// <param name="hash"></param>
  /// <param name="serializedObject"></param>
  public void SaveObjectSync(string hash, string serializedObject)
  {
    const string commandText = "INSERT OR IGNORE INTO objects(hash, content) VALUES(@hash, @content)";

    using var c = new SqliteConnection(_connectionString);
    c.Open();

    using var command = new SqliteCommand(commandText, c);
    command.Parameters.AddWithValue("@hash", hash);
    command.Parameters.AddWithValue("@content", serializedObject);
    command.ExecuteNonQuery();
  }

  #endregion

  #region Reads

  /// <summary>
  /// Gets an object.
  /// </summary>
  /// <param name="id"></param>
  /// <returns></returns>
  public string? GetObject(string id)
  {
    CancellationToken.ThrowIfCancellationRequested();
    lock (ConnectionLock)
    {
      var stopwatch = Stopwatch.StartNew();
      using (var command = new SqliteCommand("SELECT * FROM objects WHERE hash = @hash LIMIT 1 ", Connection))
      {
        command.Parameters.AddWithValue("@hash", id);
        using (var reader = command.ExecuteReader())
          while (reader.Read())
          {
            return reader.GetString(1);
          }
      }
      stopwatch.Stop();
      Elapsed += stopwatch.Elapsed;
    }
    return null; // pass on the duty of null checks to consumers
  }

  public async Task<string> CopyObjectAndChildren(
    string id,
    ITransport targetTransport,
    Action<int>? onTotalChildrenCountKnown = null
  )
  {
    throw new NotImplementedException();
  }

  #endregion
}<|MERGE_RESOLUTION|>--- conflicted
+++ resolved
@@ -41,11 +41,7 @@
     }
     catch (Exception ex)
     {
-<<<<<<< HEAD
-      throw new TransportException(this, $"Couldn't not create {dir}", ex);
-=======
       throw new TransportException(this, $"Cound not create {dir}", ex);
->>>>>>> 6a338ab9
     }
 
     _rootPath = Path.Combine(_basePath, _applicationName, $"{_scope}.db");
