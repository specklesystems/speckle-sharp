--- conflicted
+++ resolved
@@ -42,11 +42,7 @@
     }
     catch (Exception ex)
     {
-<<<<<<< HEAD
-      throw new TransportException(this, $"Cound not create {dir}", ex);
-=======
       throw new TransportException(this, $"Could not create {dir}", ex);
->>>>>>> 509239cc
     }
 
     _rootPath = Path.Combine(_basePath, _applicationName, $"{_scope}.db");
