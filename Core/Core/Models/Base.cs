using System;
using System.Collections;
using System.Collections.Generic;
using System.IO;
using System.Linq;
using System.Reflection;
using System.Runtime.Serialization;
using System.Text.RegularExpressions;
using Speckle.Core.Api;
using Speckle.Core.Helpers;
using Speckle.Core.Kits;
using Speckle.Core.Serialisation;
using Speckle.Core.Transports;
using Speckle.Newtonsoft.Json;
using Speckle.Newtonsoft.Json.Linq;

namespace Speckle.Core.Models;

/// <summary>
/// Base class for all Speckle object definitions. Provides unified hashing, type extraction and serialisation.
/// <para>When developing a speckle kit, use this class as a parent class.</para>
/// <para><b>Dynamic properties naming conventions:</b></para>
/// <para>👉 "__" at the start of a property means it will be ignored, both for hashing and serialisation (e.g., "__ignoreMe").</para>
/// <para>👉 "@" at the start of a property name means it will be detached (when serialised with a transport) (e.g.((dynamic)obj)["@meshEquivalent"] = ...) .</para>
/// </summary>
[Serializable]
public class Base : DynamicBase
{
  private static readonly Regex ChunkSyntax = Constants.ChunkPropertyNameRegex;

  private string __type;

  /// <summary>
  /// A speckle object's id is an unique hash based on its properties. <b>NOTE: this field will be null unless the object was deserialised from a source. Use the <see cref="GetId(bool)"/> function to get it.</b>
  /// </summary>
  [SchemaIgnore]
  public virtual string id { get; set; }

  /// <summary>
  /// This property will only be populated if the object is retreieved from storage. Use <see cref="GetTotalChildrenCount"/> otherwise.
  /// </summary>
  [SchemaIgnore]
  public virtual long totalChildrenCount { get; set; }

  /// <summary>
  /// Secondary, ideally host application driven, object identifier.
  /// </summary>
  [SchemaIgnore]
  public string applicationId { get; set; }

  /// <summary>
  /// Holds the type information of this speckle object, derived automatically
  /// from its assembly name and inheritance.
  /// </summary>
  [SchemaIgnore]
  public virtual string speckle_type
  {
    get
    {
      if (__type == null)
      {
        List<string> bases = new();
        Type myType = GetType();

        while (myType.Name != nameof(Base))
        {
          if (!myType.IsAbstract)
          {
            bases.Add(myType.FullName);
          }

          myType = myType.BaseType;
        }

        if (bases.Count == 0)
        {
          __type = nameof(Base);
        }
        else
        {
          bases.Reverse();
          __type = string.Join(":", bases);
        }
      }
      return __type;
    }
  }

  /// <summary>
  /// Gets the id (a unique hash) of this object. ⚠️ This method fully serializes the object, which in the case of large objects (with many sub-objects), has a tangible cost. Avoid using it!
  /// <para><b>Hint:</b> Objects that are retrieved/pulled from a server/local cache do have an id (hash) property pre-populated.</para>
  /// <para><b>Note:</b>The hash of a decomposed object differs from the hash of a non-decomposed object.</para>
  /// </summary>
  /// <param name="decompose">If true, will decompose the object in the process of hashing.</param>
  /// <returns></returns>
  public string GetId(bool decompose = false, SerializerVersion serializerVersion = SerializerVersion.V2)
  {
    if (serializerVersion == SerializerVersion.V1)
    {
      var (s, t) = Operations.GetSerializerInstance();
      if (decompose)
      {
        s.WriteTransports = new List<ITransport> { new MemoryTransport() };
      }

      var obj = JsonConvert.SerializeObject(this, t);
      return JObject.Parse(obj).GetValue(nameof(id)).ToString();
    }
    else
    {
<<<<<<< HEAD
      var serializer = decompose
        ? new BaseObjectSerializerV2(new[] { new MemoryTransport() })
        : new BaseObjectSerializerV2();

      string obj = serializer.Serialize(this);
      return JObject.Parse(obj).GetValue(nameof(id))!.ToString();
=======
      var s = new BaseObjectSerializerV2();
      if (decompose)
      {
        s.WriteTransports = new List<ITransport> { new MemoryTransport() };
      }

      var obj = s.Serialize(this);
      return JObject.Parse(obj).GetValue(nameof(id)).ToString();
>>>>>>> b12c0019
    }
  }

  /// <summary>
  /// Attempts to count the total number of detachable objects.
  /// </summary>
  /// <returns>The total count of the detachable children + 1 (itself).</returns>
  public long GetTotalChildrenCount()
  {
    var parsed = new HashSet<int>();
    return 1 + CountDescendants(this, parsed);
  }

  private static long CountDescendants(Base @base, HashSet<int> parsed)
  {
    if (parsed.Contains(@base.GetHashCode()))
    {
      return 0;
    }

    parsed.Add(@base.GetHashCode());

    long count = 0;
    var typedProps = @base.GetInstanceMembers();
    foreach (var prop in typedProps.Where(p => p.CanRead))
    {
      bool isIgnored =
        prop.IsDefined(typeof(ObsoleteAttribute), true) || prop.IsDefined(typeof(JsonIgnoreAttribute), true);
      if (isIgnored)
      {
        continue;
      }

      var detachAttribute = prop.GetCustomAttribute<DetachProperty>(true);
      var chunkAttribute = prop.GetCustomAttribute<Chunkable>(true);

      object value = prop.GetValue(@base);

      if (detachAttribute != null && detachAttribute.Detachable && chunkAttribute == null)
      {
        count += HandleObjectCount(value, parsed);
      }
      else if (detachAttribute != null && detachAttribute.Detachable && chunkAttribute != null)
      {
        // Simplified chunking count handling.
        var asList = value as IList;
        if (asList != null)
        {
          count += asList.Count / chunkAttribute.MaxObjCountPerChunk;
        }
      }
    }

    var dynamicProps = @base.GetDynamicMembers();
    foreach (var propName in dynamicProps)
    {
      if (!propName.StartsWith("@"))
      {
        continue;
      }

      // Simplfied dynamic prop chunking handling
      if (ChunkSyntax.IsMatch(propName))
      {
        int chunkSize = -1;
        var match = ChunkSyntax.Match(propName);
        int.TryParse(match.Groups[match.Groups.Count - 1].Value, out chunkSize);

        if (chunkSize != -1 && @base[propName] is IList asList)
        {
          count += asList.Count / chunkSize;
          continue;
        }
      }

      count += HandleObjectCount(@base[propName], parsed);
    }

    return count;
  }

  private static long HandleObjectCount(object value, HashSet<int> parsed)
  {
    long count = 0;
    switch (value)
    {
      case Base b:
        count++;
        count += CountDescendants(b, parsed);
        return count;
      case IDictionary d:
      {
        foreach (DictionaryEntry kvp in d)
        {
          if (kvp.Value is Base)
          {
            count++;
            count += CountDescendants(kvp.Value as Base, parsed);
          }
          else
          {
            count += HandleObjectCount(kvp.Value, parsed);
          }
        }

        return count;
      }
      case IEnumerable e when !(value is string):
      {
        foreach (var arrValue in e)
        {
          if (arrValue is Base)
          {
            count++;
            count += CountDescendants(arrValue as Base, parsed);
          }
          else
          {
            count += HandleObjectCount(arrValue, parsed);
          }
        }

        return count;
      }
      default:
        return count;
    }
  }

  /// <summary>
  /// Creates a shallow copy of the current base object.
  /// This operation does NOT copy/duplicate the data inside each prop.
  /// The new object's property values will be pointers to the original object's property value.
  /// </summary>
  /// <returns>A shallow copy of the original object.</returns>
  public Base ShallowCopy()
  {
    var myDuplicate = (Base)Activator.CreateInstance(GetType());
    myDuplicate.id = id;
    myDuplicate.applicationId = applicationId;

    foreach (
      var kvp in GetMembers(
        DynamicBaseMemberType.Instance | DynamicBaseMemberType.Dynamic | DynamicBaseMemberType.SchemaIgnored
      )
    )
    {
      var p = GetType().GetProperty(kvp.Key);
      if (p != null && !p.CanWrite)
      {
        continue;
      }

      try
      {
        myDuplicate[kvp.Key] = kvp.Value;
      }
      catch
      {
        // avoids any last ditch unsettable or strange props.
      }
    }

    return myDuplicate;
  }
}

public class Blob : Base
{
  [JsonIgnore]
  public static int LocalHashPrefixLength = 20;

  private string _filePath;
  private string _hash;
  private bool hashExpired = true;

  public Blob() { }

  public Blob(string filePath)
  {
    this.filePath = filePath;
  }

  public string filePath
  {
    get => _filePath;
    set
    {
      if (originalPath is null)
      {
        originalPath = value;
      }

      _filePath = value;
      hashExpired = true;
    }
  }

  public string originalPath { get; set; }

  /// <summary>
  /// For blobs, the id is the same as the file hash. Please note, when deserialising, the id will be set from the original hash generated on sending.
  /// </summary>
  public override string id
  {
    get => GetFileHash();
    set => base.id = value;
  }

  public string GetFileHash()
  {
    if ((hashExpired || _hash == null) && filePath != null)
    {
      _hash = Utilities.HashFile(filePath);
    }

    return _hash;
  }

  [OnDeserialized]
  internal void OnDeserialized(StreamingContext context)
  {
    hashExpired = false;
  }

  public string getLocalDestinationPath(string blobStorageFolder)
  {
    var fileName = Path.GetFileName(filePath);
    return Path.Combine(blobStorageFolder, $"{id.Substring(0, 10)}-{fileName}");
  }
}<|MERGE_RESOLUTION|>--- conflicted
+++ resolved
@@ -108,23 +108,12 @@
     }
     else
     {
-<<<<<<< HEAD
       var serializer = decompose
         ? new BaseObjectSerializerV2(new[] { new MemoryTransport() })
         : new BaseObjectSerializerV2();
 
       string obj = serializer.Serialize(this);
       return JObject.Parse(obj).GetValue(nameof(id))!.ToString();
-=======
-      var s = new BaseObjectSerializerV2();
-      if (decompose)
-      {
-        s.WriteTransports = new List<ITransport> { new MemoryTransport() };
-      }
-
-      var obj = s.Serialize(this);
-      return JObject.Parse(obj).GetValue(nameof(id)).ToString();
->>>>>>> b12c0019
     }
   }
 
