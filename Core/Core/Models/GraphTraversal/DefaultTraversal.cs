--- conflicted
+++ resolved
@@ -8,8 +8,11 @@
 public static class DefaultTraversal
 {
   /// <summary>
-  /// Traverses until finds a convertable object (or fallback) then traverses members
+  /// Default traversal rule that ideally should be used by all connectors
   /// </summary>
+  /// <remarks>
+  /// Treats convertable objects <see cref="ISpeckleConverter.CanConvertToNative"/> and objects with displayValues as "convertable" such that only elements and dynamic props will be traversed
+  /// </remarks>
   /// <param name="converter"></param>
   /// <returns></returns>
   public static GraphTraversal CreateTraverseFunc(ISpeckleConverter converter)
@@ -21,7 +24,6 @@
       .ContinueTraversing(b =>
       {
         var membersToTraverse = b.GetDynamicMembers()
-          .Concat(displayValueAliases)
           .Concat(elementsAliases)
           .Except(ignoreProps);
         return membersToTraverse;
@@ -40,126 +42,14 @@
     return new GraphTraversal(convertableRule, ignoreResultsRule, defaultRule);
   }
 
-<<<<<<< HEAD
-    /// <summary>
-    /// Default traversal rule that ideally should be used by all connectors
-    /// </summary>
-    /// <remarks>
-    /// Treats convertable objects <see cref="ISpeckleConverter.CanConvertToNative"/> and objects with displayValues as "convertable" such that only elements and dynamic props will be traversed
-    /// </remarks>
-    /// <param name="converter"></param>
-    /// <returns></returns>
-    public static GraphTraversal CreateTraverseFunc(ISpeckleConverter converter)
-    {
-
-      var convertableRule = TraversalRule.NewTraversalRule()
-        .When(converter.CanConvertToNative)
-        .When(HasDisplayValue)
-        .ContinueTraversing(b =>
-        {
-          var membersToTraverse = b.GetDynamicMembers()
-            .Concat(elementsAliases)
-            .Except(ignoreProps);
-          return membersToTraverse;
-        });
-
-      var ignoreResultsRule = TraversalRule.NewTraversalRule()
-        .When(o => o.speckle_type.Contains("Objects.Structural.Results"))
-        .ContinueTraversing(None);
-
-      var defaultRule = TraversalRule.NewTraversalRule()
-        .When(_ => true)
-        .ContinueTraversing(Members());
-
-      return new GraphTraversal(convertableRule, ignoreResultsRule, defaultRule);
-    }
-
-    /// <summary>
-    /// Traverses until finds a convertable object then HALTS deeper traversal
-    /// </summary>
-    /// <remarks>
-    /// Current <see cref="Objects.Converter.Revit.ConverterRevit"/> does traversal,
-    /// so this traversal is a shallow traversal for directly convertable objects,
-    /// and a deep traversal for all other types
-    /// </remarks>
-    /// <param name="converter"></param>
-    /// <returns></returns>
-    public static GraphTraversal CreateRevitTraversalFunc(ISpeckleConverter converter)
-    {
-      var convertableRule = TraversalRule.NewTraversalRule()
-        .When(converter.CanConvertToNative)
-        .ContinueTraversing(None);
-
-      var displayValueRule = TraversalRule.NewTraversalRule()
-        .When(HasDisplayValue)
-        .ContinueTraversing(b =>
-        {
-          var membersToTraverse = b.GetDynamicMembers()
-            .Concat(elementsAliases)
-            .Except(ignoreProps)
-            .Concat(displayValueAliases);
-          return membersToTraverse;
-        });
-
-      //WORKAROUND: ideally, traversal rules would not have Objects specific rules.  
-      var ignoreResultsRule = TraversalRule.NewTraversalRule()
-        .When(o => o.speckle_type.Contains("Objects.Structural.Results"))
-        .ContinueTraversing(None);
-
-      var defaultRule = TraversalRule.NewTraversalRule()
-        .When(_ => true)
-        .ContinueTraversing(Members());
-
-      return new GraphTraversal(convertableRule, displayValueRule, ignoreResultsRule, defaultRule);
-    }
-
-
-    /// <summary>
-    /// Traverses until finds a convertable object (or fallback) then traverses members
-    /// </summary>
-    /// <param name="converter"></param>
-    /// <returns></returns>
-    public static GraphTraversal CreateBIMTraverseFunc(ISpeckleConverter converter)
-    {
-      var bimElementRule = TraversalRule.NewTraversalRule()
-        .When(converter.CanConvertToNative)
-        .ContinueTraversing(ElementsAliases);
-
-      //WORKAROUND: ideally, traversal rules would not have Objects specific rules.  
-      var ignoreResultsRule = TraversalRule.NewTraversalRule()
-        .When(o => o.speckle_type.Contains("Objects.Structural.Results"))
-        .ContinueTraversing(None);
-
-      var defaultRule = TraversalRule.NewTraversalRule()
-        .When(_ => true)
-        .ContinueTraversing(Members());
-
-      return new GraphTraversal(bimElementRule, ignoreResultsRule, defaultRule);
-    }
-
-
-    //These functions are just meant to make the syntax of defining rules less verbose, they are likely to change frequently/be restructured
-    #region Helper Functions
-
-    internal static readonly string[] elementsAliases = { "elements", "@elements" };
-    internal static IEnumerable<string> ElementsAliases(Base _) => elementsAliases;
-
-    internal static readonly string[] displayValueAliases = { "displayValue", "@displayValue" };
-    internal static readonly string[] ignoreProps = new[] { "@blockDefinition" }.Concat(displayValueAliases).ToArray();
-    internal static IEnumerable<string> DisplayValueAliases(Base _) => displayValueAliases;
-    internal static IEnumerable<string> None(Base _) => Enumerable.Empty<string>();
-    internal static SelectMembers Members(DynamicBaseMemberType includeMembers = DynamicBase.DefaultIncludeMembers) => x => x.GetMembers(includeMembers).Keys;
-    internal static SelectMembers DynamicMembers() => x => x.GetDynamicMembers();
-    internal static SelectMembers Concat(params SelectMembers[] selectProps) => x => selectProps.SelectMany(i => i.Invoke(x));
-    internal static SelectMembers Except(SelectMembers selectProps, IEnumerable<string> excludeProps) => x => selectProps.Invoke(x).Except(excludeProps);
-    internal static bool HasElements(Base x) => elementsAliases.Any(m => x[m] != null);
-    internal static bool HasDisplayValue(Base x) => displayValueAliases.Any(m => x[m] != null);
-
-    #endregion
-=======
   /// <summary>
   /// Traverses until finds a convertable object then HALTS deeper traversal
   /// </summary>
+  /// <remarks>
+  /// Current <see cref="Objects.Converter.Revit.ConverterRevit"/> does traversal,
+  /// so this traversal is a shallow traversal for directly convertable objects,
+  /// and a deep traversal for all other types
+  /// </remarks>
   /// <param name="converter"></param>
   /// <returns></returns>
   public static GraphTraversal CreateRevitTraversalFunc(ISpeckleConverter converter)
@@ -174,13 +64,16 @@
       .When(HasDisplayValue)
       .ContinueTraversing(
         b =>
-          b.GetDynamicMembers()
-            .Concat(displayValueAliases)
-            .Except(elementsAliases)
+        {
+          var membersToTraverse = b.GetDynamicMembers()
+            .Concat(elementsAliases)
             .Except(ignoreProps)
-      );
+            .Concat(displayValueAliases);
+          return membersToTraverse;
+        }
+  );
 
-    //WORKAROUND: ideally, traversal rules would not have Objects specific rules.
+  //WORKAROUND: ideally, traversal rules would not have Objects specific rules.
     var ignoreResultsRule = TraversalRule
       .NewTraversalRule()
       .When(o => o.speckle_type.Contains("Objects.Structural.Results"))
@@ -261,7 +154,6 @@
   internal static SelectMembers Concat(params SelectMembers[] selectProps)
   {
     return x => selectProps.SelectMany(i => i.Invoke(x));
->>>>>>> 064064aa
   }
 
   internal static SelectMembers Except(SelectMembers selectProps, IEnumerable<string> excludeProps)
