<?xml version="1.0" encoding="utf-8"?>
<Project>
    <Import Project="../Directory.Build.props"/>
    <PropertyGroup>
        <Nullable>enable</Nullable>
        <ImplicitUsings>enable</ImplicitUsings>
        <TreatWarningsAsErrors>true</TreatWarningsAsErrors>
    </PropertyGroup>

    <ItemGroup>
<<<<<<< HEAD
        <PackageReference Include="PolySharp" Version="1.14.1" PrivateAssets="All" />
=======
        <PackageReference Include="PolySharp" Version="1.14.1" />
        <PackageReference Include="Speckle.InterfaceGenerator" Version="0.9.4" />
>>>>>>> e54e5a2a
    </ItemGroup>
</Project><|MERGE_RESOLUTION|>--- conflicted
+++ resolved
@@ -8,11 +8,7 @@
     </PropertyGroup>
 
     <ItemGroup>
-<<<<<<< HEAD
         <PackageReference Include="PolySharp" Version="1.14.1" PrivateAssets="All" />
-=======
-        <PackageReference Include="PolySharp" Version="1.14.1" />
-        <PackageReference Include="Speckle.InterfaceGenerator" Version="0.9.4" />
->>>>>>> e54e5a2a
+        <PackageReference Include="Speckle.InterfaceGenerator" Version="0.9.4" PrivateAssets="All"  />
     </ItemGroup>
 </Project>