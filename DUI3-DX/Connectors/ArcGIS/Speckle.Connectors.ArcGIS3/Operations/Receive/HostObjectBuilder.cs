using ArcGIS.Desktop.Mapping;
using Speckle.Connectors.Utils.Builders;
using Speckle.Converters.Common;
using Speckle.Core.Logging;
using Speckle.Core.Models;
using Speckle.Converters.ArcGIS3.Utils;
using ArcGIS.Core.Geometry;
using Objects.GIS;
using Speckle.Connectors.Utils;
using Speckle.Core.Models.GraphTraversal;
using Speckle.Converters.ArcGIS3;

namespace Speckle.Connectors.ArcGIS.Operations.Receive;

public class ArcGISHostObjectBuilder : IHostObjectBuilder
{
  private readonly IRootToHostConverter _converter;
  private readonly INonNativeFeaturesUtils _nonGisFeaturesUtils;

  // POC: figure out the correct scope to only initialize on Receive
  private readonly IConversionContextStack<ArcGISDocument, Unit> _contextStack;
  private readonly GraphTraversal _traverseFunction;

  public ArcGISHostObjectBuilder(
    IRootToHostConverter converter,
    IConversionContextStack<ArcGISDocument, Unit> contextStack,
    INonNativeFeaturesUtils nonGisFeaturesUtils,
    GraphTraversal traverseFunction
  )
  {
    _converter = converter;
    _contextStack = contextStack;
    _nonGisFeaturesUtils = nonGisFeaturesUtils;
    _traverseFunction = traverseFunction;
  }

  public (string path, Geometry converted, string? parentId) ConvertNonNativeGeometries(
    Base obj,
    string[] path,
    string? parentId,
    List<string> objectIds
  )
  {
    Geometry converted = (Geometry)_converter.Convert(obj);
    objectIds.Add(obj.id);
    List<string> objPath = path.ToList();
    objPath.Add(obj.speckle_type.Split(".")[^1]);
    return ($"{string.Join("\\", objPath)}", converted, parentId);
  }

  public (string path, string converted) ConvertNativeLayers(Collection obj, string[] path, List<string> objectIds)
  {
    string converted = (string)_converter.Convert(obj);
    objectIds.Add(obj.id);
    string objPath = $"{string.Join("\\", path)}\\{obj.name}";
    return (objPath, converted);
  }

<<<<<<< HEAD
  public void AddDatasetsToMap((string path, string converted) databaseObj, string databasePath)
  {
    try
    {
      LayerFactory.Instance.CreateLayer(
        new Uri($"{databasePath}\\{databaseObj.converted}"),
        _contextStack.Current.Document,
        layerName: databaseObj.path
      );
    }
    catch (ArgumentException)
    {
      StandaloneTableFactory.Instance.CreateStandaloneTable(
        new Uri($"{databasePath}\\{databaseObj.converted}"),
        _contextStack.Current.Document,
        tableName: databaseObj.path
      );
=======
  public string AddDatasetsToMap((string, string) databaseObj)
  {
    try
    {
      return LayerFactory.Instance
        .CreateLayer(
          new Uri(
            $"{_contextStack.Current.Document.SpeckleDatabasePath.AbsolutePath.Replace('/', '\\')}\\{databaseObj.Item2}"
          ),
          _contextStack.Current.Document.Map,
          layerName: databaseObj.Item1
        )
        .URI;
    }
    catch (ArgumentException)
    {
      return StandaloneTableFactory.Instance
        .CreateStandaloneTable(
          new Uri(
            $"{_contextStack.Current.Document.SpeckleDatabasePath.AbsolutePath.Replace('/', '\\')}\\{databaseObj.Item2}"
          ),
          _contextStack.Current.Document.Map,
          tableName: databaseObj.Item1
        )
        .URI;
>>>>>>> 31913656
    }
  }

  private string[] GetLayerPath(TraversalContext context)
  {
    string[] collectionBasedPath = context.GetAscendantOfType<Collection>().Select(c => c.name).ToArray();
    string[] reverseOrderPath =
      collectionBasedPath.Length != 0 ? collectionBasedPath : context.GetPropertyPath().ToArray();
    return reverseOrderPath.Reverse().ToArray();
  }

  private bool HasGISParent(TraversalContext context)
  {
    List<VectorLayer> vectorLayers = context
      .GetAscendantOfType<VectorLayer>()
      .Where(obj => obj != context.Current)
      .ToList();
    List<Objects.GIS.RasterLayer> rasterLayers = context
      .GetAscendantOfType<Objects.GIS.RasterLayer>()
      .Where(obj => obj != context.Current)
      .ToList();
    return vectorLayers.Count + rasterLayers.Count > 0;
  }

  public IReadOnlyList<ReceiveConversionResult> Build(
    Base rootObject,
    string projectName,
    string modelName,
    Action<string, double?>? onOperationProgressed,
    CancellationToken cancellationToken
  )
  {
    // Prompt the UI conversion started. Progress bar will swoosh.
    onOperationProgressed?.Invoke("Converting", null);

    // POC: This is where we will define our receive strategy, or maybe later somewhere else according to some setting pass from UI?
    var objectsToConvert = _traverseFunction
      .Traverse(rootObject)
      .Where(ctx => HasGISParent(ctx) is false)
      .Select(ctx => (GetLayerPath(ctx), ctx.Current, ctx.Parent?.Current.id))
      .ToList();

    int allCount = objectsToConvert.Count;
    int count = 0;
    Dictionary<string, (string path, Geometry converted, string? parentId)> convertedGeometries = new();
    List<string> objectIds = new();
    List<(string path, string converted)> convertedGISObjects = new();

    // 1. convert everything
    List<ReceiveConversionResult> results = new(objectsToConvert.Count);
    foreach (var item in objectsToConvert)
    {
      (string[] path, Base obj, string? parentId) = item;
      cancellationToken.ThrowIfCancellationRequested();
      try
      {
        if (obj is VectorLayer or Objects.GIS.RasterLayer)
        {
          var result = ConvertNativeLayers((Collection)obj, path, objectIds);
          convertedGISObjects.Add(result);
          results.Add(new(obj, result.converted, result.path));
        }
        else
        {
          var result = ConvertNonNativeGeometries(obj, path, parentId, objectIds);
          convertedGeometries[obj.id] = result;

          results.Add(new(obj, result.converted, result.path)); //POC: what native id?, path may not be unique
        }
      }
      catch (Exception ex) when (!ex.IsFatal()) // DO NOT CATCH SPECIFIC STUFF, conversion errors should be recoverable
      {
        results.Add(new(obj, ex));
      }
      onOperationProgressed?.Invoke("Converting", (double)++count / allCount);
    }

    // 2. convert Database entries with non-GIS geometry datasets

    onOperationProgressed?.Invoke("Writing to Database", null);
    convertedGISObjects.AddRange(_nonGisFeaturesUtils.WriteGeometriesToDatasets(convertedGeometries));

    int bakeCount = 0;
    onOperationProgressed?.Invoke("Adding to Map", bakeCount);
    // 3. add layer and tables to the Table Of Content
    foreach (var databaseObj in convertedGISObjects)
    {
      cancellationToken.ThrowIfCancellationRequested();

      // BAKE OBJECTS HERE
<<<<<<< HEAD
      AddDatasetsToMap(databaseObj, databasePath);
      onOperationProgressed?.Invoke("Adding to Map", (double)++bakeCount / convertedGISObjects.Count);
=======
      // POC: QueuedTask
      var task = QueuedTask.Run(() =>
      {
        try
        {
          bakedLayersURIs.Add(AddDatasetsToMap(databaseObj));
        }
        catch (Exception e) when (!e.IsFatal())
        {
          // log error ("Layer X couldn't be added to Map"), but not cancel all operations
        }
        onOperationProgressed?.Invoke("Adding to Map", (double)++bakeCount / convertedGISObjects.Count);
      });
      task.Wait(cancellationToken);
>>>>>>> 31913656
    }

    return results;
  }
}<|MERGE_RESOLUTION|>--- conflicted
+++ resolved
@@ -56,25 +56,6 @@
     return (objPath, converted);
   }
 
-<<<<<<< HEAD
-  public void AddDatasetsToMap((string path, string converted) databaseObj, string databasePath)
-  {
-    try
-    {
-      LayerFactory.Instance.CreateLayer(
-        new Uri($"{databasePath}\\{databaseObj.converted}"),
-        _contextStack.Current.Document,
-        layerName: databaseObj.path
-      );
-    }
-    catch (ArgumentException)
-    {
-      StandaloneTableFactory.Instance.CreateStandaloneTable(
-        new Uri($"{databasePath}\\{databaseObj.converted}"),
-        _contextStack.Current.Document,
-        tableName: databaseObj.path
-      );
-=======
   public string AddDatasetsToMap((string, string) databaseObj)
   {
     try
@@ -100,7 +81,6 @@
           tableName: databaseObj.Item1
         )
         .URI;
->>>>>>> 31913656
     }
   }
 
@@ -191,25 +171,8 @@
       cancellationToken.ThrowIfCancellationRequested();
 
       // BAKE OBJECTS HERE
-<<<<<<< HEAD
-      AddDatasetsToMap(databaseObj, databasePath);
+      AddDatasetsToMap(databaseObj);
       onOperationProgressed?.Invoke("Adding to Map", (double)++bakeCount / convertedGISObjects.Count);
-=======
-      // POC: QueuedTask
-      var task = QueuedTask.Run(() =>
-      {
-        try
-        {
-          bakedLayersURIs.Add(AddDatasetsToMap(databaseObj));
-        }
-        catch (Exception e) when (!e.IsFatal())
-        {
-          // log error ("Layer X couldn't be added to Map"), but not cancel all operations
-        }
-        onOperationProgressed?.Invoke("Adding to Map", (double)++bakeCount / convertedGISObjects.Count);
-      });
-      task.Wait(cancellationToken);
->>>>>>> 31913656
     }
 
     return results;
