--- conflicted
+++ resolved
@@ -514,7 +514,6 @@
           "Speckle.Autofac": "[2.0.999-local, )",
           "Speckle.Converters.Common": "[2.0.999-local, )"
         }
-<<<<<<< HEAD
       },
       "Autofac": {
         "type": "CentralTransitive",
@@ -579,8 +578,6 @@
         "requested": "[6.0.0, )",
         "resolved": "6.0.0",
         "contentHash": "+tyDCU3/B1lDdOOAJywHQoFwyXIUghIaP2BxG79uvhfTnO+D9qIgjVlL/JV2NTliYbMHpd6eKDmHp2VHpij7MA=="
-=======
->>>>>>> fbcb8ffd
       }
     }
   }
