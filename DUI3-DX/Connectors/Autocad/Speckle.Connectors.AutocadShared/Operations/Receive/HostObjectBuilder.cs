using System.Diagnostics;
using Autodesk.AutoCAD.DatabaseServices;
using Speckle.Connectors.Autocad.HostApp;
using Speckle.Connectors.Autocad.HostApp.Extensions;
using Speckle.Core.Models;
using Speckle.Connectors.Utils.Builders;
using Speckle.Converters.Common;
using Speckle.Core.Logging;
using Speckle.Core.Models.GraphTraversal;

namespace Speckle.Connectors.Autocad.Operations.Receive;

public class HostObjectBuilder : IHostObjectBuilder
{
  private readonly ISpeckleConverterToHost _converter;
  private readonly AutocadLayerManager _autocadLayerManager;
  private readonly GraphTraversal _traversalFunction;

<<<<<<< HEAD
  public HostObjectBuilder(
    IUnitOfWorkFactory unitOfWorkFactory,
    AutocadLayerManager autocadLayerManager,
    GraphTraversal traversalFunction
  )
=======
  public HostObjectBuilder(ISpeckleConverterToHost converter, AutocadLayerManager autocadLayerManager)
>>>>>>> 91d3fa46
  {
    _converter = converter;
    _autocadLayerManager = autocadLayerManager;
    _traversalFunction = traversalFunction;
  }

  public IEnumerable<string> Build(
    Base rootObject,
    string projectName,
    string modelName,
    Action<string, double?>? onOperationProgressed,
    CancellationToken cancellationToken
  )
  {
    // Prompt the UI conversion started. Progress bar will swoosh.
    onOperationProgressed?.Invoke("Converting", null);

    // Layer filter for received commit with project and model name
    _autocadLayerManager.CreateLayerFilter(projectName, modelName);
    var traversalGraph = _traversalFunction.Traverse(rootObject).ToArray();

    string baseLayerPrefix = $"SPK-{projectName}-{modelName}-";

    HashSet<string> uniqueLayerNames = new();
    List<string> handleValues = new();
    int count = 0;

    // POC: Will be addressed to move it into AutocadContext!
    using (TransactionContext.StartTransaction(Application.DocumentManager.MdiActiveDocument))
    {
      foreach (TraversalContext tc in traversalGraph)
      {
        cancellationToken.ThrowIfCancellationRequested();

        try
        {
          string layerFullName = GetLayerPath(tc, baseLayerPrefix);

          if (uniqueLayerNames.Add(layerFullName))
          {
            _autocadLayerManager.CreateLayerOrPurge(layerFullName);
          }

<<<<<<< HEAD
          object converted = converter.Convert(tc.Current);
=======
          object converted = _converter.Convert(obj);
>>>>>>> 91d3fa46
          List<object> flattened = Utilities.FlattenToHostConversionResult(converted);

          foreach (Entity conversionResult in flattened.Cast<Entity>())
          {
            if (conversionResult == null)
            {
              // POC: This needed to be double checked why we check null and continue
              continue;
            }

            conversionResult.Append(layerFullName);

            handleValues.Add(conversionResult.Handle.Value.ToString());
          }

          onOperationProgressed?.Invoke("Converting", (double)++count / traversalGraph.Length);
        }
        catch (Exception e) when (!e.IsFatal()) // DO NOT CATCH SPECIFIC STUFF, conversion errors should be recoverable
        {
          // POC: report, etc.
          Debug.WriteLine("conversion error happened.");
        }
      }
    }
    return handleValues;
  }

  private string GetLayerPath(TraversalContext context, string baseLayerPrefix)
  {
    string[] collectionBasedPath = context.GetAscendantOfType<Collection>().Select(c => c.name).ToArray();
    string[] path = collectionBasedPath.Any() ? collectionBasedPath : context.GetPropertyPath().ToArray();

    return _autocadLayerManager.LayerFullName(baseLayerPrefix, string.Join("-", path)); //TODO: reverse path?
  }
}<|MERGE_RESOLUTION|>--- conflicted
+++ resolved
@@ -16,15 +16,11 @@
   private readonly AutocadLayerManager _autocadLayerManager;
   private readonly GraphTraversal _traversalFunction;
 
-<<<<<<< HEAD
   public HostObjectBuilder(
-    IUnitOfWorkFactory unitOfWorkFactory,
+    ISpeckleConverterToHost converter,
     AutocadLayerManager autocadLayerManager,
     GraphTraversal traversalFunction
   )
-=======
-  public HostObjectBuilder(ISpeckleConverterToHost converter, AutocadLayerManager autocadLayerManager)
->>>>>>> 91d3fa46
   {
     _converter = converter;
     _autocadLayerManager = autocadLayerManager;
@@ -68,11 +64,7 @@
             _autocadLayerManager.CreateLayerOrPurge(layerFullName);
           }
 
-<<<<<<< HEAD
-          object converted = converter.Convert(tc.Current);
-=======
-          object converted = _converter.Convert(obj);
->>>>>>> 91d3fa46
+          object converted = _converter.Convert(tc.Current);
           List<object> flattened = Utilities.FlattenToHostConversionResult(converted);
 
           foreach (Entity conversionResult in flattened.Cast<Entity>())
