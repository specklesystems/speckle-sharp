--- conflicted
+++ resolved
@@ -27,24 +27,7 @@
 {
   public void Load(SpeckleContainerBuilder builder)
   {
-<<<<<<< HEAD
     SharedRegistration.Load(builder);
-=======
-    builder.AddAutofac();
-    builder.AddConnectorUtils();
-    builder.AddDUI();
-    builder.AddDUIView();
-
-    // Register other connector specific types
-    builder.AddSingleton<IAutocadPlugin, AutocadPlugin>();
-    builder.AddTransient<TransactionContext>();
-    builder.AddSingleton(new AutocadDocumentManager()); // TODO: Dependent to TransactionContext, can be moved to AutocadContext
-    builder.AddSingleton<DocumentModelStore, AutocadDocumentStore>();
-    builder.AddSingleton<AutocadContext>();
-    builder.AddSingleton<AutocadIdleManager>();
-
-    SharedConnectorModule.LoadShared(builder);
->>>>>>> a2954b1b
 
 
     builder.AddScoped<AutocadLayerManager>();
