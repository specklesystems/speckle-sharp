--- conflicted
+++ resolved
@@ -5,12 +5,7 @@
 using Autodesk.Revit.UI.Events;
 using Revit.Async;
 using Speckle.Connectors.DUI.Models;
-<<<<<<< HEAD
-using Speckle.Connectors.DUI.Models.Card;
-using Speckle.Connectors.Utils;
-=======
 using Speckle.Connectors.Revit.Plugin;
->>>>>>> 2d32d5c7
 using Speckle.Converters.RevitShared.Helpers;
 using Speckle.Core.Logging;
 using Speckle.Newtonsoft.Json;
@@ -43,15 +38,7 @@
     _documentModelStorageSchema = documentModelStorageSchema;
     _idStorageSchema = idStorageSchema;
 
-<<<<<<< HEAD
-    UIApplication uiApplication = _revitContext.UIApplication.NotNull();
-    uiApplication.ApplicationClosing += (_, _) => WriteToFile(); // POC: Not sure why we would need it since we have save and clos events
-    uiApplication.Application.DocumentSaving += (_, _) => WriteToFile();
-    uiApplication.Application.DocumentSavingAs += (_, _) => WriteToFile();
-    uiApplication.Application.DocumentSynchronizingWithCentral += (_, _) => WriteToFile(); // POC: Not sure why we have it
-=======
     UIApplication uiApplication = _revitContext.UIApplication;
->>>>>>> 2d32d5c7
 
     uiApplication.ViewActivated += OnViewActivated;
 
@@ -118,12 +105,6 @@
     });
   }
 
-<<<<<<< HEAD
-  public override void WriteToFile() =>
-    WriteToFileWithDoc(_revitContext.UIApplication.NotNull().ActiveUIDocument.Document);
-
-=======
->>>>>>> 2d32d5c7
   public override void ReadFromFile()
   {
     try
