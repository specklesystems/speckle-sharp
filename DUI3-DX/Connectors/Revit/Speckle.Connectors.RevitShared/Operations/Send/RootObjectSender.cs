using System;
using Speckle.Connectors.Utils.Operations;
using Speckle.Core.Api;
using System.Threading.Tasks;
using System.Threading;
using Speckle.Connectors.Revit.Plugin;
using Speckle.Core.Credentials;
using Speckle.Core.Models;
using Speckle.Core.Transports;

namespace Speckle.Connectors.Revit.Operations.Send;

/// <summary>
/// Default implementation of the <see cref="IRootObjectSender"/> which takes a <see cref="Base"/> and sends
/// it to a server described by the parameters in the <see cref="Send"/> method
/// </summary>
internal class RootObjectSender : IRootObjectSender
{
<<<<<<< HEAD
  // POC: unsure about this factory pattern - a little weakly typed (being a Func)
  private readonly ServerTransport.Factory _transportFactory;

  public RootObjectSender(ServerTransport.Factory transportFactory)
=======
  private readonly Func<Account, string, ITransport> _transportFactory;
  private readonly RevitSettings _revitSettings;

  public RootObjectSender(Func<Account, string, ITransport> transportFactory, RevitSettings revitSettings)
>>>>>>> 77806b62
  {
    _transportFactory = transportFactory;
    _revitSettings = revitSettings;
  }

  public async Task<string> Send(
    Base commitObject,
    string accountId,
    string projectId,
    string modelId,
    Action<string, double?>? onOperationProgressed = null,
    CancellationToken ct = default
  )
  {
    ct.ThrowIfCancellationRequested();

    onOperationProgressed?.Invoke("Uploading...", null);

    Account account = AccountManager.GetAccount(accountId);

    ITransport transport = _transportFactory(account, projectId, 60, null);
    var sendResult = await SendHelper.Send(commitObject, transport, true, null, ct).ConfigureAwait(false);

    ct.ThrowIfCancellationRequested();

    onOperationProgressed?.Invoke("Linking version to model...", null);

    using var apiClient = new Client(account);
    string versionId = await apiClient
      .CommitCreate(
        new CommitCreateInput
        {
          streamId = projectId,
          branchName = modelId,
          sourceApplication = _revitSettings.HostSlug, // POC: These naming is a bit?
          objectId = sendResult.rootObjId
        },
        ct
      )
      .ConfigureAwait(true);

    return versionId;
  }
}<|MERGE_RESOLUTION|>--- conflicted
+++ resolved
@@ -16,17 +16,10 @@
 /// </summary>
 internal class RootObjectSender : IRootObjectSender
 {
-<<<<<<< HEAD
   // POC: unsure about this factory pattern - a little weakly typed (being a Func)
   private readonly ServerTransport.Factory _transportFactory;
 
   public RootObjectSender(ServerTransport.Factory transportFactory)
-=======
-  private readonly Func<Account, string, ITransport> _transportFactory;
-  private readonly RevitSettings _revitSettings;
-
-  public RootObjectSender(Func<Account, string, ITransport> transportFactory, RevitSettings revitSettings)
->>>>>>> 77806b62
   {
     _transportFactory = transportFactory;
     _revitSettings = revitSettings;
