using System;
using System.Collections.Generic;
using System.Diagnostics;
using Speckle.Converters.Common;
using Speckle.Core.Models;
using System.Threading;
using Autodesk.Revit.DB;
using Speckle.Converters.RevitShared.Helpers;
using Speckle.Connectors.Revit.HostApp;
using System.Linq;
using Speckle.Core.Logging;

namespace Speckle.Connectors.Revit.Operations.Send;

public class RootObjectBuilder
{
  // POC: SendSelection and RevitConversionContextStack should be interfaces, former needs interfaces
  private readonly ISpeckleConverterToSpeckle _converter;
  private readonly ToSpeckleConvertedObjectsCache _convertedObjectsCache;
  private readonly RevitConversionContextStack _contextStack;

  public RootObjectBuilder(
    ISpeckleConverterToSpeckle converter,
    ToSpeckleConvertedObjectsCache convertedObjectsCache,
    RevitConversionContextStack contextStack
  )
  {
    _converter = converter;
    // POC: needs considering if this is something to add now or needs refactoring
    _convertedObjectsCache = convertedObjectsCache;
    _contextStack = contextStack;
  }

  public Base Build(
    SendSelection sendSelection,
    Action<string, double?>? onOperationProgressed = null,
    CancellationToken ct = default
  )
  {
    List<Element> objects = _contextStack.Current.Document.Document.GetElements(sendSelection.SelectedItems).ToList();

    Base commitObject = new();

    foreach (Element obj in objects)
    {
      ct.ThrowIfCancellationRequested();
      if (_convertedObjectsCache.ContainsBaseConvertedFromId(obj.UniqueId))
      {
        continue;
      }

<<<<<<< HEAD
      // POC: temporary, the converter needs to be
=======
>>>>>>> 77806b62
      try
      {
        commitObject[obj.UniqueId] = _converter.Convert(obj);
      }
<<<<<<< HEAD
      catch (Exception ex) when (!ex.IsFatal())
      {
        Debug.WriteLine($"Exception during conversion: {ex.Message}");
=======
      catch (SpeckleConversionException ex)
      {
        // POC: logging
>>>>>>> 77806b62
      }
    }

    return commitObject;
  }
}<|MERGE_RESOLUTION|>--- conflicted
+++ resolved
@@ -49,23 +49,13 @@
         continue;
       }
 
-<<<<<<< HEAD
-      // POC: temporary, the converter needs to be
-=======
->>>>>>> 77806b62
       try
       {
         commitObject[obj.UniqueId] = _converter.Convert(obj);
       }
-<<<<<<< HEAD
-      catch (Exception ex) when (!ex.IsFatal())
-      {
-        Debug.WriteLine($"Exception during conversion: {ex.Message}");
-=======
       catch (SpeckleConversionException ex)
       {
         // POC: logging
->>>>>>> 77806b62
       }
     }
 
