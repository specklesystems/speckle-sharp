--- conflicted
+++ resolved
@@ -24,16 +24,7 @@
 
     // POC: we can inject the solution here
     // TODO: Need to figure it out equivalent of SelectionChanged for Revit2020
-<<<<<<< HEAD
-    _revitContext.UIApplication.SelectionChanged += (_, _) => _revitIdleManager.SubscribeToIdle(OnSelectionChanged);
-=======
     RevitContext.UIApplication.SelectionChanged += (_, _) => _revitIdleManager.SubscribeToIdle(OnSelectionChanged);
-
-    RevitContext.UIApplication.ViewActivated += (_, _) =>
-    {
-      Parent.Send(SelectionBindingEvents.SET_SELECTION, new SelectionInfo());
-    };
->>>>>>> cd6a7894
   }
 
   private void OnSelectionChanged()
