--- conflicted
+++ resolved
@@ -1,4 +1,4 @@
-﻿<Page x:Class="Speckle.Connectors.Revit.CefSharpPanel"
+<Page x:Class="Speckle.Connectors.Revit.CefSharpPanel"
       xmlns="http://schemas.microsoft.com/winfx/2006/xaml/presentation"
       xmlns:x="http://schemas.microsoft.com/winfx/2006/xaml"
       xmlns:mc="http://schemas.openxmlformats.org/markup-compatibility/2006"
@@ -12,10 +12,6 @@
     <cefSharp:ChromiumWebBrowser
       Name="Browser"
       Grid.Row="0"
-<<<<<<< HEAD
-      Address="https://dui3--boisterous-douhua-e3cefb.netlify.app/" />
-=======
       Address="{x:Static local:Url.NetlifyString}" />
->>>>>>> 77806b62
   </Grid>
 </Page>
