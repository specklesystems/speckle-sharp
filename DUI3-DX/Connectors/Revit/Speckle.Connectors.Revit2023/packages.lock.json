--- conflicted
+++ resolved
@@ -295,14 +295,11 @@
         "resolved": "13.0.2",
         "contentHash": "g1BejUZwax5PRfL6xHgLEK23sqHWOgOj9hE7RvfRRlN00AGt8GnPYt8HedSK7UB3HiRW8zCA9Pn0iiYxCK24BA=="
       },
-<<<<<<< HEAD
-=======
       "Speckle.Revit.API": {
         "type": "Transitive",
         "resolved": "2023.0.0",
         "contentHash": "tq40eD7psgTbV+epNouYyqfo6+hEi7FmXZqcxEOsAV7zfYyWhL6Rt3vmojkWGNuerGbH6oRI6KIIxrnlCNb8Hw=="
       },
->>>>>>> 980b75d7
       "SQLitePCLRaw.bundle_e_sqlite3": {
         "type": "Transitive",
         "resolved": "2.1.4",
@@ -508,7 +505,6 @@
         "requested": "[7.0.0, )",
         "resolved": "7.0.0",
         "contentHash": "kmn78+LPVMOWeITUjIlfxUPDsI0R6G0RkeAMBmQxAJ7vBJn4q2dTva7pWi65ceN5vPGjJ9q/Uae2WKgvfktJAw==",
-<<<<<<< HEAD
         "dependencies": {
           "System.Buffers": "4.5.1",
           "System.Memory": "4.5.5"
@@ -520,19 +516,6 @@
         "resolved": "7.0.0",
         "contentHash": "9faU0zNQqU7I6soVhLUMYaGNpgWv6cKlKb2S5AnS8gXxzW/em5Ladm/6FMrWTnX41cdbdGPOWNAo6adi4WaJ6A==",
         "dependencies": {
-=======
-        "dependencies": {
-          "System.Buffers": "4.5.1",
-          "System.Memory": "4.5.5"
-        }
-      },
-      "Serilog.Extensions.Logging": {
-        "type": "CentralTransitive",
-        "requested": "[7.0.0, )",
-        "resolved": "7.0.0",
-        "contentHash": "9faU0zNQqU7I6soVhLUMYaGNpgWv6cKlKb2S5AnS8gXxzW/em5Ladm/6FMrWTnX41cdbdGPOWNAo6adi4WaJ6A==",
-        "dependencies": {
->>>>>>> 980b75d7
           "Microsoft.Extensions.Logging": "7.0.0",
           "Serilog": "2.12.0"
         }
@@ -570,31 +553,6 @@
           "Speckle.Core": "3.0.1-alpha.11"
         }
       },
-<<<<<<< HEAD
-      "Speckle.Revit.API": {
-        "type": "CentralTransitive",
-        "requested": "[2023.0.0, )",
-        "resolved": "2023.0.0",
-        "contentHash": "tq40eD7psgTbV+epNouYyqfo6+hEi7FmXZqcxEOsAV7zfYyWhL6Rt3vmojkWGNuerGbH6oRI6KIIxrnlCNb8Hw=="
-=======
-      "Speckle.Revit2023.Api": {
-        "type": "CentralTransitive",
-        "requested": "[0.1.1-preview.0.28, )",
-        "resolved": "0.1.1-preview.0.28",
-        "contentHash": "ejwYS/HI8yy0rJE4vgTr5aj8Fkg/E9JnMGjwyVS2fLtI4f7+FmwAY6inTUT2p/RAoRc2nQw+TerDpUtOhddzag==",
-        "dependencies": {
-          "Mapster": "7.3.0",
-          "Speckle.Revit.API": "2023.0.0",
-          "Speckle.Revit2023.Interfaces": "0.1.1-preview.0.28"
-        }
-      },
-      "Speckle.Revit2023.Interfaces": {
-        "type": "CentralTransitive",
-        "requested": "[0.1.1-preview.0.28, )",
-        "resolved": "0.1.1-preview.0.28",
-        "contentHash": "7szXg/vRvP3Wdrn2ZGriVOfsw+bddlpVorBkCIhSHHs5qVTTG8IAIrI1l9dO0/aullaTMF+Xgxm9x3w1aXPiuA=="
->>>>>>> 980b75d7
-      },
       "System.Threading.Tasks.Dataflow": {
         "type": "CentralTransitive",
         "requested": "[6.0.0, )",
