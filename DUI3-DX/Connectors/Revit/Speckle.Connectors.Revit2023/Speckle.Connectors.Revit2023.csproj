--- conflicted
+++ resolved
@@ -1,4 +1,4 @@
-﻿<Project Sdk="Microsoft.NET.Sdk.WindowsDesktop">
+<Project Sdk="Microsoft.NET.Sdk.WindowsDesktop">
   <PropertyGroup>
     <TargetFramework>net48</TargetFramework>
     <PlatformTarget>x64</PlatformTarget>
@@ -6,18 +6,11 @@
   </PropertyGroup>
 
   <Import Project="..\Speckle.Connectors.RevitShared\Speckle.Connectors.RevitShared.projitems" Label="Shared" />
-<<<<<<< HEAD
 
   <PropertyGroup>
     <ConnectorSlug>revit</ConnectorSlug>
     <ConnectorVersion>2023</ConnectorVersion>
   </PropertyGroup>
-  
-  <PropertyGroup>
-    <TreatWarningsAsErrors>false</TreatWarningsAsErrors>
-  </PropertyGroup>
-=======
->>>>>>> 512d0ab0
   
   <ItemGroup>
     <Reference Include="PresentationCore" />
