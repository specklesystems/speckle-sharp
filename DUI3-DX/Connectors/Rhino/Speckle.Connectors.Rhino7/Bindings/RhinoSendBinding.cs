--- conflicted
+++ resolved
@@ -11,12 +11,9 @@
 using Speckle.Connectors.DUI.Utils;
 using Speckle.Connectors.Rhino7.HostApp;
 using Speckle.Connectors.Utils.Cancellation;
-<<<<<<< HEAD
-=======
 using Speckle.Connectors.Utils.Operations;
 using Speckle.Converters.Common;
 using Speckle.Core.Api;
->>>>>>> afb8b516
 using Speckle.Core.Logging;
 using ICancelable = System.Reactive.Disposables.ICancelable;
 using System.Threading.Tasks;
@@ -45,12 +42,8 @@
   /// <summary>
   /// Keeps track of previously converted objects as a dictionary of (applicationId, object reference).
   /// </summary>
-<<<<<<< HEAD
-  //private readonly Dictionary<string, ObjectReference> _convertedObjectReferences = new();
-=======
   /// POC: Commented out this for now, relates to change tracking feature
   // private readonly Dictionary<string, ObjectReference> _convertedObjectReferences = new();
->>>>>>> afb8b516
 
   public RhinoSendBinding(
     DocumentModelStore store,
@@ -153,7 +146,6 @@
         throw new InvalidOperationException("No publish model card was found.");
       }
 
-<<<<<<< HEAD
       string versionId = await _sendOperation
         .Execute(
           modelCard.SendFilter,
@@ -161,65 +153,6 @@
           modelCard.ProjectId,
           modelCard.ModelId,
           (status, progress) => OnSendOperationProgress(modelCardId, status, progress),
-=======
-      // 2 - Check account exist
-      // TODO: FETCHING ACCOUNTS BY ID ONLY IS UNSAFE
-      Account account =
-        AccountManager.GetAccounts().FirstOrDefault(acc => acc.id == modelCard.AccountId)
-        ?? throw new SpeckleAccountManagerException();
-
-      // 3 - Get elements to convert, throw early if nothing is selected
-      List<RhinoObject> rhinoObjects = modelCard.SendFilter
-        .GetObjectIds()
-        .Select(id => RhinoDoc.ActiveDoc.Objects.FindId(new Guid(id)))
-        .Where(obj => obj != null)
-        .ToList();
-
-      if (rhinoObjects.Count == 0)
-      {
-        throw new InvalidOperationException("No objects were found. Please update your send filter!");
-      }
-
-      // 4 - Get converter
-
-      var commitObject = ConvertObjects(rhinoObjects, modelCard, cts.Token);
-
-      cts.Token.ThrowIfCancellationRequested();
-
-      // 7 - Serialize and Send objects
-      _basicConnectorBinding.Commands.SetModelProgress(modelCardId, new ModelCardProgress { Status = "Uploading..." });
-
-      var transport = new ServerTransport(account, modelCard.ProjectId);
-      var sendResult = await SendHelper.Send(commitObject, transport, true, null, cts.Token).ConfigureAwait(true);
-
-      // Store the converted references in memory for future send operations, overwriting the existing values for the given application id.
-      // foreach (var kvp in sendResult.convertedReferences)
-      // {
-      //   // TODO: Bug in here, we need to encapsulate cache not only by app id, but also by project id,
-      //   // TODO: as otherwise we assume incorrectly that an object exists for a given project (e.g, send box to project 1, send same unchanged box to project 2)
-      //   _convertedObjectReferences[kvp.Key + modelCard.ProjectId] = kvp.Value;
-      // }
-      // It's important to reset the model card's list of changed obj ids so as to ensure we accurately keep track of changes between send operations.
-      // NOTE: ChangedObjectIds is currently JsonIgnored, but could actually be useful for highlighting changes in host app.
-      //modelCard.ChangedObjectIds = new();
-
-      _basicConnectorBinding.Commands.SetModelProgress(
-        modelCardId,
-        new ModelCardProgress { Status = "Linking version to model..." }
-      );
-
-      // 8 - Create the version (commit)
-      var apiClient = new Client(account);
-      string versionId = await apiClient
-        .CommitCreate(
-          new CommitCreateInput
-          {
-            streamId = modelCard.ProjectId,
-            branchName = modelCard.ModelId,
-            sourceApplication = "Rhino",
-            objectId = sendResult.rootObjId
-          },
->>>>>>> afb8b516
           cts.Token
         )
         .ConfigureAwait(false);
@@ -236,86 +169,12 @@
     }
   }
 
-<<<<<<< HEAD
   private void OnSendOperationProgress(string modelCardId, string status, double? progress)
   {
     _basicConnectorBinding.Commands.SetModelProgress(
       modelCardId,
       new ModelCardProgress { Status = status, Progress = progress }
     );
-=======
-  public void CancelSend(string modelCardId) => CancellationManager.CancelOperation(modelCardId);
-
-  private Base ConvertObjects(
-    List<RhinoObject> rhinoObjects,
-    SenderModelCard modelCard,
-    CancellationToken cancellationToken
-  )
-  {
-    ISpeckleConverterToSpeckle converter = _speckleConverterToSpeckleFactory.ResolveScopedInstance();
-
-    var rootObjectCollection = new Collection { name = RhinoDoc.ActiveDoc.Name ?? "Unnamed document" };
-    int count = 0;
-
-    Dictionary<int, Collection> layerCollectionCache = new();
-    // TODO: Handle blocks.
-    foreach (RhinoObject rhinoObject in rhinoObjects)
-    {
-      cancellationToken.ThrowIfCancellationRequested();
-
-      // 1. get object layer
-      var layer = RhinoDoc.ActiveDoc.Layers[rhinoObject.Attributes.LayerIndex];
-
-      // 2. get or create a nested collection for it
-      var collectionHost = GetHostObjectCollection(layerCollectionCache, layer, rootObjectCollection);
-      var applicationId = rhinoObject.Id.ToString();
-
-      // 3. get from cache or convert:
-      // What we actually do here is check if the object has been previously converted AND has not changed.
-      // If that's the case, we insert in the host collection just its object reference which has been saved from the prior conversion.
-      /*Base converted;
-      if (
-        !modelCard.ChangedObjectIds.Contains(applicationId)
-        && _convertedObjectReferences.TryGetValue(applicationId + modelCard.ProjectId, out ObjectReference value)
-      )
-      {
-        converted = value;
-      }
-      else
-      {
-        converted = converter.ConvertToSpeckle(rhinoObject);
-        converted.applicationId = applicationId;
-      }*/
-      try
-      {
-        var converted = converter.Convert(rhinoObject);
-        converted.applicationId = applicationId;
-
-        // 4. add to host
-        collectionHost.elements.Add(converted);
-        _basicConnectorBinding.Commands.SetModelProgress(
-          modelCard.ModelCardId,
-          new ModelCardProgress { Status = "Converting", Progress = (double)++count / rhinoObjects.Count }
-        );
-      }
-      catch (SpeckleConversionException e)
-      {
-        // DO something with the exception
-        Console.WriteLine(e);
-      }
-      catch (NotSupportedException e)
-      {
-        // DO something with the exception
-        Console.WriteLine(e);
-      }
-
-      // NOTE: useful for testing ui states, pls keep for now so we can easily uncomment
-      // Thread.Sleep(550);
-    }
-
-    // 5. profit
-    return rootObjectCollection;
->>>>>>> afb8b516
   }
 
   public void CancelSend(string modelCardId) => _cancellationManager.CancelOperation(modelCardId);
