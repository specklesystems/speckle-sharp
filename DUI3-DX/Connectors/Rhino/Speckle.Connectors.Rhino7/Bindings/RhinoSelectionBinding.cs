using Rhino;
using Rhino.DocObjects;
using Speckle.Connectors.DUI.Bindings;
using Speckle.Connectors.DUI.Bridge;
using Speckle.Connectors.Rhino7.HostApp;

namespace Speckle.Connectors.Rhino7.Bindings;

public class RhinoSelectionBinding : ISelectionBinding
{
  private readonly RhinoIdleManager _idleManager;
  private readonly ITopLevelExceptionHandler _topLevelExceptionHandler;
  private const string SELECTION_EVENT = "setSelection";

  public string Name => "selectionBinding";
  public IBridge Parent { get; }

<<<<<<< HEAD
  public RhinoSelectionBinding(IRhinoIdleManager idleManager, IBridge parent)
=======
  public RhinoSelectionBinding(
    RhinoIdleManager idleManager,
    IBridge parent,
    ITopLevelExceptionHandler topLevelExceptionHandler
  )
>>>>>>> 483fe7d7
  {
    _idleManager = idleManager;
    _topLevelExceptionHandler = topLevelExceptionHandler;
    Parent = parent;

    RhinoDoc.SelectObjects += OnSelectionChange;
    RhinoDoc.DeselectObjects += OnSelectionChange;
    RhinoDoc.DeselectAllObjects += OnSelectionChange;
  }

  void OnSelectionChange(object o, EventArgs eventArgs)
  {
    _idleManager.SubscribeToIdle(() => _topLevelExceptionHandler.CatchUnhandled(UpdateSelection));
  }

  private void UpdateSelection()
  {
    SelectionInfo selInfo = GetSelection();
    Parent.Send(SELECTION_EVENT, selInfo);
  }

  public SelectionInfo GetSelection()
  {
    List<RhinoObject> objects = RhinoDoc.ActiveDoc.Objects.GetSelectedObjects(false, false).ToList();
    List<string> objectIds = objects.Select(o => o.Id.ToString()).ToList();
    int layerCount = objects.Select(o => o.Attributes.LayerIndex).Distinct().Count();
    List<string> objectTypes = objects.Select(o => o.ObjectType.ToString()).Distinct().ToList();
    return new SelectionInfo(
      objectIds,
      $"{objectIds.Count} objects ({string.Join(", ", objectTypes)}) from {layerCount} layer{(layerCount != 1 ? "s" : "")}"
    );
  }
}<|MERGE_RESOLUTION|>--- conflicted
+++ resolved
@@ -8,22 +8,14 @@
 
 public class RhinoSelectionBinding : ISelectionBinding
 {
-  private readonly RhinoIdleManager _idleManager;
+  private readonly IRhinoIdleManager _idleManager;
   private readonly ITopLevelExceptionHandler _topLevelExceptionHandler;
   private const string SELECTION_EVENT = "setSelection";
 
   public string Name => "selectionBinding";
   public IBridge Parent { get; }
 
-<<<<<<< HEAD
-  public RhinoSelectionBinding(IRhinoIdleManager idleManager, IBridge parent)
-=======
-  public RhinoSelectionBinding(
-    RhinoIdleManager idleManager,
-    IBridge parent,
-    ITopLevelExceptionHandler topLevelExceptionHandler
-  )
->>>>>>> 483fe7d7
+  public RhinoSelectionBinding(IRhinoIdleManager idleManager, IBridge parent, ITopLevelExceptionHandler topLevelExceptionHandler)
   {
     _idleManager = idleManager;
     _topLevelExceptionHandler = topLevelExceptionHandler;
