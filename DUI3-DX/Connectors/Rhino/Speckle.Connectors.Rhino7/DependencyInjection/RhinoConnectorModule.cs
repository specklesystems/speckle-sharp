--- conflicted
+++ resolved
@@ -68,12 +68,10 @@
     builder.AddTransient<IRootObjectBuilder<RhinoObject>, RhinoRootObjectBuilder>();
     builder.AddTransient<IInstanceObjectsManager<RhinoObject>, RhinoInstanceObjectsManager>();
 
-<<<<<<< HEAD
-    // register receive related deps
-    // Note: Receive operation is injected by builder.AddConnectorUtils()
-    builder.AddTransient<IHostObjectBuilder, RhinoHostObjectBuilder>();
-=======
+    // register send operation and dependencies
+    builder.AddScoped<SendOperation<RhinoObject>>();
+    builder.AddSingleton(DefaultTraversal.CreateTraversalFunc());
+
     builder.AddScoped<IRootObjectBuilder<RhinoObject>, RhinoRootObjectBuilder>();
->>>>>>> 6b767fee
   }
 }