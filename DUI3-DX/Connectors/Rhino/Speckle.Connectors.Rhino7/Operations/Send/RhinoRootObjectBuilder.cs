using Rhino.DocObjects;
using Rhino;
using Speckle.Core.Models;
using Speckle.Autofac.DependencyInjection;
using Speckle.Converters.Common;
using Speckle.Connectors.DUI.Models.Card.SendFilter;
using Speckle.Connectors.Utils;
using Speckle.Connectors.Utils.Builders;
using Speckle.Connectors.Utils.Operations;
using Speckle.Core.Logging;

namespace Speckle.Connectors.Rhino7.Operations.Send;

/// <summary>
/// Stateless builder object to turn an <see cref="ISendFilter"/> into a <see cref="Base"/> object
/// </summary>
public class RhinoRootObjectBuilder : IRootObjectBuilder<RhinoObject>
{
  private readonly IUnitOfWorkFactory _unitOfWorkFactory;

  public RhinoRootObjectBuilder(IUnitOfWorkFactory unitOfWorkFactory)
  {
    _unitOfWorkFactory = unitOfWorkFactory;
  }

  public SendConversionResults Build(
    IReadOnlyList<RhinoObject> objects,
    SendInfo sendInfo,
    Action<string, double?>? onOperationProgressed = null,
    CancellationToken ct = default
<<<<<<< HEAD
  )
  {
    if (!objects.Any())
    {
      // POC: not sure if we would want to throw in here?
      throw new InvalidOperationException("No objects were found. Please update your send filter!");
    }

    SendConversionResults results = ConvertObjects(objects, sendInfo, onOperationProgressed, ct);

    return results;
  }
=======
  ) => ConvertObjects(objects, sendInfo, onOperationProgressed, ct);
>>>>>>> 1f59f01c

  private SendConversionResults ConvertObjects(
    IReadOnlyList<RhinoObject> rhinoObjects,
    SendInfo sendInfo,
    Action<string, double?>? onOperationProgressed = null,
    CancellationToken cancellationToken = default
  )
  {
    // POC: does this feel like the right place? I am wondering if this should be called from within send/rcv?
    // begin the unit of work
    using var uow = _unitOfWorkFactory.Resolve<IRootToSpeckleConverter>();
    var converter = uow.Service;

    var rootObjectCollection = new Collection { name = RhinoDoc.ActiveDoc.Name ?? "Unnamed document" };
    int count = 0;

    Dictionary<int, Collection> layerCollectionCache = new(); // POC: This seems to always start empty, so it's not caching anything out here.

    // POC: Handle blocks.
    List<SendConversionResult> results = new(rhinoObjects.Count);
    foreach (RhinoObject rhinoObject in rhinoObjects)
    {
      cancellationToken.ThrowIfCancellationRequested();

      // POC: This uses the ActiveDoc but it is bad practice to do so. A context object should be injected that would contain the Doc.
      var layer = RhinoDoc.ActiveDoc.Layers[rhinoObject.Attributes.LayerIndex];

      var collectionHost = GetHostObjectCollection(layerCollectionCache, layer, rootObjectCollection);
      var applicationId = rhinoObject.Id.ToString();

      try
      {
        // get from cache or convert:
        // POC: We're not using the cache here yet but should once the POC is working.
        // What we actually do here is check if the object has been previously converted AND has not changed.
        // If that's the case, we insert in the host collection just its object reference which has been saved from the prior conversion.
        Base converted;
        if (
          !sendInfo.ChangedObjectIds.Contains(applicationId)
          && sendInfo.ConvertedObjects.TryGetValue(applicationId + sendInfo.ProjectId, out ObjectReference value)
        )
        {
          converted = value;
        }
        else
        {
          converted = converter.Convert(rhinoObject);
          converted.applicationId = applicationId;
        }

        // add to host
        collectionHost.elements.Add(converted);

        results.Add(new(rhinoObject, rhinoObject.ObjectType.ToString(), applicationId, converted));
      }
      catch (Exception ex) when (!ex.IsFatal())
      {
        results.Add(new(rhinoObject, rhinoObject.ObjectType.ToString(), applicationId, ex));
        // POC: add logging
      }

      onOperationProgressed?.Invoke("Converting", (double)++count / rhinoObjects.Count);

      // NOTE: useful for testing ui states, pls keep for now so we can easily uncomment
      // Thread.Sleep(550);
    }

    // 5. profit
    return new(results, rootObjectCollection);
  }

  /// <summary>
  /// Returns the host collection based on the provided layer. If it's not found, it will be created and hosted within the the rootObjectCollection.
  /// </summary>
  /// <param name="layerCollectionCache"></param>
  /// <param name="layer"></param>
  /// <param name="rootObjectCollection"></param>
  /// <returns></returns>
  private Collection GetHostObjectCollection(
    Dictionary<int, Collection> layerCollectionCache,
    Layer layer,
    Collection rootObjectCollection
  )
  {
    // POC: This entire implementation should be broken down and potentially injected in.
    if (layerCollectionCache.TryGetValue(layer.Index, out Collection value))
    {
      return value;
    }

    var names = layer.FullPath.Split(new[] { Layer.PathSeparator }, StringSplitOptions.None);
    var path = names[0];
    var index = 0;
    var previousCollection = rootObjectCollection;
    foreach (var layerName in names)
    {
      var existingLayerIndex = RhinoDoc.ActiveDoc.Layers.FindByFullPath(path, -1);
      Collection? childCollection = null;
      if (layerCollectionCache.TryGetValue(existingLayerIndex, out Collection? collection))
      {
        childCollection = collection;
      }
      else
      {
        childCollection = new Collection(layerName, "layer")
        {
          applicationId = RhinoDoc.ActiveDoc.Layers[existingLayerIndex].Id.ToString()
        };
        previousCollection.elements.Add(childCollection);
        layerCollectionCache[existingLayerIndex] = childCollection;
      }

      previousCollection = childCollection;

      if (index < names.Length - 1)
      {
        path += Layer.PathSeparator + names[index + 1];
      }
      index++;
    }

    layerCollectionCache[layer.Index] = previousCollection;
    return previousCollection;
  }
}<|MERGE_RESOLUTION|>--- conflicted
+++ resolved
@@ -28,22 +28,7 @@
     SendInfo sendInfo,
     Action<string, double?>? onOperationProgressed = null,
     CancellationToken ct = default
-<<<<<<< HEAD
-  )
-  {
-    if (!objects.Any())
-    {
-      // POC: not sure if we would want to throw in here?
-      throw new InvalidOperationException("No objects were found. Please update your send filter!");
-    }
-
-    SendConversionResults results = ConvertObjects(objects, sendInfo, onOperationProgressed, ct);
-
-    return results;
-  }
-=======
   ) => ConvertObjects(objects, sendInfo, onOperationProgressed, ct);
->>>>>>> 1f59f01c
 
   private SendConversionResults ConvertObjects(
     IReadOnlyList<RhinoObject> rhinoObjects,
