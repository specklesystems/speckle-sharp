--- conflicted
+++ resolved
@@ -1,4 +1,4 @@
-﻿using System;
+using System;
 using System.Collections.Generic;
 using System.Linq;
 using System.Threading;
@@ -59,14 +59,8 @@
   )
   {
     RhinoDoc doc = _contextStack.Current.Document;
-<<<<<<< HEAD
-    var rootLayerIndex = _contextStack.Current.Document.Layers.Find(Guid.Empty, baseLayerName, -1);
-
-    // Cleans up any previously received objects
-=======
     var rootLayerIndex = _contextStack.Current.Document.Layers.Find(Guid.Empty, baseLayerName, RhinoMath.UnsetIntIndex);
 
->>>>>>> 19587d8d
     // POC: We could move this out into a separate service for testing and re-use.
     // Cleans up any previously received objects
     if (rootLayerIndex == RhinoMath.UnsetIntIndex)
