--- conflicted
+++ resolved
@@ -13,17 +13,9 @@
   </ItemGroup>
 
   <ItemGroup>
-<<<<<<< HEAD
-    <PackageReference Include="RhinoCommon" Version="7.13.21348.13001" IncludeAssets="compile;build" />
-    <PackageReference Include="RhinoWindows" Version="7.13.21348.13001" IncludeAssets="compile;build" />
-    <PackageReference Include="Speckle.Rhino7.Api" Version="0.1.1-preview.0.29" />
-    <PackageReference Include="Speckle.Rhino7.Interfaces" Version="0.1.1-preview.0.29" />
-    <PackageReference Include="System.Resources.Extensions" Version="7.0.0"/>
-=======
     <PackageReference Include="RhinoCommon" IncludeAssets="compile;build" />
     <PackageReference Include="RhinoWindows" IncludeAssets="compile;build" />
     <PackageReference Include="System.Resources.Extensions" />
->>>>>>> cd39d867
   </ItemGroup>
 
   <ItemGroup>
