<Project Sdk="Microsoft.NET.Sdk.WindowsDesktop">
  <PropertyGroup>
    <TargetFramework>net48</TargetFramework>
    <TargetExt>.rhp</TargetExt>
    <UseWpf>true</UseWpf>
    <UseWindowsForms>true</UseWindowsForms>
    <GenerateResourceUsePreserializedResources>true</GenerateResourceUsePreserializedResources>
  </PropertyGroup>
  
  <ItemGroup>
    <EmbeddedResource Include="EmbeddedResources\**\*" />
    <EmbeddedResource Include="Resources\**\*.ico" />
  </ItemGroup>

  <ItemGroup>
<<<<<<< HEAD
    <PackageReference Include="RhinoCommon" Version="7.13.21348.13001" IncludeAssets="compile;build" />
    <PackageReference Include="RhinoWindows" Version="7.13.21348.13001" IncludeAssets="compile;build" />
    <PackageReference Include="Speckle.Rhino7.Api" Version="0.1.1-preview.0.29" />
    <PackageReference Include="Speckle.Rhino7.Interfaces" Version="0.1.1-preview.0.29" />
    <PackageReference Include="System.Resources.Extensions" Version="7.0.0"/>
=======
    <PackageReference Include="RhinoCommon" IncludeAssets="compile;build" />
    <PackageReference Include="RhinoWindows" IncludeAssets="compile;build" />
    <PackageReference Include="Speckle.Rhino7.Api"  />
    <PackageReference Include="Speckle.Rhino7.Interfaces" />
    <PackageReference Include="System.Resources.Extensions" />
>>>>>>> 980b75d7
  </ItemGroup>

  <ItemGroup>
    <ProjectReference Include="..\..\..\Converters\Rhino\Speckle.Converters.Rhino7.DependencyInjection\Speckle.Converters.Rhino7.DependencyInjection.csproj" />
    <ProjectReference Include="..\..\..\Sdk\Speckle.Autofac\Speckle.Autofac.csproj" />
    <ProjectReference Include="..\..\..\Sdk\Speckle.Connectors.Utils\Speckle.Connectors.Utils.csproj" />
    <ProjectReference Include="..\..\..\Sdk\Speckle.Converters.Common.DependencyInjection\Speckle.Converters.Common.DependencyInjection.csproj" />
    <ProjectReference Include="..\..\..\Sdk\Speckle.Converters.Common\Speckle.Converters.Common.csproj" />
    <ProjectReference Include="..\..\..\DUI3\Speckle.Connectors.DUI.WebView\Speckle.Connectors.DUI.WebView.csproj" />
  </ItemGroup>

  <ItemGroup>
    <Compile Update="Properties\Resources.Designer.cs">
      <DesignTime>True</DesignTime>
      <AutoGen>True</AutoGen>
      <DependentUpon>Resources.resx</DependentUpon>
    </Compile>
  </ItemGroup>

  <ItemGroup>
    <EmbeddedResource Update="Properties\Resources.resx">
      <Generator>ResXFileCodeGenerator</Generator>
      <LastGenOutput>Resources.Designer.cs</LastGenOutput>
    </EmbeddedResource>
  </ItemGroup>
</Project><|MERGE_RESOLUTION|>--- conflicted
+++ resolved
@@ -13,19 +13,11 @@
   </ItemGroup>
 
   <ItemGroup>
-<<<<<<< HEAD
-    <PackageReference Include="RhinoCommon" Version="7.13.21348.13001" IncludeAssets="compile;build" />
-    <PackageReference Include="RhinoWindows" Version="7.13.21348.13001" IncludeAssets="compile;build" />
-    <PackageReference Include="Speckle.Rhino7.Api" Version="0.1.1-preview.0.29" />
-    <PackageReference Include="Speckle.Rhino7.Interfaces" Version="0.1.1-preview.0.29" />
-    <PackageReference Include="System.Resources.Extensions" Version="7.0.0"/>
-=======
     <PackageReference Include="RhinoCommon" IncludeAssets="compile;build" />
     <PackageReference Include="RhinoWindows" IncludeAssets="compile;build" />
     <PackageReference Include="Speckle.Rhino7.Api"  />
     <PackageReference Include="Speckle.Rhino7.Interfaces" />
     <PackageReference Include="System.Resources.Extensions" />
->>>>>>> 980b75d7
   </ItemGroup>
 
   <ItemGroup>
