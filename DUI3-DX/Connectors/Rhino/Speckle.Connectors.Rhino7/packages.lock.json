{
  "version": 2,
  "dependencies": {
    ".NETFramework,Version=v4.8": {
      "Microsoft.SourceLink.GitHub": {
        "type": "Direct",
        "requested": "[8.0.0, )",
        "resolved": "8.0.0",
        "contentHash": "G5q7OqtwIyGTkeIOAc3u2ZuV/kicQaec5EaRnc0pIeSnh9LUjj+PYQrJYBURvDt7twGl2PKA7nSN0kz1Zw5bnQ==",
        "dependencies": {
          "Microsoft.Build.Tasks.Git": "8.0.0",
          "Microsoft.SourceLink.Common": "8.0.0"
        }
      },
      "PolySharp": {
        "type": "Direct",
        "requested": "[1.14.1, )",
        "resolved": "1.14.1",
        "contentHash": "mOOmFYwad3MIOL14VCjj02LljyF1GNw1wP0YVlxtcPvqdxjGGMNdNJJxHptlry3MOd8b40Flm8RPOM8JOlN2sQ=="
      },
      "RhinoCommon": {
        "type": "Direct",
        "requested": "[7.13.21348.13001, )",
        "resolved": "7.13.21348.13001",
        "contentHash": "JQdaNw61ddBqIe08E9O4N/grwrN1hjDHcYW7tWylwCZyFR7SepoCD4NS+6LN6+oSQhNbhLi9Bf+hQOFYFdRAEA=="
      },
      "RhinoWindows": {
        "type": "Direct",
        "requested": "[7.13.21348.13001, )",
        "resolved": "7.13.21348.13001",
        "contentHash": "V94T8emmJmFfmbd5cu+uTNS0neZApx1Q5MXvsQGFtt/mEGEbdHE+dFOETNgbOOJXSdNboAnCR3uo0GosOFX+/g==",
        "dependencies": {
          "RhinoCommon": "[7.13.21348.13001]"
        }
      },
      "Speckle.InterfaceGenerator": {
        "type": "Direct",
        "requested": "[0.9.5, )",
        "resolved": "0.9.5",
        "contentHash": "oU/L7pN1R7q8KkbrpQ3WJnHirPHqn+9DEA7asOcUiggV5dzVg1A/VYs7GOSusD24njxXh03tE3a2oTLOjt3cVg=="
      },
<<<<<<< HEAD
      "Speckle.Rhino7.Api": {
        "type": "Direct",
        "requested": "[0.1.1-preview.0.29, )",
        "resolved": "0.1.1-preview.0.29",
        "contentHash": "tmDprI1IAq9/CAes/vFTYiQGHpGWnAe7FZnoteiSA4CWF5aqWCKVQjJG0c746qynRbJq/0mAJ7FQ7ADGDRNP3w==",
        "dependencies": {
          "Mapster": "7.3.0",
          "RhinoCommon": "7.13.21348.13001",
          "RhinoWindows": "7.13.21348.13001",
          "Speckle.Rhino7.Interfaces": "0.1.1-preview.0.29"
        }
      },
      "Speckle.Rhino7.Interfaces": {
        "type": "Direct",
        "requested": "[0.1.1-preview.0.29, )",
        "resolved": "0.1.1-preview.0.29",
        "contentHash": "hDpFhNp3+Jidh+vJQM+nyJXo2pE6Mt9EgLv533xHnQ2u6z5ab2iCVuDlDgwS9G76tSYzl/GEvKmiMJQOiqb2vA=="
      },
=======
>>>>>>> cd39d867
      "System.Resources.Extensions": {
        "type": "Direct",
        "requested": "[7.0.0, )",
        "resolved": "7.0.0",
        "contentHash": "65ufm9ABXvxRkQ//hMcUDrQXbGWkC7z0WWZAvHlQ6Qv+JmrIwHH1lmX8aXlNlXpIrT9KxDpuZPqJTVqqwzMD8Q==",
        "dependencies": {
          "System.Memory": "4.5.5"
        }
      },
      "GraphQL.Client": {
        "type": "Transitive",
        "resolved": "6.0.0",
        "contentHash": "8yPNBbuVBpTptivyAlak4GZvbwbUcjeQTL4vN1HKHRuOykZ4r7l5fcLS6vpyPyLn0x8FsL31xbOIKyxbmR9rbA==",
        "dependencies": {
          "GraphQL.Client.Abstractions": "6.0.0",
          "GraphQL.Client.Abstractions.Websocket": "6.0.0",
          "System.Net.WebSockets.Client.Managed": "1.0.22",
          "System.Reactive": "5.0.0"
        }
      },
      "GraphQL.Client.Abstractions": {
        "type": "Transitive",
        "resolved": "6.0.0",
        "contentHash": "h7uzWFORHZ+CCjwr/ThAyXMr0DPpzEANDa4Uo54wqCQ+j7qUKwqYTgOrb1W40sqbvNaZm9v/X7It31SUw0maHA==",
        "dependencies": {
          "GraphQL.Primitives": "6.0.0"
        }
      },
      "GraphQL.Client.Abstractions.Websocket": {
        "type": "Transitive",
        "resolved": "6.0.0",
        "contentHash": "Nr9bPf8gIOvLuXpqEpqr9z9jslYFJOvd0feHth3/kPqeR3uMbjF5pjiwh4jxyMcxHdr8Pb6QiXkV3hsSyt0v7A==",
        "dependencies": {
          "GraphQL.Client.Abstractions": "6.0.0"
        }
      },
      "GraphQL.Primitives": {
        "type": "Transitive",
        "resolved": "6.0.0",
        "contentHash": "yg72rrYDapfsIUrul7aF6wwNnTJBOFvuA9VdDTQpPa8AlAriHbufeXYLBcodKjfUdkCnaiggX1U/nEP08Zb5GA=="
      },
      "Microsoft.Bcl.AsyncInterfaces": {
        "type": "Transitive",
        "resolved": "7.0.0",
        "contentHash": "3aeMZ1N0lJoSyzqiP03hqemtb1BijhsJADdobn/4nsMJ8V1H+CrpuduUe4hlRdx+ikBQju1VGjMD1GJ3Sk05Eg==",
        "dependencies": {
          "System.Threading.Tasks.Extensions": "4.5.4"
        }
      },
      "Microsoft.Build.Tasks.Git": {
        "type": "Transitive",
        "resolved": "8.0.0",
        "contentHash": "bZKfSIKJRXLTuSzLudMFte/8CempWjVamNUR5eHJizsy+iuOuO/k2gnh7W0dHJmYY0tBf+gUErfluCv5mySAOQ=="
      },
      "Microsoft.CSharp": {
        "type": "Transitive",
        "resolved": "4.7.0",
        "contentHash": "pTj+D3uJWyN3My70i2Hqo+OXixq3Os2D1nJ2x92FFo6sk8fYS1m1WLNTs0Dc1uPaViH0YvEEwvzddQ7y4rhXmA=="
      },
      "Microsoft.Data.Sqlite": {
        "type": "Transitive",
        "resolved": "7.0.5",
        "contentHash": "KGxbPeWsQMnmQy43DSBxAFtHz3l2JX8EWBSGUCvT3CuZ8KsuzbkqMIJMDOxWtG8eZSoCDI04aiVQjWuuV8HmSw==",
        "dependencies": {
          "Microsoft.Data.Sqlite.Core": "7.0.5",
          "SQLitePCLRaw.bundle_e_sqlite3": "2.1.4"
        }
      },
      "Microsoft.Data.Sqlite.Core": {
        "type": "Transitive",
        "resolved": "7.0.5",
        "contentHash": "FTerRmQPqHrCrnoUzhBu+E+1DNGwyrAMLqHkAqOOOu5pGfyMOj8qQUBxI/gDtWtG11p49UxSfWmBzRNlwZqfUg==",
        "dependencies": {
          "SQLitePCLRaw.core": "2.1.4"
        }
      },
      "Microsoft.Extensions.DependencyInjection": {
        "type": "Transitive",
        "resolved": "7.0.0",
        "contentHash": "elNeOmkeX3eDVG6pYVeV82p29hr+UKDaBhrZyWvWLw/EVZSYEkZlQdkp0V39k/Xehs2Qa0mvoCvkVj3eQxNQ1Q==",
        "dependencies": {
          "Microsoft.Bcl.AsyncInterfaces": "7.0.0",
          "Microsoft.Extensions.DependencyInjection.Abstractions": "7.0.0",
          "System.Threading.Tasks.Extensions": "4.5.4"
        }
      },
      "Microsoft.Extensions.DependencyInjection.Abstractions": {
        "type": "Transitive",
        "resolved": "7.0.0",
        "contentHash": "h3j/QfmFN4S0w4C2A6X7arXij/M/OVw3uQHSOFxnND4DyAzO1F9eMX7Eti7lU/OkSthEE0WzRsfT/Dmx86jzCw==",
        "dependencies": {
          "Microsoft.Bcl.AsyncInterfaces": "7.0.0",
          "System.Threading.Tasks.Extensions": "4.5.4"
        }
      },
      "Microsoft.Extensions.Logging": {
        "type": "Transitive",
        "resolved": "7.0.0",
        "contentHash": "Nw2muoNrOG5U5qa2ZekXwudUn2BJcD41e65zwmDHb1fQegTX66UokLWZkJRpqSSHXDOWZ5V0iqhbxOEky91atA==",
        "dependencies": {
          "Microsoft.Bcl.AsyncInterfaces": "7.0.0",
          "Microsoft.Extensions.DependencyInjection": "7.0.0",
          "Microsoft.Extensions.DependencyInjection.Abstractions": "7.0.0",
          "Microsoft.Extensions.Logging.Abstractions": "7.0.0",
          "Microsoft.Extensions.Options": "7.0.0",
          "System.Diagnostics.DiagnosticSource": "7.0.0",
          "System.ValueTuple": "4.5.0"
        }
      },
      "Microsoft.Extensions.Options": {
        "type": "Transitive",
        "resolved": "7.0.0",
        "contentHash": "lP1yBnTTU42cKpMozuafbvNtQ7QcBjr/CcK3bYOGEMH55Fjt+iecXjT6chR7vbgCMqy3PG3aNQSZgo/EuY/9qQ==",
        "dependencies": {
          "Microsoft.Extensions.DependencyInjection.Abstractions": "7.0.0",
          "Microsoft.Extensions.Primitives": "7.0.0"
        }
      },
      "Microsoft.Extensions.Primitives": {
        "type": "Transitive",
        "resolved": "7.0.0",
        "contentHash": "um1KU5kxcRp3CNuI8o/GrZtD4AIOXDk+RLsytjZ9QPok3ttLUelLKpilVPuaFT3TFjOhSibUAso0odbOaCDj3Q==",
        "dependencies": {
          "System.Memory": "4.5.5",
          "System.Runtime.CompilerServices.Unsafe": "6.0.0"
        }
      },
      "Microsoft.SourceLink.Common": {
        "type": "Transitive",
        "resolved": "8.0.0",
        "contentHash": "dk9JPxTCIevS75HyEQ0E4OVAFhB2N+V9ShCXf8Q6FkUQZDkgLI12y679Nym1YqsiSysuQskT7Z+6nUf3yab6Vw=="
      },
      "Polly": {
        "type": "Transitive",
        "resolved": "7.2.3",
        "contentHash": "DeCY0OFbNdNxsjntr1gTXHJ5pKUwYzp04Er2LLeN3g6pWhffsGuKVfMBLe1lw7x76HrPkLxKEFxBlpRxS2nDEQ=="
      },
      "Polly.Contrib.WaitAndRetry": {
        "type": "Transitive",
        "resolved": "1.1.1",
        "contentHash": "1MUQLiSo4KDkQe6nzQRhIU05lm9jlexX5BVsbuw0SL82ynZ+GzAHQxJVDPVBboxV37Po3SG077aX8DuSy8TkaA=="
      },
      "Polly.Extensions.Http": {
        "type": "Transitive",
        "resolved": "3.0.0",
        "contentHash": "drrG+hB3pYFY7w1c3BD+lSGYvH2oIclH8GRSehgfyP5kjnFnHKQuuBhuHLv+PWyFuaTDyk/vfRpnxOzd11+J8g==",
        "dependencies": {
          "Polly": "7.1.0"
        }
      },
      "Sentry": {
        "type": "Transitive",
        "resolved": "3.33.0",
        "contentHash": "8vbD2o6IR2wrRrkSiRbnodWGWUOqIlwYtzpjvPNOb5raJdOf+zxMwfS8f6nx9bmrTTfDj7KrCB8C/5OuicAc8A==",
        "dependencies": {
          "System.Reflection.Metadata": "5.0.0",
          "System.Runtime.InteropServices.RuntimeInformation": "4.3.0",
          "System.Text.Json": "5.0.2"
        }
      },
      "Sentry.Serilog": {
        "type": "Transitive",
        "resolved": "3.33.0",
        "contentHash": "V8BU7QGWg2qLYfNPqtuTBhC1opysny5l+Ifp6J6PhOeAxU0FssR7nYfbJVetrnLIoh2rd3DlJ6hHYYQosQYcUQ==",
        "dependencies": {
          "Sentry": "3.33.0",
          "Serilog": "2.7.1"
        }
      },
      "Serilog": {
        "type": "Transitive",
        "resolved": "2.12.0",
        "contentHash": "xaiJLIdu6rYMKfQMYUZgTy8YK7SMZjB4Yk50C/u//Z4OsvxkUfSPJy4nknfvwAC34yr13q7kcyh4grbwhSxyZg=="
      },
      "Serilog.Enrichers.ClientInfo": {
        "type": "Transitive",
        "resolved": "1.3.0",
        "contentHash": "mTc7PM+wC9Hr7LWSwqt5mmnlAr7RJs+eTb3PGPRhwdOackk95MkhUZognuxXEdlW19HAFNmEBTSBY5DfLwM8jQ==",
        "dependencies": {
          "Serilog": "2.4.0"
        }
      },
      "Serilog.Exceptions": {
        "type": "Transitive",
        "resolved": "8.4.0",
        "contentHash": "nc/+hUw3lsdo0zCj0KMIybAu7perMx79vu72w0za9Nsi6mWyNkGXxYxakAjWB7nEmYL6zdmhEQRB4oJ2ALUeug==",
        "dependencies": {
          "Serilog": "2.8.0"
        }
      },
      "Serilog.Formatting.Compact": {
        "type": "Transitive",
        "resolved": "1.1.0",
        "contentHash": "pNroKVjo+rDqlxNG5PXkRLpfSCuDOBY0ri6jp9PLe505ljqwhwZz8ospy2vWhQlFu5GkIesh3FcDs4n7sWZODA==",
        "dependencies": {
          "Serilog": "2.8.0"
        }
      },
      "Serilog.Sinks.Console": {
        "type": "Transitive",
        "resolved": "4.1.0",
        "contentHash": "K6N5q+5fetjnJPvCmkWOpJ/V8IEIoMIB1s86OzBrbxwTyHxdx3pmz4H+8+O/Dc/ftUX12DM1aynx/dDowkwzqg==",
        "dependencies": {
          "Serilog": "2.10.0"
        }
      },
      "Serilog.Sinks.File": {
        "type": "Transitive",
        "resolved": "5.0.0",
        "contentHash": "uwV5hdhWPwUH1szhO8PJpFiahqXmzPzJT/sOijH/kFgUx+cyoDTMM8MHD0adw9+Iem6itoibbUXHYslzXsLEAg==",
        "dependencies": {
          "Serilog": "2.10.0"
        }
      },
      "Serilog.Sinks.PeriodicBatching": {
        "type": "Transitive",
        "resolved": "3.1.0",
        "contentHash": "NDWR7m3PalVlGEq3rzoktrXikjFMLmpwF0HI4sowo8YDdU+gqPlTHlDQiOGxHfB0sTfjPA9JjA7ctKG9zqjGkw==",
        "dependencies": {
          "Serilog": "2.0.0"
        }
      },
      "Serilog.Sinks.Seq": {
        "type": "Transitive",
        "resolved": "5.2.2",
        "contentHash": "1Csmo5ua7NKUe0yXUx+zsRefjAniPWcXFhUXxXG8pwo0iMiw2gjn9SOkgYnnxbgWqmlGv236w0N/dHc2v5XwMg==",
        "dependencies": {
          "Serilog": "2.12.0",
          "Serilog.Formatting.Compact": "1.1.0",
          "Serilog.Sinks.File": "5.0.0",
          "Serilog.Sinks.PeriodicBatching": "3.1.0"
        }
      },
      "SerilogTimings": {
        "type": "Transitive",
        "resolved": "3.0.1",
        "contentHash": "Zs28eTgszAMwpIrbBnWHBI50yuxL50p/dmAUWmy75+axdZYK/Sjm5/5m1N/CisR8acJUhTVcjPZrsB1P5iv0Uw==",
        "dependencies": {
          "Serilog": "2.10.0"
        }
      },
      "Speckle.Newtonsoft.Json": {
        "type": "Transitive",
        "resolved": "13.0.2",
        "contentHash": "g1BejUZwax5PRfL6xHgLEK23sqHWOgOj9hE7RvfRRlN00AGt8GnPYt8HedSK7UB3HiRW8zCA9Pn0iiYxCK24BA=="
      },
      "Speckle.Revit2023.Interfaces": {
        "type": "Transitive",
        "resolved": "0.1.1-preview.0.24",
        "contentHash": "BSVpOUJc9g6ISrw8GxvtkglTlITpHEDYNOhxv1ZPbckBsI0yO36JiphhQV4q57ERqD9PpCozUJkVhlCaxWeS6A=="
      },
      "SQLitePCLRaw.bundle_e_sqlite3": {
        "type": "Transitive",
        "resolved": "2.1.4",
        "contentHash": "EWI1olKDjFEBMJu0+3wuxwziIAdWDVMYLhuZ3Qs84rrz+DHwD00RzWPZCa+bLnHCf3oJwuFZIRsHT5p236QXww==",
        "dependencies": {
          "SQLitePCLRaw.lib.e_sqlite3": "2.1.4",
          "SQLitePCLRaw.provider.dynamic_cdecl": "2.1.4"
        }
      },
      "SQLitePCLRaw.core": {
        "type": "Transitive",
        "resolved": "2.1.4",
        "contentHash": "inBjvSHo9UDKneGNzfUfDjK08JzlcIhn1+SP5Y3m6cgXpCxXKCJDy6Mka7LpgSV+UZmKSnC8rTwB0SQ0xKu5pA==",
        "dependencies": {
          "System.Memory": "4.5.3"
        }
      },
      "SQLitePCLRaw.lib.e_sqlite3": {
        "type": "Transitive",
        "resolved": "2.1.4",
        "contentHash": "2C9Q9eX7CPLveJA0rIhf9RXAvu+7nWZu1A2MdG6SD/NOu26TakGgL1nsbc0JAspGijFOo3HoN79xrx8a368fBg=="
      },
      "SQLitePCLRaw.provider.dynamic_cdecl": {
        "type": "Transitive",
        "resolved": "2.1.4",
        "contentHash": "ZsaKKhgYF9B1fvcnOGKl3EycNAwd9CRWX7v0rEfuPWhQQ5Jjpvf2VEHahiLIGHio3hxi3EIKFJw9KvyowWOUAw==",
        "dependencies": {
          "SQLitePCLRaw.core": "2.1.4"
        }
      },
      "System.Buffers": {
        "type": "Transitive",
        "resolved": "4.5.1",
        "contentHash": "Rw7ijyl1qqRS0YQD/WycNst8hUUMgrMH4FCn1nNm27M4VxchZ1js3fVjQaANHO5f3sN4isvP4a+Met9Y4YomAg=="
      },
      "System.Collections.Immutable": {
        "type": "Transitive",
        "resolved": "5.0.0",
        "contentHash": "FXkLXiK0sVVewcso0imKQoOxjoPAj42R8HtjjbSjVPAzwDfzoyoznWxgA3c38LDbN9SJux1xXoXYAhz98j7r2g==",
        "dependencies": {
          "System.Memory": "4.5.4"
        }
      },
      "System.Diagnostics.DiagnosticSource": {
        "type": "Transitive",
        "resolved": "7.0.0",
        "contentHash": "9W0ewWDuAyDqS2PigdTxk6jDKonfgscY/hP8hm7VpxYhNHZHKvZTdRckberlFk3VnCmr3xBUyMBut12Q+T2aOw==",
        "dependencies": {
          "System.Memory": "4.5.5",
          "System.Runtime.CompilerServices.Unsafe": "6.0.0"
        }
      },
      "System.DoubleNumerics": {
        "type": "Transitive",
        "resolved": "3.1.3",
        "contentHash": "KRKEM/L3KBodjA9VOg3EifFVWUY6EOqaMB05UvPEDm7Zeby/kZW+4kdWUEPzW6xtkwf46p661L9NrbeeQhtLzw==",
        "dependencies": {
          "NETStandard.Library": "1.6.1"
        }
      },
      "System.Memory": {
        "type": "Transitive",
        "resolved": "4.5.5",
        "contentHash": "XIWiDvKPXaTveaB7HVganDlOCRoj03l+jrwNvcge/t8vhGYKvqV+dMv6G4SAX2NoNmN0wZfVPTAlFwZcZvVOUw==",
        "dependencies": {
          "System.Buffers": "4.5.1",
          "System.Numerics.Vectors": "4.5.0",
          "System.Runtime.CompilerServices.Unsafe": "4.5.3"
        }
      },
      "System.Net.WebSockets.Client.Managed": {
        "type": "Transitive",
        "resolved": "1.0.22",
        "contentHash": "WqEOxPlXjuZrIjUtXNE9NxEfU/n5E35iV2PtoZdJSUC4tlrqwHnTee+wvMIM4OUaJWmwrymeqcgYrE0IkGAgLA==",
        "dependencies": {
          "System.Buffers": "4.4.0",
          "System.Numerics.Vectors": "4.4.0"
        }
      },
      "System.Numerics.Vectors": {
        "type": "Transitive",
        "resolved": "4.5.0",
        "contentHash": "QQTlPTl06J/iiDbJCiepZ4H//BVraReU4O4EoRw1U02H5TLUIT7xn3GnDp9AXPSlJUDyFs4uWjWafNX6WrAojQ=="
      },
      "System.Reactive": {
        "type": "Transitive",
        "resolved": "5.0.0",
        "contentHash": "erBZjkQHWL9jpasCE/0qKAryzVBJFxGHVBAvgRN1bzM0q2s1S4oYREEEL0Vb+1kA/6BKb5FjUZMp5VXmy+gzkQ==",
        "dependencies": {
          "System.Threading.Tasks.Extensions": "4.5.4"
        }
      },
      "System.Reflection.Metadata": {
        "type": "Transitive",
        "resolved": "5.0.0",
        "contentHash": "5NecZgXktdGg34rh1OenY1rFNDCI8xSjFr+Z4OU4cU06AQHUdRnIIEeWENu3Wl4YowbzkymAIMvi3WyK9U53pQ==",
        "dependencies": {
          "System.Collections.Immutable": "5.0.0"
        }
      },
      "System.Runtime.CompilerServices.Unsafe": {
        "type": "Transitive",
        "resolved": "6.0.0",
        "contentHash": "/iUeP3tq1S0XdNNoMz5C9twLSrM/TH+qElHkXWaPvuNOt+99G75NrV0OS2EqHx5wMN7popYjpc8oTjC1y16DLg=="
      },
      "System.Runtime.InteropServices.RuntimeInformation": {
        "type": "Transitive",
        "resolved": "4.3.0",
        "contentHash": "cbz4YJMqRDR7oLeMRbdYv7mYzc++17lNhScCX0goO2XpGWdvAt60CGN+FHdePUEHCe/Jy9jUlvNAiNdM+7jsOw=="
      },
      "System.Text.Encodings.Web": {
        "type": "Transitive",
        "resolved": "5.0.1",
        "contentHash": "KmJ+CJXizDofbq6mpqDoRRLcxgOd2z9X3XoFNULSbvbqVRZkFX3istvr+MUjL6Zw1RT+RNdoI4GYidIINtgvqQ==",
        "dependencies": {
          "System.Buffers": "4.5.1",
          "System.Memory": "4.5.4"
        }
      },
      "System.Text.Json": {
        "type": "Transitive",
        "resolved": "5.0.2",
        "contentHash": "I47dVIGiV6SfAyppphxqupertT/5oZkYLDCX6vC3HpOI4ZLjyoKAreUoem2ie6G0RbRuFrlqz/PcTQjfb2DOfQ==",
        "dependencies": {
          "Microsoft.Bcl.AsyncInterfaces": "5.0.0",
          "System.Buffers": "4.5.1",
          "System.Memory": "4.5.4",
          "System.Numerics.Vectors": "4.5.0",
          "System.Runtime.CompilerServices.Unsafe": "5.0.0",
          "System.Text.Encodings.Web": "5.0.1",
          "System.Threading.Tasks.Extensions": "4.5.4",
          "System.ValueTuple": "4.5.0"
        }
      },
      "System.Threading.Tasks.Extensions": {
        "type": "Transitive",
        "resolved": "4.5.4",
        "contentHash": "zteT+G8xuGu6mS+mzDzYXbzS7rd3K6Fjb9RiZlYlJPam2/hU7JCBZBVEcywNuR+oZ1ncTvc/cq0faRr3P01OVg==",
        "dependencies": {
          "System.Runtime.CompilerServices.Unsafe": "4.5.3"
        }
      },
      "System.ValueTuple": {
        "type": "Transitive",
        "resolved": "4.5.0",
        "contentHash": "okurQJO6NRE/apDIP23ajJ0hpiNmJ+f0BwOlB/cSqTLQlw5upkf+5+96+iG2Jw40G1fCVCyPz/FhIABUjMR+RQ=="
      },
      "speckle.autofac": {
        "type": "Project",
        "dependencies": {
          "Microsoft.Extensions.Logging.Abstractions": "[7.0.0, )"
        }
      },
      "speckle.connectors.dui": {
        "type": "Project",
        "dependencies": {
          "Microsoft.Extensions.Logging.Abstractions": "[7.0.0, )",
          "Speckle.Autofac": "[2.0.999-local, )",
          "Speckle.Connectors.Utils": "[2.0.999-local, )",
          "Speckle.Core": "[3.0.1-alpha.11, )",
          "System.Threading.Tasks.Dataflow": "[6.0.0, )"
        }
      },
      "speckle.connectors.dui.webview": {
        "type": "Project",
        "dependencies": {
          "Microsoft.Web.WebView2": "[1.0.1823.32, )",
          "Speckle.Connectors.DUI": "[2.0.999-local, )"
        }
      },
      "speckle.connectors.utils": {
        "type": "Project",
        "dependencies": {
          "Serilog.Extensions.Logging": "[7.0.0, )",
          "Speckle.Autofac": "[2.0.999-local, )",
          "Speckle.Core": "[3.0.1-alpha.11, )"
        }
      },
      "speckle.converters.common": {
        "type": "Project",
        "dependencies": {
          "Speckle.Autofac": "[2.0.999-local, )",
          "Speckle.Objects": "[3.0.1-alpha.11, )"
        }
      },
      "speckle.converters.common.dependencyinjection": {
        "type": "Project",
        "dependencies": {
          "Speckle.Autofac": "[2.0.999-local, )",
          "Speckle.Converters.Common": "[2.0.999-local, )"
        }
      },
      "speckle.converters.rhino7.dependencyinjection": {
        "type": "Project",
        "dependencies": {
<<<<<<< HEAD
          "Speckle.Rhino7.Interfaces": "[0.1.1-preview.0.29, )"
=======
          "RhinoCommon": "[7.13.21348.13001, )"
>>>>>>> cd39d867
        }
      },
      "Microsoft.Extensions.Logging.Abstractions": {
        "type": "CentralTransitive",
        "requested": "[7.0.0, )",
        "resolved": "7.0.0",
        "contentHash": "kmn78+LPVMOWeITUjIlfxUPDsI0R6G0RkeAMBmQxAJ7vBJn4q2dTva7pWi65ceN5vPGjJ9q/Uae2WKgvfktJAw==",
        "dependencies": {
          "System.Buffers": "4.5.1",
          "System.Memory": "4.5.5"
        }
      },
      "Microsoft.Web.WebView2": {
        "type": "CentralTransitive",
        "requested": "[1.0.1823.32, )",
        "resolved": "1.0.1823.32",
        "contentHash": "ppRcWBUNggFIqyJp7PfgS4Oe8/7yli/mHcTNDOaqo3ZzJWnv9AOr0WE9ceEP5SPs1M7CQ3QvdGMR7KNz0v09EA=="
      },
      "Serilog.Extensions.Logging": {
        "type": "CentralTransitive",
        "requested": "[7.0.0, )",
        "resolved": "7.0.0",
        "contentHash": "9faU0zNQqU7I6soVhLUMYaGNpgWv6cKlKb2S5AnS8gXxzW/em5Ladm/6FMrWTnX41cdbdGPOWNAo6adi4WaJ6A==",
        "dependencies": {
          "Microsoft.Extensions.Logging": "7.0.0",
          "Serilog": "2.12.0"
        }
      },
      "Speckle.Core": {
        "type": "CentralTransitive",
        "requested": "[3.0.1-alpha.11, )",
        "resolved": "3.0.1-alpha.11",
        "contentHash": "Zt2dBJLlfziEACYCHThbhKypSjhoA01rTw9BzNI72c/BDyftXIz70Tetq/8ZMEqQnKqfmRyYADsAdWKxpdV0Hg==",
        "dependencies": {
          "GraphQL.Client": "6.0.0",
          "Microsoft.CSharp": "4.7.0",
          "Microsoft.Data.Sqlite": "7.0.5",
          "Polly": "7.2.3",
          "Polly.Contrib.WaitAndRetry": "1.1.1",
          "Polly.Extensions.Http": "3.0.0",
          "Sentry": "3.33.0",
          "Sentry.Serilog": "3.33.0",
          "Serilog": "2.12.0",
          "Serilog.Enrichers.ClientInfo": "1.3.0",
          "Serilog.Exceptions": "8.4.0",
          "Serilog.Sinks.Console": "4.1.0",
          "Serilog.Sinks.Seq": "5.2.2",
          "SerilogTimings": "3.0.1",
          "Speckle.Newtonsoft.Json": "13.0.2",
          "System.DoubleNumerics": "3.1.3"
        }
      },
      "Speckle.Objects": {
        "type": "CentralTransitive",
        "requested": "[3.0.1-alpha.11, )",
        "resolved": "3.0.1-alpha.11",
        "contentHash": "YR7sei3OQBAi8R/kIu8bEmg5ELDIJK6l5fhOgdnqA9ZvD/fvmRb+09z8lIUTDsgdAdvYU/A/x9VxH9OGPbp9Kw==",
        "dependencies": {
          "Speckle.Core": "3.0.1-alpha.11"
        }
      },
      "System.Threading.Tasks.Dataflow": {
        "type": "CentralTransitive",
        "requested": "[6.0.0, )",
        "resolved": "6.0.0",
        "contentHash": "+tyDCU3/B1lDdOOAJywHQoFwyXIUghIaP2BxG79uvhfTnO+D9qIgjVlL/JV2NTliYbMHpd6eKDmHp2VHpij7MA=="
      }
    }
  }
}<|MERGE_RESOLUTION|>--- conflicted
+++ resolved
@@ -39,7 +39,6 @@
         "resolved": "0.9.5",
         "contentHash": "oU/L7pN1R7q8KkbrpQ3WJnHirPHqn+9DEA7asOcUiggV5dzVg1A/VYs7GOSusD24njxXh03tE3a2oTLOjt3cVg=="
       },
-<<<<<<< HEAD
       "Speckle.Rhino7.Api": {
         "type": "Direct",
         "requested": "[0.1.1-preview.0.29, )",
@@ -58,8 +57,6 @@
         "resolved": "0.1.1-preview.0.29",
         "contentHash": "hDpFhNp3+Jidh+vJQM+nyJXo2pE6Mt9EgLv533xHnQ2u6z5ab2iCVuDlDgwS9G76tSYzl/GEvKmiMJQOiqb2vA=="
       },
-=======
->>>>>>> cd39d867
       "System.Resources.Extensions": {
         "type": "Direct",
         "requested": "[7.0.0, )",
@@ -506,11 +503,7 @@
       "speckle.converters.rhino7.dependencyinjection": {
         "type": "Project",
         "dependencies": {
-<<<<<<< HEAD
           "Speckle.Rhino7.Interfaces": "[0.1.1-preview.0.29, )"
-=======
-          "RhinoCommon": "[7.13.21348.13001, )"
->>>>>>> cd39d867
         }
       },
       "Microsoft.Extensions.Logging.Abstractions": {
