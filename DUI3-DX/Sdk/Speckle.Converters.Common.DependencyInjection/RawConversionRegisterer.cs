--- conflicted
+++ resolved
@@ -8,11 +8,7 @@
 // NameAndRankAttribute work that needs doing
 public static class RawConversionRegisterer
 {
-<<<<<<< HEAD
-  public static void RegisterRawConverters(this SpeckleContainerBuilder containerBuilder)
-=======
   public static void RegisterRawConversions(this SpeckleContainerBuilder containerBuilder)
->>>>>>> a2954b1b
   {
     // POC: hard-coding speckle... :/
     foreach (Type speckleType in containerBuilder.SpeckleTypes)
