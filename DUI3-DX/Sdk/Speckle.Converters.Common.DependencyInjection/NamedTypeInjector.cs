using System.Reflection;
using Autofac;
using Speckle.Autofac.DependencyInjection;
using Speckle.Converters.Common.Objects;

namespace Speckle.Converters.Common.DependencyInjection;

public static class ConversionTypesInjector
{
  public static void InjectNamedTypes<T>(this SpeckleContainerBuilder containerBuilder)
    where T : notnull
  {
    var types = containerBuilder.SpeckleTypes.Where(x => x.GetInterfaces().Contains(typeof(T)));

    // we only care about named types
    var byName = types
      .Where(x => x.GetCustomAttribute<NameAndRankValueAttribute>() != null)
      .Select(x =>
      {
        var nameAndRank = x.GetCustomAttribute<NameAndRankValueAttribute>();

        return (name: nameAndRank.Name, rank: nameAndRank.Rank, type: x);
      })
      .ToList();

    // we'll register the types accordingly
    var names = byName.Select(x => x.name).Distinct();
    foreach (string name in names)
    {
      var namedTypes = byName.Where(x => x.name == name).OrderByDescending(y => y.rank).ToList();

      // first type found
      var first = namedTypes[0];

      // POC: may need to be instance per lifecycle scope
      containerBuilder.ContainerBuilder.RegisterType(first.type).Keyed<T>(first.name).InstancePerLifetimeScope();

      // POC: not sure yet if...
      // * This should be an array of types
      // * Whether the scope should be modified or modifiable
      // * Whether this is in the write project... hmmm
      // POC: IsAssignableFrom()
      var secondaryType = first.type.GetInterface(typeof(ITypedConverter<,>).Name);
      // POC: should we explode if no found?
      if (secondaryType != null)
      {
        containerBuilder.ContainerBuilder
          .RegisterType(first.type)
          .As(secondaryType)
          .PropertiesAutowired(PropertyWiringOptions.AllowCircularDependencies)
          .InstancePerLifetimeScope();
      }

      // register subsequent types with rank
      namedTypes.RemoveAt(0);
      foreach (var other in namedTypes)
      {
        // POC: is this the right scope?
        containerBuilder.ContainerBuilder
          .RegisterType(other.type)
          .Keyed<T>($"{other.name}|{other.rank}")
          .InstancePerLifetimeScope();

        // POC: not sure yet if...
        // * This should be an array of types
        // * Whether the scope should be modified or modifiable
        // * Whether this is in the write project... hmmm
        // POC: IsAssignableFrom()
        // NOT very DRY
<<<<<<< HEAD
        secondaryType = secondaryType = first.type.GetInterface(typeof(ITypedConverter<,>).Name);
=======
        secondaryType = first.type.GetInterface(typeof(IRawConversion<,>).Name);
>>>>>>> bd178265
        // POC: should we explode if no found?
        if (secondaryType != null)
        {
          containerBuilder.ContainerBuilder.RegisterType(first.type).As(secondaryType).InstancePerLifetimeScope();
        }
      }
    }
  }
}<|MERGE_RESOLUTION|>--- conflicted
+++ resolved
@@ -67,11 +67,7 @@
         // * Whether this is in the write project... hmmm
         // POC: IsAssignableFrom()
         // NOT very DRY
-<<<<<<< HEAD
-        secondaryType = secondaryType = first.type.GetInterface(typeof(ITypedConverter<,>).Name);
-=======
-        secondaryType = first.type.GetInterface(typeof(IRawConversion<,>).Name);
->>>>>>> bd178265
+        secondaryType = first.type.GetInterface(typeof(ITypedConverter<,>).Name);
         // POC: should we explode if no found?
         if (secondaryType != null)
         {
