--- conflicted
+++ resolved
@@ -308,8 +308,183 @@
           "Serilog": "2.10.0"
         }
       },
+      "Speckle.Newtonsoft.Json": {
+        "type": "Transitive",
+        "resolved": "13.0.2",
+        "contentHash": "g1BejUZwax5PRfL6xHgLEK23sqHWOgOj9hE7RvfRRlN00AGt8GnPYt8HedSK7UB3HiRW8zCA9Pn0iiYxCK24BA=="
+      },
+      "Speckle.Revit2023.Interfaces": {
+        "type": "Transitive",
+        "resolved": "0.1.1-preview.0.24",
+        "contentHash": "BSVpOUJc9g6ISrw8GxvtkglTlITpHEDYNOhxv1ZPbckBsI0yO36JiphhQV4q57ERqD9PpCozUJkVhlCaxWeS6A=="
+      },
+      "SQLitePCLRaw.bundle_e_sqlite3": {
+        "type": "Transitive",
+        "resolved": "2.1.4",
+        "contentHash": "EWI1olKDjFEBMJu0+3wuxwziIAdWDVMYLhuZ3Qs84rrz+DHwD00RzWPZCa+bLnHCf3oJwuFZIRsHT5p236QXww==",
+        "dependencies": {
+          "SQLitePCLRaw.lib.e_sqlite3": "2.1.4",
+          "SQLitePCLRaw.provider.e_sqlite3": "2.1.4"
+        }
+      },
+      "SQLitePCLRaw.core": {
+        "type": "Transitive",
+        "resolved": "2.1.4",
+        "contentHash": "inBjvSHo9UDKneGNzfUfDjK08JzlcIhn1+SP5Y3m6cgXpCxXKCJDy6Mka7LpgSV+UZmKSnC8rTwB0SQ0xKu5pA==",
+        "dependencies": {
+          "System.Memory": "4.5.3"
+        }
+      },
+      "SQLitePCLRaw.lib.e_sqlite3": {
+        "type": "Transitive",
+        "resolved": "2.1.4",
+        "contentHash": "2C9Q9eX7CPLveJA0rIhf9RXAvu+7nWZu1A2MdG6SD/NOu26TakGgL1nsbc0JAspGijFOo3HoN79xrx8a368fBg=="
+      },
+      "SQLitePCLRaw.provider.e_sqlite3": {
+        "type": "Transitive",
+        "resolved": "2.1.4",
+        "contentHash": "CSlb5dUp1FMIkez9Iv5EXzpeq7rHryVNqwJMWnpq87j9zWZexaEMdisDktMsnnrzKM6ahNrsTkjqNodTBPBxtQ==",
+        "dependencies": {
+          "SQLitePCLRaw.core": "2.1.4"
+        }
+      },
+      "System.Buffers": {
+        "type": "Transitive",
+        "resolved": "4.5.1",
+        "contentHash": "Rw7ijyl1qqRS0YQD/WycNst8hUUMgrMH4FCn1nNm27M4VxchZ1js3fVjQaANHO5f3sN4isvP4a+Met9Y4YomAg=="
+      },
+      "System.Collections.Immutable": {
+        "type": "Transitive",
+        "resolved": "5.0.0",
+        "contentHash": "FXkLXiK0sVVewcso0imKQoOxjoPAj42R8HtjjbSjVPAzwDfzoyoznWxgA3c38LDbN9SJux1xXoXYAhz98j7r2g==",
+        "dependencies": {
+          "System.Memory": "4.5.4"
+        }
+      },
+      "System.DoubleNumerics": {
+        "type": "Transitive",
+        "resolved": "3.1.3",
+        "contentHash": "KRKEM/L3KBodjA9VOg3EifFVWUY6EOqaMB05UvPEDm7Zeby/kZW+4kdWUEPzW6xtkwf46p661L9NrbeeQhtLzw==",
+        "dependencies": {
+          "NETStandard.Library": "1.6.1"
+        }
+      },
+      "System.Memory": {
+        "type": "Transitive",
+        "resolved": "4.5.5",
+        "contentHash": "XIWiDvKPXaTveaB7HVganDlOCRoj03l+jrwNvcge/t8vhGYKvqV+dMv6G4SAX2NoNmN0wZfVPTAlFwZcZvVOUw==",
+        "dependencies": {
+          "System.Buffers": "4.5.1",
+          "System.Numerics.Vectors": "4.4.0",
+          "System.Runtime.CompilerServices.Unsafe": "4.5.3"
+        }
+      },
+      "System.Numerics.Vectors": {
+        "type": "Transitive",
+        "resolved": "4.5.0",
+        "contentHash": "QQTlPTl06J/iiDbJCiepZ4H//BVraReU4O4EoRw1U02H5TLUIT7xn3GnDp9AXPSlJUDyFs4uWjWafNX6WrAojQ=="
+      },
+      "System.Reactive": {
+        "type": "Transitive",
+        "resolved": "5.0.0",
+        "contentHash": "erBZjkQHWL9jpasCE/0qKAryzVBJFxGHVBAvgRN1bzM0q2s1S4oYREEEL0Vb+1kA/6BKb5FjUZMp5VXmy+gzkQ==",
+        "dependencies": {
+          "System.Runtime.InteropServices.WindowsRuntime": "4.3.0",
+          "System.Threading.Tasks.Extensions": "4.5.4"
+        }
+      },
+      "System.Reflection.Metadata": {
+        "type": "Transitive",
+        "resolved": "5.0.0",
+        "contentHash": "5NecZgXktdGg34rh1OenY1rFNDCI8xSjFr+Z4OU4cU06AQHUdRnIIEeWENu3Wl4YowbzkymAIMvi3WyK9U53pQ==",
+        "dependencies": {
+          "System.Collections.Immutable": "5.0.0"
+        }
+      },
+      "System.Reflection.TypeExtensions": {
+        "type": "Transitive",
+        "resolved": "4.7.0",
+        "contentHash": "VybpaOQQhqE6siHppMktjfGBw1GCwvCqiufqmP8F1nj7fTUNtW35LOEt3UZTEsECfo+ELAl/9o9nJx3U91i7vA=="
+      },
+      "System.Runtime": {
+        "type": "Transitive",
+        "resolved": "4.3.0",
+        "contentHash": "JufQi0vPQ0xGnAczR13AUFglDyVYt4Kqnz1AZaiKZ5+GICq0/1MH/mO/eAJHt/mHW1zjKBJd7kV26SrxddAhiw==",
+        "dependencies": {
+          "Microsoft.NETCore.Platforms": "1.1.0",
+          "Microsoft.NETCore.Targets": "1.1.0"
+        }
+      },
+      "System.Runtime.CompilerServices.Unsafe": {
+        "type": "Transitive",
+        "resolved": "5.0.0",
+        "contentHash": "ZD9TMpsmYJLrxbbmdvhwt9YEgG5WntEnZ/d1eH8JBX9LBp+Ju8BSBhUGbZMNVHHomWo2KVImJhTDl2hIgw/6MA=="
+      },
+      "System.Runtime.InteropServices.WindowsRuntime": {
+        "type": "Transitive",
+        "resolved": "4.3.0",
+        "contentHash": "J4GUi3xZQLUBasNwZnjrffN8i5wpHrBtZoLG+OhRyGo/+YunMRWWtwoMDlUAIdmX0uRfpHIBDSV6zyr3yf00TA==",
+        "dependencies": {
+          "System.Runtime": "4.3.0"
+        }
+      },
+      "System.Text.Encodings.Web": {
+        "type": "Transitive",
+        "resolved": "5.0.1",
+        "contentHash": "KmJ+CJXizDofbq6mpqDoRRLcxgOd2z9X3XoFNULSbvbqVRZkFX3istvr+MUjL6Zw1RT+RNdoI4GYidIINtgvqQ==",
+        "dependencies": {
+          "System.Buffers": "4.5.1",
+          "System.Memory": "4.5.4"
+        }
+      },
+      "System.Text.Json": {
+        "type": "Transitive",
+        "resolved": "5.0.2",
+        "contentHash": "I47dVIGiV6SfAyppphxqupertT/5oZkYLDCX6vC3HpOI4ZLjyoKAreUoem2ie6G0RbRuFrlqz/PcTQjfb2DOfQ==",
+        "dependencies": {
+          "Microsoft.Bcl.AsyncInterfaces": "5.0.0",
+          "System.Buffers": "4.5.1",
+          "System.Memory": "4.5.4",
+          "System.Numerics.Vectors": "4.5.0",
+          "System.Runtime.CompilerServices.Unsafe": "5.0.0",
+          "System.Text.Encodings.Web": "5.0.1",
+          "System.Threading.Tasks.Extensions": "4.5.4"
+        }
+      },
+      "System.Threading.Tasks.Extensions": {
+        "type": "Transitive",
+        "resolved": "4.5.4",
+        "contentHash": "zteT+G8xuGu6mS+mzDzYXbzS7rd3K6Fjb9RiZlYlJPam2/hU7JCBZBVEcywNuR+oZ1ncTvc/cq0faRr3P01OVg==",
+        "dependencies": {
+          "System.Runtime.CompilerServices.Unsafe": "4.5.3"
+        }
+      },
+      "speckle.autofac": {
+        "type": "Project",
+        "dependencies": {
+          "Microsoft.Extensions.Logging.Abstractions": "[7.0.0, )"
+        }
+      },
+      "speckle.converters.common": {
+        "type": "Project",
+        "dependencies": {
+          "Speckle.Autofac": "[2.0.999-local, )",
+          "Speckle.Objects": "[3.0.1-alpha.11, )"
+        }
+      },
+      "Microsoft.Extensions.Logging.Abstractions": {
+        "type": "CentralTransitive",
+        "requested": "[7.0.0, )",
+        "resolved": "7.0.0",
+        "contentHash": "kmn78+LPVMOWeITUjIlfxUPDsI0R6G0RkeAMBmQxAJ7vBJn4q2dTva7pWi65ceN5vPGjJ9q/Uae2WKgvfktJAw==",
+        "dependencies": {
+          "System.Buffers": "4.5.1",
+          "System.Memory": "4.5.5"
+        }
+      },
       "Speckle.Core": {
-        "type": "Transitive",
+        "type": "CentralTransitive",
+        "requested": "[3.0.1-alpha.11, )",
         "resolved": "3.0.1-alpha.11",
         "contentHash": "Zt2dBJLlfziEACYCHThbhKypSjhoA01rTw9BzNI72c/BDyftXIz70Tetq/8ZMEqQnKqfmRyYADsAdWKxpdV0Hg==",
         "dependencies": {
@@ -331,208 +506,6 @@
           "System.DoubleNumerics": "3.1.3"
         }
       },
-      "Speckle.Newtonsoft.Json": {
-        "type": "Transitive",
-        "resolved": "13.0.2",
-        "contentHash": "g1BejUZwax5PRfL6xHgLEK23sqHWOgOj9hE7RvfRRlN00AGt8GnPYt8HedSK7UB3HiRW8zCA9Pn0iiYxCK24BA=="
-      },
-      "Speckle.Objects": {
-        "type": "Transitive",
-        "resolved": "3.0.1-alpha.11",
-        "contentHash": "YR7sei3OQBAi8R/kIu8bEmg5ELDIJK6l5fhOgdnqA9ZvD/fvmRb+09z8lIUTDsgdAdvYU/A/x9VxH9OGPbp9Kw==",
-        "dependencies": {
-          "Speckle.Core": "3.0.1-alpha.11"
-        }
-      },
-      "SQLitePCLRaw.bundle_e_sqlite3": {
-        "type": "Transitive",
-        "resolved": "2.1.4",
-        "contentHash": "EWI1olKDjFEBMJu0+3wuxwziIAdWDVMYLhuZ3Qs84rrz+DHwD00RzWPZCa+bLnHCf3oJwuFZIRsHT5p236QXww==",
-        "dependencies": {
-          "SQLitePCLRaw.lib.e_sqlite3": "2.1.4",
-          "SQLitePCLRaw.provider.e_sqlite3": "2.1.4"
-        }
-      },
-      "SQLitePCLRaw.core": {
-        "type": "Transitive",
-        "resolved": "2.1.4",
-        "contentHash": "inBjvSHo9UDKneGNzfUfDjK08JzlcIhn1+SP5Y3m6cgXpCxXKCJDy6Mka7LpgSV+UZmKSnC8rTwB0SQ0xKu5pA==",
-        "dependencies": {
-          "System.Memory": "4.5.3"
-        }
-      },
-      "SQLitePCLRaw.lib.e_sqlite3": {
-        "type": "Transitive",
-        "resolved": "2.1.4",
-        "contentHash": "2C9Q9eX7CPLveJA0rIhf9RXAvu+7nWZu1A2MdG6SD/NOu26TakGgL1nsbc0JAspGijFOo3HoN79xrx8a368fBg=="
-      },
-      "SQLitePCLRaw.provider.e_sqlite3": {
-        "type": "Transitive",
-        "resolved": "2.1.4",
-        "contentHash": "CSlb5dUp1FMIkez9Iv5EXzpeq7rHryVNqwJMWnpq87j9zWZexaEMdisDktMsnnrzKM6ahNrsTkjqNodTBPBxtQ==",
-        "dependencies": {
-          "SQLitePCLRaw.core": "2.1.4"
-        }
-      },
-      "System.Buffers": {
-        "type": "Transitive",
-        "resolved": "4.5.1",
-        "contentHash": "Rw7ijyl1qqRS0YQD/WycNst8hUUMgrMH4FCn1nNm27M4VxchZ1js3fVjQaANHO5f3sN4isvP4a+Met9Y4YomAg=="
-      },
-      "System.Collections.Immutable": {
-        "type": "Transitive",
-        "resolved": "5.0.0",
-        "contentHash": "FXkLXiK0sVVewcso0imKQoOxjoPAj42R8HtjjbSjVPAzwDfzoyoznWxgA3c38LDbN9SJux1xXoXYAhz98j7r2g==",
-        "dependencies": {
-          "System.Memory": "4.5.4"
-        }
-      },
-      "System.DoubleNumerics": {
-        "type": "Transitive",
-        "resolved": "3.1.3",
-        "contentHash": "KRKEM/L3KBodjA9VOg3EifFVWUY6EOqaMB05UvPEDm7Zeby/kZW+4kdWUEPzW6xtkwf46p661L9NrbeeQhtLzw==",
-        "dependencies": {
-          "NETStandard.Library": "1.6.1"
-        }
-      },
-      "System.Memory": {
-        "type": "Transitive",
-        "resolved": "4.5.5",
-        "contentHash": "XIWiDvKPXaTveaB7HVganDlOCRoj03l+jrwNvcge/t8vhGYKvqV+dMv6G4SAX2NoNmN0wZfVPTAlFwZcZvVOUw==",
-        "dependencies": {
-          "System.Buffers": "4.5.1",
-          "System.Numerics.Vectors": "4.4.0",
-          "System.Runtime.CompilerServices.Unsafe": "4.5.3"
-        }
-      },
-      "System.Numerics.Vectors": {
-        "type": "Transitive",
-        "resolved": "4.5.0",
-        "contentHash": "QQTlPTl06J/iiDbJCiepZ4H//BVraReU4O4EoRw1U02H5TLUIT7xn3GnDp9AXPSlJUDyFs4uWjWafNX6WrAojQ=="
-      },
-      "System.Reactive": {
-        "type": "Transitive",
-        "resolved": "5.0.0",
-        "contentHash": "erBZjkQHWL9jpasCE/0qKAryzVBJFxGHVBAvgRN1bzM0q2s1S4oYREEEL0Vb+1kA/6BKb5FjUZMp5VXmy+gzkQ==",
-        "dependencies": {
-          "System.Runtime.InteropServices.WindowsRuntime": "4.3.0",
-          "System.Threading.Tasks.Extensions": "4.5.4"
-        }
-      },
-      "System.Reflection.Metadata": {
-        "type": "Transitive",
-        "resolved": "5.0.0",
-        "contentHash": "5NecZgXktdGg34rh1OenY1rFNDCI8xSjFr+Z4OU4cU06AQHUdRnIIEeWENu3Wl4YowbzkymAIMvi3WyK9U53pQ==",
-        "dependencies": {
-          "System.Collections.Immutable": "5.0.0"
-        }
-      },
-      "System.Reflection.TypeExtensions": {
-        "type": "Transitive",
-        "resolved": "4.7.0",
-        "contentHash": "VybpaOQQhqE6siHppMktjfGBw1GCwvCqiufqmP8F1nj7fTUNtW35LOEt3UZTEsECfo+ELAl/9o9nJx3U91i7vA=="
-      },
-      "System.Runtime": {
-        "type": "Transitive",
-        "resolved": "4.3.0",
-        "contentHash": "JufQi0vPQ0xGnAczR13AUFglDyVYt4Kqnz1AZaiKZ5+GICq0/1MH/mO/eAJHt/mHW1zjKBJd7kV26SrxddAhiw==",
-        "dependencies": {
-          "Microsoft.NETCore.Platforms": "1.1.0",
-          "Microsoft.NETCore.Targets": "1.1.0"
-        }
-      },
-      "System.Runtime.CompilerServices.Unsafe": {
-        "type": "Transitive",
-        "resolved": "5.0.0",
-        "contentHash": "ZD9TMpsmYJLrxbbmdvhwt9YEgG5WntEnZ/d1eH8JBX9LBp+Ju8BSBhUGbZMNVHHomWo2KVImJhTDl2hIgw/6MA=="
-      },
-      "System.Runtime.InteropServices.WindowsRuntime": {
-        "type": "Transitive",
-        "resolved": "4.3.0",
-        "contentHash": "J4GUi3xZQLUBasNwZnjrffN8i5wpHrBtZoLG+OhRyGo/+YunMRWWtwoMDlUAIdmX0uRfpHIBDSV6zyr3yf00TA==",
-        "dependencies": {
-          "System.Runtime": "4.3.0"
-        }
-      },
-      "System.Text.Encodings.Web": {
-        "type": "Transitive",
-        "resolved": "5.0.1",
-        "contentHash": "KmJ+CJXizDofbq6mpqDoRRLcxgOd2z9X3XoFNULSbvbqVRZkFX3istvr+MUjL6Zw1RT+RNdoI4GYidIINtgvqQ==",
-        "dependencies": {
-          "System.Buffers": "4.5.1",
-          "System.Memory": "4.5.4"
-        }
-      },
-      "System.Text.Json": {
-        "type": "Transitive",
-        "resolved": "5.0.2",
-        "contentHash": "I47dVIGiV6SfAyppphxqupertT/5oZkYLDCX6vC3HpOI4ZLjyoKAreUoem2ie6G0RbRuFrlqz/PcTQjfb2DOfQ==",
-        "dependencies": {
-          "Microsoft.Bcl.AsyncInterfaces": "5.0.0",
-          "System.Buffers": "4.5.1",
-          "System.Memory": "4.5.4",
-          "System.Numerics.Vectors": "4.5.0",
-          "System.Runtime.CompilerServices.Unsafe": "5.0.0",
-          "System.Text.Encodings.Web": "5.0.1",
-          "System.Threading.Tasks.Extensions": "4.5.4"
-        }
-      },
-      "System.Threading.Tasks.Extensions": {
-        "type": "Transitive",
-        "resolved": "4.5.4",
-        "contentHash": "zteT+G8xuGu6mS+mzDzYXbzS7rd3K6Fjb9RiZlYlJPam2/hU7JCBZBVEcywNuR+oZ1ncTvc/cq0faRr3P01OVg==",
-        "dependencies": {
-          "System.Runtime.CompilerServices.Unsafe": "4.5.3"
-        }
-      },
-      "speckle.autofac": {
-        "type": "Project",
-        "dependencies": {
-          "Microsoft.Extensions.Logging.Abstractions": "[7.0.0, )"
-        }
-      },
-      "speckle.converters.common": {
-        "type": "Project",
-        "dependencies": {
-          "Speckle.Autofac": "[2.0.999-local, )",
-          "Speckle.Objects": "[3.0.1-alpha.11, )"
-<<<<<<< HEAD
-        }
-      },
-      "Microsoft.Extensions.Logging.Abstractions": {
-        "type": "CentralTransitive",
-        "requested": "[7.0.0, )",
-        "resolved": "7.0.0",
-        "contentHash": "kmn78+LPVMOWeITUjIlfxUPDsI0R6G0RkeAMBmQxAJ7vBJn4q2dTva7pWi65ceN5vPGjJ9q/Uae2WKgvfktJAw==",
-        "dependencies": {
-          "System.Buffers": "4.5.1",
-          "System.Memory": "4.5.5"
-        }
-      },
-      "Speckle.Core": {
-        "type": "CentralTransitive",
-        "requested": "[3.0.1-alpha.11, )",
-        "resolved": "3.0.1-alpha.11",
-        "contentHash": "Zt2dBJLlfziEACYCHThbhKypSjhoA01rTw9BzNI72c/BDyftXIz70Tetq/8ZMEqQnKqfmRyYADsAdWKxpdV0Hg==",
-        "dependencies": {
-          "GraphQL.Client": "6.0.0",
-          "Microsoft.CSharp": "4.7.0",
-          "Microsoft.Data.Sqlite": "7.0.5",
-          "Polly": "7.2.3",
-          "Polly.Contrib.WaitAndRetry": "1.1.1",
-          "Polly.Extensions.Http": "3.0.0",
-          "Sentry": "3.33.0",
-          "Sentry.Serilog": "3.33.0",
-          "Serilog": "2.12.0",
-          "Serilog.Enrichers.ClientInfo": "1.3.0",
-          "Serilog.Exceptions": "8.4.0",
-          "Serilog.Sinks.Console": "4.1.0",
-          "Serilog.Sinks.Seq": "5.2.2",
-          "SerilogTimings": "3.0.1",
-          "Speckle.Newtonsoft.Json": "13.0.2",
-          "System.DoubleNumerics": "3.1.3"
-        }
-      },
       "Speckle.Objects": {
         "type": "CentralTransitive",
         "requested": "[3.0.1-alpha.11, )",
@@ -540,8 +513,6 @@
         "contentHash": "YR7sei3OQBAi8R/kIu8bEmg5ELDIJK6l5fhOgdnqA9ZvD/fvmRb+09z8lIUTDsgdAdvYU/A/x9VxH9OGPbp9Kw==",
         "dependencies": {
           "Speckle.Core": "3.0.1-alpha.11"
-=======
->>>>>>> fbcb8ffd
         }
       }
     }
