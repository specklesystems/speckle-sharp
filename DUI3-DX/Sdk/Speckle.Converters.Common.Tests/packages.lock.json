{
  "version": 2,
  "dependencies": {
    ".NETFramework,Version=v4.8": {
      "FluentAssertions": {
        "type": "Direct",
        "requested": "[6.12.0, )",
        "resolved": "6.12.0",
        "contentHash": "ZXhHT2YwP9lajrwSKbLlFqsmCCvFJMoRSK9t7sImfnCyd0OB3MhgxdoMcVqxbq1iyxD6mD2fiackWmBb7ayiXQ==",
        "dependencies": {
          "System.Threading.Tasks.Extensions": "4.5.0"
        }
      },
      "Microsoft.NET.Test.Sdk": {
        "type": "Direct",
        "requested": "[17.10.0, )",
        "resolved": "17.10.0",
        "contentHash": "0/2HeACkaHEYU3wc83YlcD2Fi4LMtECJjqrtvw0lPi9DCEa35zSPt1j4fuvM8NagjDqJuh1Ja35WcRtn1Um6/A==",
        "dependencies": {
          "Microsoft.CodeCoverage": "17.10.0"
        }
      },
      "Microsoft.SourceLink.GitHub": {
        "type": "Direct",
        "requested": "[8.0.0, )",
        "resolved": "8.0.0",
        "contentHash": "G5q7OqtwIyGTkeIOAc3u2ZuV/kicQaec5EaRnc0pIeSnh9LUjj+PYQrJYBURvDt7twGl2PKA7nSN0kz1Zw5bnQ==",
        "dependencies": {
          "Microsoft.Build.Tasks.Git": "8.0.0",
          "Microsoft.SourceLink.Common": "8.0.0"
        }
      },
      "Moq": {
        "type": "Direct",
        "requested": "[4.20.70, )",
        "resolved": "4.20.70",
        "contentHash": "4rNnAwdpXJBuxqrOCzCyICXHSImOTRktCgCWXWykuF1qwoIsVvEnR7PjbMk/eLOxWvhmj5Kwt+kDV3RGUYcNwg==",
        "dependencies": {
          "Castle.Core": "5.1.1",
          "System.Threading.Tasks.Extensions": "4.5.4"
        }
      },
      "NUnit": {
        "type": "Direct",
        "requested": "[4.1.0, )",
        "resolved": "4.1.0",
        "contentHash": "MT/DpAhjtiytzhTgTqIhBuWx4y26PKfDepYUHUM+5uv4TsryHC2jwFo5e6NhWkApCm/G6kZ80dRjdJFuAxq3rg==",
        "dependencies": {
          "System.Threading.Tasks.Extensions": "4.5.4"
        }
      },
      "NUnit.Analyzers": {
        "type": "Direct",
        "requested": "[4.2.0, )",
        "resolved": "4.2.0",
        "contentHash": "4fJojPkzdoa4nB2+p6U+fITvPnVvwWSnsmiJ/Dl30xqiL3oxNbYvfeSLVd91hOmEjoUqSwN3Z7j1aFedjqWbUA=="
      },
      "PolySharp": {
        "type": "Direct",
        "requested": "[1.14.1, )",
        "resolved": "1.14.1",
        "contentHash": "mOOmFYwad3MIOL14VCjj02LljyF1GNw1wP0YVlxtcPvqdxjGGMNdNJJxHptlry3MOd8b40Flm8RPOM8JOlN2sQ=="
      },
      "Speckle.InterfaceGenerator": {
        "type": "Direct",
        "requested": "[0.9.5, )",
        "resolved": "0.9.5",
        "contentHash": "oU/L7pN1R7q8KkbrpQ3WJnHirPHqn+9DEA7asOcUiggV5dzVg1A/VYs7GOSusD24njxXh03tE3a2oTLOjt3cVg=="
      },
      "Speckle.Revit2023.Interfaces": {
        "type": "Direct",
        "requested": "[0.1.1-preview.0.28, )",
        "resolved": "0.1.1-preview.0.28",
        "contentHash": "7szXg/vRvP3Wdrn2ZGriVOfsw+bddlpVorBkCIhSHHs5qVTTG8IAIrI1l9dO0/aullaTMF+Xgxm9x3w1aXPiuA=="
      },
      "Castle.Core": {
        "type": "Transitive",
        "resolved": "5.1.1",
        "contentHash": "rpYtIczkzGpf+EkZgDr9CClTdemhsrwA/W5hMoPjLkRFnXzH44zDLoovXeKtmxb1ykXK9aJVODSpiJml8CTw2g=="
      },
      "GraphQL.Client": {
        "type": "Transitive",
        "resolved": "6.0.0",
        "contentHash": "8yPNBbuVBpTptivyAlak4GZvbwbUcjeQTL4vN1HKHRuOykZ4r7l5fcLS6vpyPyLn0x8FsL31xbOIKyxbmR9rbA==",
        "dependencies": {
          "GraphQL.Client.Abstractions": "6.0.0",
          "GraphQL.Client.Abstractions.Websocket": "6.0.0",
          "System.Net.WebSockets.Client.Managed": "1.0.22",
          "System.Reactive": "5.0.0"
        }
      },
      "GraphQL.Client.Abstractions": {
        "type": "Transitive",
        "resolved": "6.0.0",
        "contentHash": "h7uzWFORHZ+CCjwr/ThAyXMr0DPpzEANDa4Uo54wqCQ+j7qUKwqYTgOrb1W40sqbvNaZm9v/X7It31SUw0maHA==",
        "dependencies": {
          "GraphQL.Primitives": "6.0.0"
        }
      },
      "GraphQL.Client.Abstractions.Websocket": {
        "type": "Transitive",
        "resolved": "6.0.0",
        "contentHash": "Nr9bPf8gIOvLuXpqEpqr9z9jslYFJOvd0feHth3/kPqeR3uMbjF5pjiwh4jxyMcxHdr8Pb6QiXkV3hsSyt0v7A==",
        "dependencies": {
          "GraphQL.Client.Abstractions": "6.0.0"
        }
      },
      "GraphQL.Primitives": {
        "type": "Transitive",
        "resolved": "6.0.0",
        "contentHash": "yg72rrYDapfsIUrul7aF6wwNnTJBOFvuA9VdDTQpPa8AlAriHbufeXYLBcodKjfUdkCnaiggX1U/nEP08Zb5GA=="
      },
      "Microsoft.Bcl.AsyncInterfaces": {
        "type": "Transitive",
        "resolved": "5.0.0",
        "contentHash": "W8DPQjkMScOMTtJbPwmPyj9c3zYSFGawDW3jwlBOOsnY+EzZFLgNQ/UMkK35JmkNOVPdCyPr2Tw7Vv9N+KA3ZQ==",
        "dependencies": {
          "System.Threading.Tasks.Extensions": "4.5.4"
        }
      },
      "Microsoft.Build.Tasks.Git": {
        "type": "Transitive",
        "resolved": "8.0.0",
        "contentHash": "bZKfSIKJRXLTuSzLudMFte/8CempWjVamNUR5eHJizsy+iuOuO/k2gnh7W0dHJmYY0tBf+gUErfluCv5mySAOQ=="
      },
      "Microsoft.CodeCoverage": {
        "type": "Transitive",
        "resolved": "17.10.0",
        "contentHash": "yC7oSlnR54XO5kOuHlVOKtxomNNN1BWXX8lK1G2jaPXT9sUok7kCOoA4Pgs0qyFaCtMrNsprztYMeoEGqCm4uA=="
      },
      "Microsoft.CSharp": {
        "type": "Transitive",
        "resolved": "4.7.0",
        "contentHash": "pTj+D3uJWyN3My70i2Hqo+OXixq3Os2D1nJ2x92FFo6sk8fYS1m1WLNTs0Dc1uPaViH0YvEEwvzddQ7y4rhXmA=="
      },
      "Microsoft.Data.Sqlite": {
        "type": "Transitive",
        "resolved": "7.0.5",
        "contentHash": "KGxbPeWsQMnmQy43DSBxAFtHz3l2JX8EWBSGUCvT3CuZ8KsuzbkqMIJMDOxWtG8eZSoCDI04aiVQjWuuV8HmSw==",
        "dependencies": {
          "Microsoft.Data.Sqlite.Core": "7.0.5",
          "SQLitePCLRaw.bundle_e_sqlite3": "2.1.4"
        }
      },
      "Microsoft.Data.Sqlite.Core": {
        "type": "Transitive",
        "resolved": "7.0.5",
        "contentHash": "FTerRmQPqHrCrnoUzhBu+E+1DNGwyrAMLqHkAqOOOu5pGfyMOj8qQUBxI/gDtWtG11p49UxSfWmBzRNlwZqfUg==",
        "dependencies": {
          "SQLitePCLRaw.core": "2.1.4"
        }
      },
      "Microsoft.SourceLink.Common": {
        "type": "Transitive",
        "resolved": "8.0.0",
        "contentHash": "dk9JPxTCIevS75HyEQ0E4OVAFhB2N+V9ShCXf8Q6FkUQZDkgLI12y679Nym1YqsiSysuQskT7Z+6nUf3yab6Vw=="
      },
      "Polly": {
        "type": "Transitive",
        "resolved": "7.2.3",
        "contentHash": "DeCY0OFbNdNxsjntr1gTXHJ5pKUwYzp04Er2LLeN3g6pWhffsGuKVfMBLe1lw7x76HrPkLxKEFxBlpRxS2nDEQ=="
      },
      "Polly.Contrib.WaitAndRetry": {
        "type": "Transitive",
        "resolved": "1.1.1",
        "contentHash": "1MUQLiSo4KDkQe6nzQRhIU05lm9jlexX5BVsbuw0SL82ynZ+GzAHQxJVDPVBboxV37Po3SG077aX8DuSy8TkaA=="
      },
      "Polly.Extensions.Http": {
        "type": "Transitive",
        "resolved": "3.0.0",
        "contentHash": "drrG+hB3pYFY7w1c3BD+lSGYvH2oIclH8GRSehgfyP5kjnFnHKQuuBhuHLv+PWyFuaTDyk/vfRpnxOzd11+J8g==",
        "dependencies": {
          "Polly": "7.1.0"
        }
      },
      "Sentry": {
        "type": "Transitive",
        "resolved": "3.33.0",
        "contentHash": "8vbD2o6IR2wrRrkSiRbnodWGWUOqIlwYtzpjvPNOb5raJdOf+zxMwfS8f6nx9bmrTTfDj7KrCB8C/5OuicAc8A==",
        "dependencies": {
          "System.Reflection.Metadata": "5.0.0",
          "System.Runtime.InteropServices.RuntimeInformation": "4.3.0",
          "System.Text.Json": "5.0.2"
        }
      },
      "Sentry.Serilog": {
        "type": "Transitive",
        "resolved": "3.33.0",
        "contentHash": "V8BU7QGWg2qLYfNPqtuTBhC1opysny5l+Ifp6J6PhOeAxU0FssR7nYfbJVetrnLIoh2rd3DlJ6hHYYQosQYcUQ==",
        "dependencies": {
          "Sentry": "3.33.0",
          "Serilog": "2.7.1"
        }
      },
      "Serilog": {
        "type": "Transitive",
        "resolved": "2.12.0",
        "contentHash": "xaiJLIdu6rYMKfQMYUZgTy8YK7SMZjB4Yk50C/u//Z4OsvxkUfSPJy4nknfvwAC34yr13q7kcyh4grbwhSxyZg=="
      },
      "Serilog.Enrichers.ClientInfo": {
        "type": "Transitive",
        "resolved": "1.3.0",
        "contentHash": "mTc7PM+wC9Hr7LWSwqt5mmnlAr7RJs+eTb3PGPRhwdOackk95MkhUZognuxXEdlW19HAFNmEBTSBY5DfLwM8jQ==",
        "dependencies": {
          "Serilog": "2.4.0"
        }
      },
      "Serilog.Exceptions": {
        "type": "Transitive",
        "resolved": "8.4.0",
        "contentHash": "nc/+hUw3lsdo0zCj0KMIybAu7perMx79vu72w0za9Nsi6mWyNkGXxYxakAjWB7nEmYL6zdmhEQRB4oJ2ALUeug==",
        "dependencies": {
          "Serilog": "2.8.0"
        }
      },
      "Serilog.Formatting.Compact": {
        "type": "Transitive",
        "resolved": "1.1.0",
        "contentHash": "pNroKVjo+rDqlxNG5PXkRLpfSCuDOBY0ri6jp9PLe505ljqwhwZz8ospy2vWhQlFu5GkIesh3FcDs4n7sWZODA==",
        "dependencies": {
          "Serilog": "2.8.0"
        }
      },
      "Serilog.Sinks.Console": {
        "type": "Transitive",
        "resolved": "4.1.0",
        "contentHash": "K6N5q+5fetjnJPvCmkWOpJ/V8IEIoMIB1s86OzBrbxwTyHxdx3pmz4H+8+O/Dc/ftUX12DM1aynx/dDowkwzqg==",
        "dependencies": {
          "Serilog": "2.10.0"
        }
      },
      "Serilog.Sinks.File": {
        "type": "Transitive",
        "resolved": "5.0.0",
        "contentHash": "uwV5hdhWPwUH1szhO8PJpFiahqXmzPzJT/sOijH/kFgUx+cyoDTMM8MHD0adw9+Iem6itoibbUXHYslzXsLEAg==",
        "dependencies": {
          "Serilog": "2.10.0"
        }
      },
      "Serilog.Sinks.PeriodicBatching": {
        "type": "Transitive",
        "resolved": "3.1.0",
        "contentHash": "NDWR7m3PalVlGEq3rzoktrXikjFMLmpwF0HI4sowo8YDdU+gqPlTHlDQiOGxHfB0sTfjPA9JjA7ctKG9zqjGkw==",
        "dependencies": {
          "Serilog": "2.0.0"
        }
      },
      "Serilog.Sinks.Seq": {
        "type": "Transitive",
        "resolved": "5.2.2",
        "contentHash": "1Csmo5ua7NKUe0yXUx+zsRefjAniPWcXFhUXxXG8pwo0iMiw2gjn9SOkgYnnxbgWqmlGv236w0N/dHc2v5XwMg==",
        "dependencies": {
          "Serilog": "2.12.0",
          "Serilog.Formatting.Compact": "1.1.0",
          "Serilog.Sinks.File": "5.0.0",
          "Serilog.Sinks.PeriodicBatching": "3.1.0"
        }
      },
      "SerilogTimings": {
        "type": "Transitive",
        "resolved": "3.0.1",
        "contentHash": "Zs28eTgszAMwpIrbBnWHBI50yuxL50p/dmAUWmy75+axdZYK/Sjm5/5m1N/CisR8acJUhTVcjPZrsB1P5iv0Uw==",
        "dependencies": {
          "Serilog": "2.10.0"
        }
      },
      "Speckle.Core": {
        "type": "Transitive",
        "resolved": "3.0.1-alpha.11",
        "contentHash": "Zt2dBJLlfziEACYCHThbhKypSjhoA01rTw9BzNI72c/BDyftXIz70Tetq/8ZMEqQnKqfmRyYADsAdWKxpdV0Hg==",
        "dependencies": {
          "GraphQL.Client": "6.0.0",
          "Microsoft.CSharp": "4.7.0",
          "Microsoft.Data.Sqlite": "7.0.5",
          "Polly": "7.2.3",
          "Polly.Contrib.WaitAndRetry": "1.1.1",
          "Polly.Extensions.Http": "3.0.0",
          "Sentry": "3.33.0",
          "Sentry.Serilog": "3.33.0",
          "Serilog": "2.12.0",
          "Serilog.Enrichers.ClientInfo": "1.3.0",
          "Serilog.Exceptions": "8.4.0",
          "Serilog.Sinks.Console": "4.1.0",
          "Serilog.Sinks.Seq": "5.2.2",
          "SerilogTimings": "3.0.1",
          "Speckle.Newtonsoft.Json": "13.0.2",
          "System.DoubleNumerics": "3.1.3"
        }
      },
      "Speckle.Newtonsoft.Json": {
        "type": "Transitive",
        "resolved": "13.0.2",
        "contentHash": "g1BejUZwax5PRfL6xHgLEK23sqHWOgOj9hE7RvfRRlN00AGt8GnPYt8HedSK7UB3HiRW8zCA9Pn0iiYxCK24BA=="
      },
      "Speckle.Objects": {
        "type": "Transitive",
        "resolved": "3.0.1-alpha.11",
        "contentHash": "YR7sei3OQBAi8R/kIu8bEmg5ELDIJK6l5fhOgdnqA9ZvD/fvmRb+09z8lIUTDsgdAdvYU/A/x9VxH9OGPbp9Kw==",
        "dependencies": {
          "Speckle.Core": "3.0.1-alpha.11"
        }
      },
      "SQLitePCLRaw.bundle_e_sqlite3": {
        "type": "Transitive",
        "resolved": "2.1.4",
        "contentHash": "EWI1olKDjFEBMJu0+3wuxwziIAdWDVMYLhuZ3Qs84rrz+DHwD00RzWPZCa+bLnHCf3oJwuFZIRsHT5p236QXww==",
        "dependencies": {
          "SQLitePCLRaw.lib.e_sqlite3": "2.1.4",
          "SQLitePCLRaw.provider.dynamic_cdecl": "2.1.4"
        }
      },
      "SQLitePCLRaw.core": {
        "type": "Transitive",
        "resolved": "2.1.4",
        "contentHash": "inBjvSHo9UDKneGNzfUfDjK08JzlcIhn1+SP5Y3m6cgXpCxXKCJDy6Mka7LpgSV+UZmKSnC8rTwB0SQ0xKu5pA==",
        "dependencies": {
          "System.Memory": "4.5.3"
        }
      },
      "SQLitePCLRaw.lib.e_sqlite3": {
        "type": "Transitive",
        "resolved": "2.1.4",
        "contentHash": "2C9Q9eX7CPLveJA0rIhf9RXAvu+7nWZu1A2MdG6SD/NOu26TakGgL1nsbc0JAspGijFOo3HoN79xrx8a368fBg=="
      },
      "SQLitePCLRaw.provider.dynamic_cdecl": {
        "type": "Transitive",
        "resolved": "2.1.4",
        "contentHash": "ZsaKKhgYF9B1fvcnOGKl3EycNAwd9CRWX7v0rEfuPWhQQ5Jjpvf2VEHahiLIGHio3hxi3EIKFJw9KvyowWOUAw==",
        "dependencies": {
          "SQLitePCLRaw.core": "2.1.4"
        }
      },
      "System.Buffers": {
        "type": "Transitive",
        "resolved": "4.5.1",
        "contentHash": "Rw7ijyl1qqRS0YQD/WycNst8hUUMgrMH4FCn1nNm27M4VxchZ1js3fVjQaANHO5f3sN4isvP4a+Met9Y4YomAg=="
      },
      "System.Collections.Immutable": {
        "type": "Transitive",
        "resolved": "5.0.0",
        "contentHash": "FXkLXiK0sVVewcso0imKQoOxjoPAj42R8HtjjbSjVPAzwDfzoyoznWxgA3c38LDbN9SJux1xXoXYAhz98j7r2g==",
        "dependencies": {
          "System.Memory": "4.5.4"
        }
      },
      "System.DoubleNumerics": {
        "type": "Transitive",
        "resolved": "3.1.3",
        "contentHash": "KRKEM/L3KBodjA9VOg3EifFVWUY6EOqaMB05UvPEDm7Zeby/kZW+4kdWUEPzW6xtkwf46p661L9NrbeeQhtLzw==",
        "dependencies": {
          "NETStandard.Library": "1.6.1"
        }
      },
      "System.Memory": {
        "type": "Transitive",
        "resolved": "4.5.5",
        "contentHash": "XIWiDvKPXaTveaB7HVganDlOCRoj03l+jrwNvcge/t8vhGYKvqV+dMv6G4SAX2NoNmN0wZfVPTAlFwZcZvVOUw==",
        "dependencies": {
          "System.Buffers": "4.5.1",
          "System.Numerics.Vectors": "4.5.0",
          "System.Runtime.CompilerServices.Unsafe": "4.5.3"
        }
      },
      "System.Net.WebSockets.Client.Managed": {
        "type": "Transitive",
        "resolved": "1.0.22",
        "contentHash": "WqEOxPlXjuZrIjUtXNE9NxEfU/n5E35iV2PtoZdJSUC4tlrqwHnTee+wvMIM4OUaJWmwrymeqcgYrE0IkGAgLA==",
        "dependencies": {
          "System.Buffers": "4.4.0",
          "System.Numerics.Vectors": "4.4.0"
        }
      },
      "System.Numerics.Vectors": {
        "type": "Transitive",
        "resolved": "4.5.0",
        "contentHash": "QQTlPTl06J/iiDbJCiepZ4H//BVraReU4O4EoRw1U02H5TLUIT7xn3GnDp9AXPSlJUDyFs4uWjWafNX6WrAojQ=="
      },
      "System.Reactive": {
        "type": "Transitive",
        "resolved": "5.0.0",
        "contentHash": "erBZjkQHWL9jpasCE/0qKAryzVBJFxGHVBAvgRN1bzM0q2s1S4oYREEEL0Vb+1kA/6BKb5FjUZMp5VXmy+gzkQ==",
        "dependencies": {
          "System.Threading.Tasks.Extensions": "4.5.4"
        }
      },
      "System.Reflection.Metadata": {
        "type": "Transitive",
        "resolved": "5.0.0",
        "contentHash": "5NecZgXktdGg34rh1OenY1rFNDCI8xSjFr+Z4OU4cU06AQHUdRnIIEeWENu3Wl4YowbzkymAIMvi3WyK9U53pQ==",
        "dependencies": {
          "System.Collections.Immutable": "5.0.0"
        }
      },
      "System.Runtime.CompilerServices.Unsafe": {
        "type": "Transitive",
        "resolved": "5.0.0",
        "contentHash": "ZD9TMpsmYJLrxbbmdvhwt9YEgG5WntEnZ/d1eH8JBX9LBp+Ju8BSBhUGbZMNVHHomWo2KVImJhTDl2hIgw/6MA=="
      },
      "System.Runtime.InteropServices.RuntimeInformation": {
        "type": "Transitive",
        "resolved": "4.3.0",
        "contentHash": "cbz4YJMqRDR7oLeMRbdYv7mYzc++17lNhScCX0goO2XpGWdvAt60CGN+FHdePUEHCe/Jy9jUlvNAiNdM+7jsOw=="
      },
      "System.Text.Encodings.Web": {
        "type": "Transitive",
        "resolved": "5.0.1",
        "contentHash": "KmJ+CJXizDofbq6mpqDoRRLcxgOd2z9X3XoFNULSbvbqVRZkFX3istvr+MUjL6Zw1RT+RNdoI4GYidIINtgvqQ==",
        "dependencies": {
          "System.Buffers": "4.5.1",
          "System.Memory": "4.5.4"
        }
      },
      "System.Text.Json": {
        "type": "Transitive",
        "resolved": "5.0.2",
        "contentHash": "I47dVIGiV6SfAyppphxqupertT/5oZkYLDCX6vC3HpOI4ZLjyoKAreUoem2ie6G0RbRuFrlqz/PcTQjfb2DOfQ==",
        "dependencies": {
          "Microsoft.Bcl.AsyncInterfaces": "5.0.0",
          "System.Buffers": "4.5.1",
          "System.Memory": "4.5.4",
          "System.Numerics.Vectors": "4.5.0",
          "System.Runtime.CompilerServices.Unsafe": "5.0.0",
          "System.Text.Encodings.Web": "5.0.1",
          "System.Threading.Tasks.Extensions": "4.5.4",
          "System.ValueTuple": "4.5.0"
        }
      },
      "System.Threading.Tasks.Extensions": {
        "type": "Transitive",
        "resolved": "4.5.4",
        "contentHash": "zteT+G8xuGu6mS+mzDzYXbzS7rd3K6Fjb9RiZlYlJPam2/hU7JCBZBVEcywNuR+oZ1ncTvc/cq0faRr3P01OVg==",
        "dependencies": {
          "System.Runtime.CompilerServices.Unsafe": "4.5.3"
        }
      },
      "System.ValueTuple": {
        "type": "Transitive",
        "resolved": "4.5.0",
        "contentHash": "okurQJO6NRE/apDIP23ajJ0hpiNmJ+f0BwOlB/cSqTLQlw5upkf+5+96+iG2Jw40G1fCVCyPz/FhIABUjMR+RQ=="
      },
      "speckle.autofac": {
        "type": "Project",
        "dependencies": {
          "Microsoft.Extensions.Logging.Abstractions": "[7.0.0, )"
        }
      },
      "speckle.converters.common": {
        "type": "Project",
        "dependencies": {
          "Speckle.Autofac": "[2.0.999-local, )",
          "Speckle.Objects": "[3.0.1-alpha.11, )"
<<<<<<< HEAD
        }
      },
      "Microsoft.Extensions.Logging.Abstractions": {
        "type": "CentralTransitive",
        "requested": "[7.0.0, )",
        "resolved": "7.0.0",
        "contentHash": "kmn78+LPVMOWeITUjIlfxUPDsI0R6G0RkeAMBmQxAJ7vBJn4q2dTva7pWi65ceN5vPGjJ9q/Uae2WKgvfktJAw==",
        "dependencies": {
          "System.Buffers": "4.5.1",
          "System.Memory": "4.5.5"
        }
      },
      "Speckle.Core": {
        "type": "CentralTransitive",
        "requested": "[3.0.1-alpha.11, )",
        "resolved": "3.0.1-alpha.11",
        "contentHash": "Zt2dBJLlfziEACYCHThbhKypSjhoA01rTw9BzNI72c/BDyftXIz70Tetq/8ZMEqQnKqfmRyYADsAdWKxpdV0Hg==",
        "dependencies": {
          "GraphQL.Client": "6.0.0",
          "Microsoft.CSharp": "4.7.0",
          "Microsoft.Data.Sqlite": "7.0.5",
          "Polly": "7.2.3",
          "Polly.Contrib.WaitAndRetry": "1.1.1",
          "Polly.Extensions.Http": "3.0.0",
          "Sentry": "3.33.0",
          "Sentry.Serilog": "3.33.0",
          "Serilog": "2.12.0",
          "Serilog.Enrichers.ClientInfo": "1.3.0",
          "Serilog.Exceptions": "8.4.0",
          "Serilog.Sinks.Console": "4.1.0",
          "Serilog.Sinks.Seq": "5.2.2",
          "SerilogTimings": "3.0.1",
          "Speckle.Newtonsoft.Json": "13.0.2",
          "System.DoubleNumerics": "3.1.3"
        }
      },
      "Speckle.Objects": {
        "type": "CentralTransitive",
        "requested": "[3.0.1-alpha.11, )",
        "resolved": "3.0.1-alpha.11",
        "contentHash": "YR7sei3OQBAi8R/kIu8bEmg5ELDIJK6l5fhOgdnqA9ZvD/fvmRb+09z8lIUTDsgdAdvYU/A/x9VxH9OGPbp9Kw==",
        "dependencies": {
          "Speckle.Core": "3.0.1-alpha.11"
=======
>>>>>>> fbcb8ffd
        }
      }
    }
  }
}<|MERGE_RESOLUTION|>--- conflicted
+++ resolved
@@ -449,7 +449,6 @@
         "dependencies": {
           "Speckle.Autofac": "[2.0.999-local, )",
           "Speckle.Objects": "[3.0.1-alpha.11, )"
-<<<<<<< HEAD
         }
       },
       "Microsoft.Extensions.Logging.Abstractions": {
@@ -493,8 +492,6 @@
         "contentHash": "YR7sei3OQBAi8R/kIu8bEmg5ELDIJK6l5fhOgdnqA9ZvD/fvmRb+09z8lIUTDsgdAdvYU/A/x9VxH9OGPbp9Kw==",
         "dependencies": {
           "Speckle.Core": "3.0.1-alpha.11"
-=======
->>>>>>> fbcb8ffd
         }
       }
     }
