﻿using Autodesk.AutoCAD.ApplicationServices;
using Autodesk.AutoCAD.DatabaseServices;
using Autofac;
using Speckle.Autofac.DependencyInjection;
using Speckle.Converters.Autocad;
using Speckle.Converters.Common;
using Speckle.Converters.Common.DependencyInjection.ToHost;
using Speckle.Converters.Common.Objects;

namespace Speckle.Converters.Autocad2023.DependencyInjection;

public class AutofacAutocadConverterModule : Module
{
  protected override void Load(ContainerBuilder builder)
  {
    // POC: below comment maybe incorrect (sorry if I wrote that!) stateless services
    // can be injected as Singleton(), only where we have state we wish to wrap in a unit of work
    builder.RegisterType<AutocadConverterToSpeckle>().As<ISpeckleConverterToSpeckle>().InstancePerLifetimeScope();
    builder.RegisterType<ToHostConverterWithFallback>().As<ISpeckleConverterToHost>().InstancePerLifetimeScope();

    // single stack per conversion
    builder
      .RegisterType<AutocadConversionContextStack>()
      .As<IConversionContextStack<Document, UnitsValue>>()
      .InstancePerLifetimeScope();

    // factory for conversions
    builder
      .RegisterType<Factory<string, IHostObjectToSpeckleConversion>>()
      .As<IFactory<string, IHostObjectToSpeckleConversion>>()
      .InstancePerLifetimeScope();

    builder
      .RegisterType<Factory<string, ISpeckleObjectToHostConversion>>()
<<<<<<< HEAD
      .As<IFactory<string, ISpeckleObjectToHostConversion>>();
    builder
      .RegisterType<RecursiveConverterResolver<ISpeckleObjectToHostConversion>>()
      .As<IConverterResolver<ISpeckleObjectToHostConversion>>()
=======
      .As<IFactory<string, ISpeckleObjectToHostConversion>>()
>>>>>>> 8bd089e6
      .InstancePerLifetimeScope();
  }
}<|MERGE_RESOLUTION|>--- conflicted
+++ resolved
@@ -32,14 +32,11 @@
 
     builder
       .RegisterType<Factory<string, ISpeckleObjectToHostConversion>>()
-<<<<<<< HEAD
-      .As<IFactory<string, ISpeckleObjectToHostConversion>>();
+      .As<IFactory<string, ISpeckleObjectToHostConversion>>()
+      .InstancePerLifetimeScope();
     builder
       .RegisterType<RecursiveConverterResolver<ISpeckleObjectToHostConversion>>()
       .As<IConverterResolver<ISpeckleObjectToHostConversion>>()
-=======
-      .As<IFactory<string, ISpeckleObjectToHostConversion>>()
->>>>>>> 8bd089e6
       .InstancePerLifetimeScope();
   }
 }