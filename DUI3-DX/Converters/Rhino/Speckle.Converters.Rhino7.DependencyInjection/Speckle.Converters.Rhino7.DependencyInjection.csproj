<Project Sdk="Microsoft.NET.Sdk">
  <PropertyGroup>
    <TargetFramework>net48</TargetFramework>
    <CopyLocalSatelliteAssemblies>false</CopyLocalSatelliteAssemblies>

  </PropertyGroup>

  <ItemGroup>
    <ProjectReference Include="..\..\..\Sdk\Speckle.Converters.Common.DependencyInjection\Speckle.Converters.Common.DependencyInjection.csproj" PrivateAssets="All"/>
    <ProjectReference Include="..\..\..\Converters\Rhino\Speckle.Converters.Rhino7\Speckle.Converters.Rhino7.csproj" PrivateAssets="All" />
  </ItemGroup>

  <ItemGroup>
<<<<<<< HEAD
    <PackageReference Include="Speckle.Rhino7.Interfaces" Version="0.1.1-preview.0.29" />
=======
    <PackageReference Include="Speckle.Rhino7.Interfaces" />
>>>>>>> 980b75d7
  </ItemGroup>
</Project><|MERGE_RESOLUTION|>--- conflicted
+++ resolved
@@ -11,10 +11,6 @@
   </ItemGroup>
 
   <ItemGroup>
-<<<<<<< HEAD
-    <PackageReference Include="Speckle.Rhino7.Interfaces" Version="0.1.1-preview.0.29" />
-=======
     <PackageReference Include="Speckle.Rhino7.Interfaces" />
->>>>>>> 980b75d7
   </ItemGroup>
 </Project>