<Project Sdk="Microsoft.NET.Sdk">

    <PropertyGroup>
        <TargetFramework>net48</TargetFramework>
    </PropertyGroup>
  
  <ItemGroup>
<<<<<<< HEAD
    <PackageReference Include="Speckle.Rhino7.Interfaces" Version="0.1.1-preview.0.29" />
=======
    <PackageReference Include="RhinoCommon" IncludeAssets="compile;build"/>
>>>>>>> cd39d867
  </ItemGroup>
    <ItemGroup>
      <ProjectReference Include="..\..\..\Sdk\Speckle.Converters.Common\Speckle.Converters.Common.csproj"/>
    </ItemGroup>

</Project><|MERGE_RESOLUTION|>--- conflicted
+++ resolved
@@ -5,11 +5,7 @@
     </PropertyGroup>
   
   <ItemGroup>
-<<<<<<< HEAD
-    <PackageReference Include="Speckle.Rhino7.Interfaces" Version="0.1.1-preview.0.29" />
-=======
     <PackageReference Include="RhinoCommon" IncludeAssets="compile;build"/>
->>>>>>> cd39d867
   </ItemGroup>
     <ItemGroup>
       <ProjectReference Include="..\..\..\Sdk\Speckle.Converters.Common\Speckle.Converters.Common.csproj"/>
