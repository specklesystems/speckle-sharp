--- conflicted
+++ resolved
@@ -7,17 +7,12 @@
 
 public class ArcGISToSpeckleUnitConverter : IHostToSpeckleUnitConverter<Unit>
 {
-<<<<<<< HEAD
   private readonly Dictionary<int, string> _unitMapping = new();
-=======
-  private static readonly IReadOnlyDictionary<string, string> s_unitMapping = Create();
->>>>>>> a291c888
 
   private static IReadOnlyDictionary<string, string> Create()
   {
     var dict = new Dictionary<string, string>();
     // POC: we should have a unit test to confirm these are as expected and don't change
-<<<<<<< HEAD
     // more units: https://pro.arcgis.com/en/pro-app/latest/sdk/api-reference/topic8349.html
     _unitMapping[LinearUnit.Millimeters.FactoryCode] = Units.Millimeters;
     _unitMapping[LinearUnit.Centimeters.FactoryCode] = Units.Centimeters;
@@ -28,20 +23,6 @@
     _unitMapping[LinearUnit.Yards.FactoryCode] = Units.Yards;
     _unitMapping[LinearUnit.Miles.FactoryCode] = Units.Miles;
     _unitMapping[9003] = Units.USFeet;
-=======
-    //_unitMapping[LinearUnit.] = Units.Meters;
-    dict[LinearUnit.Millimeters.Name] = Units.Millimeters;
-    dict[LinearUnit.Centimeters.Name] = Units.Centimeters;
-    dict[LinearUnit.Meters.Name] = Units.Meters;
-    dict[LinearUnit.Kilometers.Name] = Units.Kilometers;
-    dict[LinearUnit.Inches.Name] = Units.Inches;
-    dict[LinearUnit.Feet.Name] = Units.Feet;
-    dict[LinearUnit.Yards.Name] = Units.Yards;
-    dict[LinearUnit.Miles.Name] = Units.Miles;
-    //_unitMapping[LinearUnit.Decimeters] = Units.;
-    //_unitMapping[LinearUnit.NauticalMiles] = Units.;
-    return dict;
->>>>>>> a291c888
   }
 
   public string ConvertOrThrow(Unit hostUnit)
