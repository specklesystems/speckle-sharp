--- conflicted
+++ resolved
@@ -21,13 +21,6 @@
 
   public GisFeature RawConvert(Row target)
   {
-<<<<<<< HEAD
-=======
-    var shape = (ArcGIS.Core.Geometry.Geometry)target["Shape"];
-    var speckleShapes = _geometryConverter.RawConvert(shape).ToList();
-
-    // get attributes
->>>>>>> 113b5f86
     var attributes = new Base();
     QueuedTask.Run(() =>
     {
@@ -83,7 +76,7 @@
       // otherwise set shapes as Geometries
       return new GisFeature(speckleShapes, attributes);
     }
-    catch (KeyNotFoundException) // if no geometry
+    catch (ArgumentOutOfRangeException) // if no geometry
     {
       return new GisFeature(attributes);
     }
