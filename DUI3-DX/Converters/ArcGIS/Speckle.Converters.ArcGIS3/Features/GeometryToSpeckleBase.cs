<<<<<<< HEAD
using Speckle.Autofac.DependencyInjection;
=======
using ArcGIS.Core.Geometry;
using Objects.GIS;
>>>>>>> 19587d8d
using Speckle.Converters.Common;
using Speckle.Converters.Common.Objects;
using Speckle.Core.Models;

namespace Speckle.Converters.ArcGIS3.Features;

<<<<<<< HEAD
[NameAndRankValue(nameof(ACG.Geometry), NameAndRankValueAttribute.SPECKLE_DEFAULT_RANK)]
public class GeometryToSpeckleBaseList
  : IHostObjectToSpeckleConversion,
    IRawConversion<ArcGIS.Core.Geometry.Geometry, Base>
{
  private readonly IFactory<string, IHostObjectToSpeckleConversion> _toSpeckle;
  private readonly IRawConversion<ACG.MapPoint, Base> _pointFeatureConverter;
  private readonly IRawConversion<ACG.Multipoint, Base> _multiPointFeatureConverter;
  private readonly IRawConversion<ACG.Polyline, Base> _polylineFeatureConverter;
  private readonly IRawConversion<ACG.Polygon, Base> _polygonFeatureConverter;

  public GeometryToSpeckleBaseList(
    IFactory<string, IHostObjectToSpeckleConversion> toSpeckle,
    IRawConversion<ACG.MapPoint, Base> pointFeatureConverter,
    IRawConversion<ACG.Multipoint, Base> multiPointFeatureConverter,
    IRawConversion<ACG.Polyline, Base> polylineFeatureConverter,
    IRawConversion<ACG.Polygon, Base> polygonFeatureConverter
=======
public class GeometryToSpeckleBaseList : IRawConversion<ArcGIS.Core.Geometry.Geometry, IReadOnlyList<Base>>
{
  private readonly IRawConversion<MapPoint, SOG.Point> _pointToSpeckleConverter;
  private readonly IRawConversion<Multipoint, List<SOG.Point>> _multiPointFeatureConverter;
  private readonly IRawConversion<Polyline, List<SOG.Polyline>> _polylineFeatureConverter;
  private readonly IRawConversion<Polygon, List<GisPolygonGeometry>> _polygonFeatureConverter;

  public GeometryToSpeckleBaseList(
    IRawConversion<MapPoint, SOG.Point> pointToSpeckleConverter,
    IRawConversion<Multipoint, List<SOG.Point>> multiPointFeatureConverter,
    IRawConversion<Polyline, List<SOG.Polyline>> polylineFeatureConverter,
    IRawConversion<Polygon, List<GisPolygonGeometry>> polygonFeatureConverter
>>>>>>> 19587d8d
  )
  {
    _pointToSpeckleConverter = pointToSpeckleConverter;
    _multiPointFeatureConverter = multiPointFeatureConverter;
    _polylineFeatureConverter = polylineFeatureConverter;
    _polygonFeatureConverter = polygonFeatureConverter;
  }

<<<<<<< HEAD
  public Base Convert(object target) => RawConvert((ACG.Geometry)target);

  public Base RawConvert(ACG.Geometry target)
=======
  public IReadOnlyList<Base> RawConvert(ArcGIS.Core.Geometry.Geometry target)
>>>>>>> 19587d8d
  {
    try
    {
<<<<<<< HEAD
      Base newGeometry = new(); // objectConverter.Convert(target);
      if (target is ACG.MapPoint point)
      {
        newGeometry = _pointFeatureConverter.RawConvert(point);
        convertedList.Add(newGeometry);
        return convertedList[0];
      }
      if (target is ACG.Multipoint multipoint)
      {
        newGeometry = _multiPointFeatureConverter.RawConvert(multipoint);
        convertedList.Add(newGeometry);
        return convertedList[0];
      }
      if (target is ACG.Polyline polyline)
      {
        newGeometry = _polylineFeatureConverter.RawConvert(polyline);
        convertedList.Add(newGeometry);
        return convertedList[0];
      }
      if (target is ACG.Polygon polygon)
      {
        newGeometry = _polygonFeatureConverter.RawConvert(polygon);
        convertedList.Add(newGeometry);
        return convertedList[0];
      }
      throw new NotSupportedException($"No conversion found for {type.Name}");
=======
      return target switch
      {
        MapPoint point => new List<SOG.Point>() { _pointToSpeckleConverter.RawConvert(point) },
        Multipoint multipoint => _multiPointFeatureConverter.RawConvert(multipoint),
        Polyline polyline => _polylineFeatureConverter.RawConvert(polyline),
        Polygon polygon => _polygonFeatureConverter.RawConvert(polygon),
        _ => throw new NotSupportedException($"No conversion found for {target.GetType().Name}"),
      };
>>>>>>> 19587d8d
    }
    catch (SpeckleConversionException e)
    {
      Console.WriteLine(e);
      throw; // Just rethrowing for now, Logs may be needed here.
    }
  }
}<|MERGE_RESOLUTION|>--- conflicted
+++ resolved
@@ -1,47 +1,22 @@
-<<<<<<< HEAD
-using Speckle.Autofac.DependencyInjection;
-=======
-using ArcGIS.Core.Geometry;
 using Objects.GIS;
->>>>>>> 19587d8d
 using Speckle.Converters.Common;
 using Speckle.Converters.Common.Objects;
 using Speckle.Core.Models;
 
 namespace Speckle.Converters.ArcGIS3.Features;
 
-<<<<<<< HEAD
-[NameAndRankValue(nameof(ACG.Geometry), NameAndRankValueAttribute.SPECKLE_DEFAULT_RANK)]
-public class GeometryToSpeckleBaseList
-  : IHostObjectToSpeckleConversion,
-    IRawConversion<ArcGIS.Core.Geometry.Geometry, Base>
+public class GeometryToSpeckleBaseList : IRawConversion<ArcGIS.Core.Geometry.Geometry, IReadOnlyList<Base>>
 {
-  private readonly IFactory<string, IHostObjectToSpeckleConversion> _toSpeckle;
-  private readonly IRawConversion<ACG.MapPoint, Base> _pointFeatureConverter;
-  private readonly IRawConversion<ACG.Multipoint, Base> _multiPointFeatureConverter;
-  private readonly IRawConversion<ACG.Polyline, Base> _polylineFeatureConverter;
-  private readonly IRawConversion<ACG.Polygon, Base> _polygonFeatureConverter;
+  private readonly IRawConversion<ACG.MapPoint, SOG.Point> _pointToSpeckleConverter;
+  private readonly IRawConversion<ACG.Multipoint, List<SOG.Point>> _multiPointFeatureConverter;
+  private readonly IRawConversion<ACG.Polyline, List<SOG.Polyline>> _polylineFeatureConverter;
+  private readonly IRawConversion<ACG.Polygon, List<GisPolygonGeometry>> _polygonFeatureConverter;
 
   public GeometryToSpeckleBaseList(
-    IFactory<string, IHostObjectToSpeckleConversion> toSpeckle,
-    IRawConversion<ACG.MapPoint, Base> pointFeatureConverter,
-    IRawConversion<ACG.Multipoint, Base> multiPointFeatureConverter,
-    IRawConversion<ACG.Polyline, Base> polylineFeatureConverter,
-    IRawConversion<ACG.Polygon, Base> polygonFeatureConverter
-=======
-public class GeometryToSpeckleBaseList : IRawConversion<ArcGIS.Core.Geometry.Geometry, IReadOnlyList<Base>>
-{
-  private readonly IRawConversion<MapPoint, SOG.Point> _pointToSpeckleConverter;
-  private readonly IRawConversion<Multipoint, List<SOG.Point>> _multiPointFeatureConverter;
-  private readonly IRawConversion<Polyline, List<SOG.Polyline>> _polylineFeatureConverter;
-  private readonly IRawConversion<Polygon, List<GisPolygonGeometry>> _polygonFeatureConverter;
-
-  public GeometryToSpeckleBaseList(
-    IRawConversion<MapPoint, SOG.Point> pointToSpeckleConverter,
-    IRawConversion<Multipoint, List<SOG.Point>> multiPointFeatureConverter,
-    IRawConversion<Polyline, List<SOG.Polyline>> polylineFeatureConverter,
-    IRawConversion<Polygon, List<GisPolygonGeometry>> polygonFeatureConverter
->>>>>>> 19587d8d
+    IRawConversion<ACG.MapPoint, SOG.Point> pointToSpeckleConverter,
+    IRawConversion<ACG.Multipoint, List<SOG.Point>> multiPointFeatureConverter,
+    IRawConversion<ACG.Polyline, List<SOG.Polyline>> polylineFeatureConverter,
+    IRawConversion<ACG.Polygon, List<GisPolygonGeometry>> polygonFeatureConverter
   )
   {
     _pointToSpeckleConverter = pointToSpeckleConverter;
@@ -50,53 +25,18 @@
     _polygonFeatureConverter = polygonFeatureConverter;
   }
 
-<<<<<<< HEAD
-  public Base Convert(object target) => RawConvert((ACG.Geometry)target);
-
-  public Base RawConvert(ACG.Geometry target)
-=======
   public IReadOnlyList<Base> RawConvert(ArcGIS.Core.Geometry.Geometry target)
->>>>>>> 19587d8d
   {
     try
     {
-<<<<<<< HEAD
-      Base newGeometry = new(); // objectConverter.Convert(target);
-      if (target is ACG.MapPoint point)
-      {
-        newGeometry = _pointFeatureConverter.RawConvert(point);
-        convertedList.Add(newGeometry);
-        return convertedList[0];
-      }
-      if (target is ACG.Multipoint multipoint)
-      {
-        newGeometry = _multiPointFeatureConverter.RawConvert(multipoint);
-        convertedList.Add(newGeometry);
-        return convertedList[0];
-      }
-      if (target is ACG.Polyline polyline)
-      {
-        newGeometry = _polylineFeatureConverter.RawConvert(polyline);
-        convertedList.Add(newGeometry);
-        return convertedList[0];
-      }
-      if (target is ACG.Polygon polygon)
-      {
-        newGeometry = _polygonFeatureConverter.RawConvert(polygon);
-        convertedList.Add(newGeometry);
-        return convertedList[0];
-      }
-      throw new NotSupportedException($"No conversion found for {type.Name}");
-=======
       return target switch
       {
-        MapPoint point => new List<SOG.Point>() { _pointToSpeckleConverter.RawConvert(point) },
-        Multipoint multipoint => _multiPointFeatureConverter.RawConvert(multipoint),
-        Polyline polyline => _polylineFeatureConverter.RawConvert(polyline),
-        Polygon polygon => _polygonFeatureConverter.RawConvert(polygon),
+        ACG.MapPoint point => new List<SOG.Point>() { _pointToSpeckleConverter.RawConvert(point) },
+        ACG.Multipoint multipoint => _multiPointFeatureConverter.RawConvert(multipoint),
+        ACG.Polyline polyline => _polylineFeatureConverter.RawConvert(polyline),
+        ACG.Polygon polygon => _polygonFeatureConverter.RawConvert(polygon),
         _ => throw new NotSupportedException($"No conversion found for {target.GetType().Name}"),
       };
->>>>>>> 19587d8d
     }
     catch (SpeckleConversionException e)
     {
