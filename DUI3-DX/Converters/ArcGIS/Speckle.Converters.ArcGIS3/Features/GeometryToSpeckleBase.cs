using Objects.GIS;
using Speckle.Converters.Common;
using Speckle.Converters.Common.Objects;
using Speckle.Core.Models;

namespace Speckle.Converters.ArcGIS3.Features;

public class GeometryToSpeckleBaseList : IRawConversion<ArcGIS.Core.Geometry.Geometry, IReadOnlyList<Base>>
{
<<<<<<< HEAD
  private readonly IRawConversion<MapPoint, SOG.Point> _pointToSpeckleConverter;
  private readonly IRawConversion<Multipoint, IReadOnlyList<SOG.Point>> _multiPointFeatureConverter;
  private readonly IRawConversion<Polyline, IReadOnlyList<SOG.Polyline>> _polylineFeatureConverter;
  private readonly IRawConversion<Polygon, IReadOnlyList<GisPolygonGeometry>> _polygonFeatureConverter;
  private readonly IRawConversion<Multipatch, IReadOnlyList<Base>> _multipatchFeatureConverter;

  public GeometryToSpeckleBaseList(
    IRawConversion<MapPoint, SOG.Point> pointToSpeckleConverter,
    IRawConversion<Multipoint, IReadOnlyList<SOG.Point>> multiPointFeatureConverter,
    IRawConversion<Polyline, IReadOnlyList<SOG.Polyline>> polylineFeatureConverter,
    IRawConversion<Polygon, IReadOnlyList<GisPolygonGeometry>> polygonFeatureConverter,
    IRawConversion<Multipatch, IReadOnlyList<Base>> multipatchFeatureConverter
=======
  private readonly IRawConversion<ACG.MapPoint, SOG.Point> _pointToSpeckleConverter;
  private readonly IRawConversion<ACG.Multipoint, IReadOnlyList<SOG.Point>> _multiPointFeatureConverter;
  private readonly IRawConversion<ACG.Polyline, IReadOnlyList<SOG.Polyline>> _polylineFeatureConverter;
  private readonly IRawConversion<ACG.Polygon, IReadOnlyList<GisPolygonGeometry>> _polygonFeatureConverter;

  public GeometryToSpeckleBaseList(
    IRawConversion<ACG.MapPoint, SOG.Point> pointToSpeckleConverter,
    IRawConversion<ACG.Multipoint, IReadOnlyList<SOG.Point>> multiPointFeatureConverter,
    IRawConversion<ACG.Polyline, IReadOnlyList<SOG.Polyline>> polylineFeatureConverter,
    IRawConversion<ACG.Polygon, IReadOnlyList<GisPolygonGeometry>> polygonFeatureConverter
>>>>>>> b6b43da5
  )
  {
    _pointToSpeckleConverter = pointToSpeckleConverter;
    _multiPointFeatureConverter = multiPointFeatureConverter;
    _polylineFeatureConverter = polylineFeatureConverter;
    _polygonFeatureConverter = polygonFeatureConverter;
    _multipatchFeatureConverter = multipatchFeatureConverter;
  }

  public IReadOnlyList<Base> RawConvert(ArcGIS.Core.Geometry.Geometry target)
  {
    try
    {
      return target switch
      {
<<<<<<< HEAD
        MapPoint point => new List<SOG.Point>() { _pointToSpeckleConverter.RawConvert(point) },
        Multipoint multipoint => _multiPointFeatureConverter.RawConvert(multipoint),
        Polyline polyline => _polylineFeatureConverter.RawConvert(polyline),
        Polygon polygon => _polygonFeatureConverter.RawConvert(polygon),
        Multipatch multipatch => _multipatchFeatureConverter.RawConvert(multipatch), // GisPolygonGeometry or Mesh
=======
        ACG.MapPoint point => new List<SOG.Point>() { _pointToSpeckleConverter.RawConvert(point) },
        ACG.Multipoint multipoint => _multiPointFeatureConverter.RawConvert(multipoint),
        ACG.Polyline polyline => _polylineFeatureConverter.RawConvert(polyline),
        ACG.Polygon polygon => _polygonFeatureConverter.RawConvert(polygon),
>>>>>>> b6b43da5
        _ => throw new NotSupportedException($"No conversion found for {target.GetType().Name}"),
      };
    }
    catch (SpeckleConversionException e)
    {
      Console.WriteLine(e);
      throw; // Just rethrowing for now, Logs may be needed here.
    }
  }
}<|MERGE_RESOLUTION|>--- conflicted
+++ resolved
@@ -7,20 +7,6 @@
 
 public class GeometryToSpeckleBaseList : IRawConversion<ArcGIS.Core.Geometry.Geometry, IReadOnlyList<Base>>
 {
-<<<<<<< HEAD
-  private readonly IRawConversion<MapPoint, SOG.Point> _pointToSpeckleConverter;
-  private readonly IRawConversion<Multipoint, IReadOnlyList<SOG.Point>> _multiPointFeatureConverter;
-  private readonly IRawConversion<Polyline, IReadOnlyList<SOG.Polyline>> _polylineFeatureConverter;
-  private readonly IRawConversion<Polygon, IReadOnlyList<GisPolygonGeometry>> _polygonFeatureConverter;
-  private readonly IRawConversion<Multipatch, IReadOnlyList<Base>> _multipatchFeatureConverter;
-
-  public GeometryToSpeckleBaseList(
-    IRawConversion<MapPoint, SOG.Point> pointToSpeckleConverter,
-    IRawConversion<Multipoint, IReadOnlyList<SOG.Point>> multiPointFeatureConverter,
-    IRawConversion<Polyline, IReadOnlyList<SOG.Polyline>> polylineFeatureConverter,
-    IRawConversion<Polygon, IReadOnlyList<GisPolygonGeometry>> polygonFeatureConverter,
-    IRawConversion<Multipatch, IReadOnlyList<Base>> multipatchFeatureConverter
-=======
   private readonly IRawConversion<ACG.MapPoint, SOG.Point> _pointToSpeckleConverter;
   private readonly IRawConversion<ACG.Multipoint, IReadOnlyList<SOG.Point>> _multiPointFeatureConverter;
   private readonly IRawConversion<ACG.Polyline, IReadOnlyList<SOG.Polyline>> _polylineFeatureConverter;
@@ -31,7 +17,6 @@
     IRawConversion<ACG.Multipoint, IReadOnlyList<SOG.Point>> multiPointFeatureConverter,
     IRawConversion<ACG.Polyline, IReadOnlyList<SOG.Polyline>> polylineFeatureConverter,
     IRawConversion<ACG.Polygon, IReadOnlyList<GisPolygonGeometry>> polygonFeatureConverter
->>>>>>> b6b43da5
   )
   {
     _pointToSpeckleConverter = pointToSpeckleConverter;
@@ -47,18 +32,10 @@
     {
       return target switch
       {
-<<<<<<< HEAD
-        MapPoint point => new List<SOG.Point>() { _pointToSpeckleConverter.RawConvert(point) },
-        Multipoint multipoint => _multiPointFeatureConverter.RawConvert(multipoint),
-        Polyline polyline => _polylineFeatureConverter.RawConvert(polyline),
-        Polygon polygon => _polygonFeatureConverter.RawConvert(polygon),
-        Multipatch multipatch => _multipatchFeatureConverter.RawConvert(multipatch), // GisPolygonGeometry or Mesh
-=======
         ACG.MapPoint point => new List<SOG.Point>() { _pointToSpeckleConverter.RawConvert(point) },
         ACG.Multipoint multipoint => _multiPointFeatureConverter.RawConvert(multipoint),
         ACG.Polyline polyline => _polylineFeatureConverter.RawConvert(polyline),
         ACG.Polygon polygon => _polygonFeatureConverter.RawConvert(polygon),
->>>>>>> b6b43da5
         _ => throw new NotSupportedException($"No conversion found for {target.GetType().Name}"),
       };
     }
