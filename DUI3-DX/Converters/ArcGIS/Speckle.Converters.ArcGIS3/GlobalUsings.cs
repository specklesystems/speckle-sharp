--- conflicted
+++ resolved
@@ -1,8 +1,4 @@
 global using SOG = Objects.Geometry;
-<<<<<<< HEAD
 global using SGIS = Objects.GIS;
 // global using SOP = Objects.Primitive;
-=======
-// global using SOP = Objects.Primitive;
-global using ACG = ArcGIS.Core.Geometry;
->>>>>>> b6b43da5
+global using ACG = ArcGIS.Core.Geometry;