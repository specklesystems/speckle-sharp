--- conflicted
+++ resolved
@@ -275,8 +275,111 @@
           "Serilog": "2.10.0"
         }
       },
+      "Speckle.Newtonsoft.Json": {
+        "type": "Transitive",
+        "resolved": "13.0.2",
+        "contentHash": "g1BejUZwax5PRfL6xHgLEK23sqHWOgOj9hE7RvfRRlN00AGt8GnPYt8HedSK7UB3HiRW8zCA9Pn0iiYxCK24BA=="
+      },
+      "Speckle.Revit2023.Interfaces": {
+        "type": "Transitive",
+        "resolved": "0.1.1-preview.0.24",
+        "contentHash": "BSVpOUJc9g6ISrw8GxvtkglTlITpHEDYNOhxv1ZPbckBsI0yO36JiphhQV4q57ERqD9PpCozUJkVhlCaxWeS6A=="
+      },
+      "SQLitePCLRaw.bundle_e_sqlite3": {
+        "type": "Transitive",
+        "resolved": "2.1.4",
+        "contentHash": "EWI1olKDjFEBMJu0+3wuxwziIAdWDVMYLhuZ3Qs84rrz+DHwD00RzWPZCa+bLnHCf3oJwuFZIRsHT5p236QXww==",
+        "dependencies": {
+          "SQLitePCLRaw.lib.e_sqlite3": "2.1.4",
+          "SQLitePCLRaw.provider.e_sqlite3": "2.1.4"
+        }
+      },
+      "SQLitePCLRaw.core": {
+        "type": "Transitive",
+        "resolved": "2.1.4",
+        "contentHash": "inBjvSHo9UDKneGNzfUfDjK08JzlcIhn1+SP5Y3m6cgXpCxXKCJDy6Mka7LpgSV+UZmKSnC8rTwB0SQ0xKu5pA==",
+        "dependencies": {
+          "System.Memory": "4.5.3"
+        }
+      },
+      "SQLitePCLRaw.lib.e_sqlite3": {
+        "type": "Transitive",
+        "resolved": "2.1.4",
+        "contentHash": "2C9Q9eX7CPLveJA0rIhf9RXAvu+7nWZu1A2MdG6SD/NOu26TakGgL1nsbc0JAspGijFOo3HoN79xrx8a368fBg=="
+      },
+      "SQLitePCLRaw.provider.e_sqlite3": {
+        "type": "Transitive",
+        "resolved": "2.1.4",
+        "contentHash": "CSlb5dUp1FMIkez9Iv5EXzpeq7rHryVNqwJMWnpq87j9zWZexaEMdisDktMsnnrzKM6ahNrsTkjqNodTBPBxtQ==",
+        "dependencies": {
+          "SQLitePCLRaw.core": "2.1.4"
+        }
+      },
+      "System.Buffers": {
+        "type": "Transitive",
+        "resolved": "4.5.0",
+        "contentHash": "pL2ChpaRRWI/p4LXyy4RgeWlYF2sgfj/pnVMvBqwNFr5cXg7CXNnWZWxrOONLg8VGdFB8oB+EG2Qw4MLgTOe+A=="
+      },
+      "System.ComponentModel.Annotations": {
+        "type": "Transitive",
+        "resolved": "4.5.0",
+        "contentHash": "UxYQ3FGUOtzJ7LfSdnYSFd7+oEv6M8NgUatatIN2HxNtDdlcvFAf+VIq4Of9cDMJEJC0aSRv/x898RYhB4Yppg=="
+      },
+      "System.DoubleNumerics": {
+        "type": "Transitive",
+        "resolved": "3.1.3",
+        "contentHash": "KRKEM/L3KBodjA9VOg3EifFVWUY6EOqaMB05UvPEDm7Zeby/kZW+4kdWUEPzW6xtkwf46p661L9NrbeeQhtLzw==",
+        "dependencies": {
+          "NETStandard.Library": "1.6.1"
+        }
+      },
+      "System.Memory": {
+        "type": "Transitive",
+        "resolved": "4.5.3",
+        "contentHash": "3oDzvc/zzetpTKWMShs1AADwZjQ/36HnsufHRPcOjyRAAMLDlu2iD33MBI2opxnezcVUtXyqDXXjoFMOU9c7SA=="
+      },
+      "System.Reactive": {
+        "type": "Transitive",
+        "resolved": "5.0.0",
+        "contentHash": "erBZjkQHWL9jpasCE/0qKAryzVBJFxGHVBAvgRN1bzM0q2s1S4oYREEEL0Vb+1kA/6BKb5FjUZMp5VXmy+gzkQ=="
+      },
+      "System.Reflection.TypeExtensions": {
+        "type": "Transitive",
+        "resolved": "4.7.0",
+        "contentHash": "VybpaOQQhqE6siHppMktjfGBw1GCwvCqiufqmP8F1nj7fTUNtW35LOEt3UZTEsECfo+ELAl/9o9nJx3U91i7vA=="
+      },
+      "System.Runtime.CompilerServices.Unsafe": {
+        "type": "Transitive",
+        "resolved": "4.5.1",
+        "contentHash": "Zh8t8oqolRaFa9vmOZfdQm/qKejdqz0J9kr7o2Fu0vPeoH3BL1EOXipKWwkWtLT1JPzjByrF19fGuFlNbmPpiw=="
+      },
+      "System.Text.Encodings.Web": {
+        "type": "Transitive",
+        "resolved": "4.5.0",
+        "contentHash": "Xg4G4Indi4dqP1iuAiMSwpiWS54ZghzR644OtsRCm/m/lBMG8dUBhLVN7hLm8NNrNTR+iGbshCPTwrvxZPlm4g=="
+      },
+      "speckle.autofac": {
+        "type": "Project",
+        "dependencies": {
+          "Microsoft.Extensions.Logging.Abstractions": "[7.0.0, )"
+        }
+      },
+      "speckle.converters.common": {
+        "type": "Project",
+        "dependencies": {
+          "Speckle.Autofac": "[2.0.999-local, )",
+          "Speckle.Objects": "[3.0.1-alpha.11, )"
+        }
+      },
+      "Microsoft.Extensions.Logging.Abstractions": {
+        "type": "CentralTransitive",
+        "requested": "[7.0.0, )",
+        "resolved": "7.0.0",
+        "contentHash": "kmn78+LPVMOWeITUjIlfxUPDsI0R6G0RkeAMBmQxAJ7vBJn4q2dTva7pWi65ceN5vPGjJ9q/Uae2WKgvfktJAw=="
+      },
       "Speckle.Core": {
-        "type": "Transitive",
+        "type": "CentralTransitive",
+        "requested": "[3.0.1-alpha.11, )",
         "resolved": "3.0.1-alpha.11",
         "contentHash": "Zt2dBJLlfziEACYCHThbhKypSjhoA01rTw9BzNI72c/BDyftXIz70Tetq/8ZMEqQnKqfmRyYADsAdWKxpdV0Hg==",
         "dependencies": {
@@ -298,136 +401,6 @@
           "System.DoubleNumerics": "3.1.3"
         }
       },
-      "Speckle.Newtonsoft.Json": {
-        "type": "Transitive",
-        "resolved": "13.0.2",
-        "contentHash": "g1BejUZwax5PRfL6xHgLEK23sqHWOgOj9hE7RvfRRlN00AGt8GnPYt8HedSK7UB3HiRW8zCA9Pn0iiYxCK24BA=="
-      },
-      "Speckle.Objects": {
-        "type": "Transitive",
-        "resolved": "3.0.1-alpha.11",
-        "contentHash": "YR7sei3OQBAi8R/kIu8bEmg5ELDIJK6l5fhOgdnqA9ZvD/fvmRb+09z8lIUTDsgdAdvYU/A/x9VxH9OGPbp9Kw==",
-        "dependencies": {
-          "Speckle.Core": "3.0.1-alpha.11"
-        }
-      },
-      "SQLitePCLRaw.bundle_e_sqlite3": {
-        "type": "Transitive",
-        "resolved": "2.1.4",
-        "contentHash": "EWI1olKDjFEBMJu0+3wuxwziIAdWDVMYLhuZ3Qs84rrz+DHwD00RzWPZCa+bLnHCf3oJwuFZIRsHT5p236QXww==",
-        "dependencies": {
-          "SQLitePCLRaw.lib.e_sqlite3": "2.1.4",
-          "SQLitePCLRaw.provider.e_sqlite3": "2.1.4"
-        }
-      },
-      "SQLitePCLRaw.core": {
-        "type": "Transitive",
-        "resolved": "2.1.4",
-        "contentHash": "inBjvSHo9UDKneGNzfUfDjK08JzlcIhn1+SP5Y3m6cgXpCxXKCJDy6Mka7LpgSV+UZmKSnC8rTwB0SQ0xKu5pA==",
-        "dependencies": {
-          "System.Memory": "4.5.3"
-        }
-      },
-      "SQLitePCLRaw.lib.e_sqlite3": {
-        "type": "Transitive",
-        "resolved": "2.1.4",
-        "contentHash": "2C9Q9eX7CPLveJA0rIhf9RXAvu+7nWZu1A2MdG6SD/NOu26TakGgL1nsbc0JAspGijFOo3HoN79xrx8a368fBg=="
-      },
-      "SQLitePCLRaw.provider.e_sqlite3": {
-        "type": "Transitive",
-        "resolved": "2.1.4",
-        "contentHash": "CSlb5dUp1FMIkez9Iv5EXzpeq7rHryVNqwJMWnpq87j9zWZexaEMdisDktMsnnrzKM6ahNrsTkjqNodTBPBxtQ==",
-        "dependencies": {
-          "SQLitePCLRaw.core": "2.1.4"
-        }
-      },
-      "System.Buffers": {
-        "type": "Transitive",
-        "resolved": "4.5.0",
-        "contentHash": "pL2ChpaRRWI/p4LXyy4RgeWlYF2sgfj/pnVMvBqwNFr5cXg7CXNnWZWxrOONLg8VGdFB8oB+EG2Qw4MLgTOe+A=="
-      },
-      "System.ComponentModel.Annotations": {
-        "type": "Transitive",
-        "resolved": "4.5.0",
-        "contentHash": "UxYQ3FGUOtzJ7LfSdnYSFd7+oEv6M8NgUatatIN2HxNtDdlcvFAf+VIq4Of9cDMJEJC0aSRv/x898RYhB4Yppg=="
-      },
-      "System.DoubleNumerics": {
-        "type": "Transitive",
-        "resolved": "3.1.3",
-        "contentHash": "KRKEM/L3KBodjA9VOg3EifFVWUY6EOqaMB05UvPEDm7Zeby/kZW+4kdWUEPzW6xtkwf46p661L9NrbeeQhtLzw==",
-        "dependencies": {
-          "NETStandard.Library": "1.6.1"
-        }
-      },
-      "System.Memory": {
-        "type": "Transitive",
-        "resolved": "4.5.3",
-        "contentHash": "3oDzvc/zzetpTKWMShs1AADwZjQ/36HnsufHRPcOjyRAAMLDlu2iD33MBI2opxnezcVUtXyqDXXjoFMOU9c7SA=="
-      },
-      "System.Reactive": {
-        "type": "Transitive",
-        "resolved": "5.0.0",
-        "contentHash": "erBZjkQHWL9jpasCE/0qKAryzVBJFxGHVBAvgRN1bzM0q2s1S4oYREEEL0Vb+1kA/6BKb5FjUZMp5VXmy+gzkQ=="
-      },
-      "System.Reflection.TypeExtensions": {
-        "type": "Transitive",
-        "resolved": "4.7.0",
-        "contentHash": "VybpaOQQhqE6siHppMktjfGBw1GCwvCqiufqmP8F1nj7fTUNtW35LOEt3UZTEsECfo+ELAl/9o9nJx3U91i7vA=="
-      },
-      "System.Runtime.CompilerServices.Unsafe": {
-        "type": "Transitive",
-        "resolved": "4.5.1",
-        "contentHash": "Zh8t8oqolRaFa9vmOZfdQm/qKejdqz0J9kr7o2Fu0vPeoH3BL1EOXipKWwkWtLT1JPzjByrF19fGuFlNbmPpiw=="
-      },
-      "System.Text.Encodings.Web": {
-        "type": "Transitive",
-        "resolved": "4.5.0",
-        "contentHash": "Xg4G4Indi4dqP1iuAiMSwpiWS54ZghzR644OtsRCm/m/lBMG8dUBhLVN7hLm8NNrNTR+iGbshCPTwrvxZPlm4g=="
-      },
-      "speckle.autofac": {
-        "type": "Project",
-        "dependencies": {
-          "Microsoft.Extensions.Logging.Abstractions": "[7.0.0, )"
-        }
-      },
-      "speckle.converters.common": {
-        "type": "Project",
-        "dependencies": {
-          "Speckle.Autofac": "[2.0.999-local, )",
-          "Speckle.Objects": "[3.0.1-alpha.11, )"
-<<<<<<< HEAD
-        }
-      },
-      "Microsoft.Extensions.Logging.Abstractions": {
-        "type": "CentralTransitive",
-        "requested": "[7.0.0, )",
-        "resolved": "7.0.0",
-        "contentHash": "kmn78+LPVMOWeITUjIlfxUPDsI0R6G0RkeAMBmQxAJ7vBJn4q2dTva7pWi65ceN5vPGjJ9q/Uae2WKgvfktJAw=="
-      },
-      "Speckle.Core": {
-        "type": "CentralTransitive",
-        "requested": "[3.0.1-alpha.11, )",
-        "resolved": "3.0.1-alpha.11",
-        "contentHash": "Zt2dBJLlfziEACYCHThbhKypSjhoA01rTw9BzNI72c/BDyftXIz70Tetq/8ZMEqQnKqfmRyYADsAdWKxpdV0Hg==",
-        "dependencies": {
-          "GraphQL.Client": "6.0.0",
-          "Microsoft.CSharp": "4.7.0",
-          "Microsoft.Data.Sqlite": "7.0.5",
-          "Polly": "7.2.3",
-          "Polly.Contrib.WaitAndRetry": "1.1.1",
-          "Polly.Extensions.Http": "3.0.0",
-          "Sentry": "3.33.0",
-          "Sentry.Serilog": "3.33.0",
-          "Serilog": "2.12.0",
-          "Serilog.Enrichers.ClientInfo": "1.3.0",
-          "Serilog.Exceptions": "8.4.0",
-          "Serilog.Sinks.Console": "4.1.0",
-          "Serilog.Sinks.Seq": "5.2.2",
-          "SerilogTimings": "3.0.1",
-          "Speckle.Newtonsoft.Json": "13.0.2",
-          "System.DoubleNumerics": "3.1.3"
-        }
-      },
       "Speckle.Objects": {
         "type": "CentralTransitive",
         "requested": "[3.0.1-alpha.11, )",
@@ -435,8 +408,6 @@
         "contentHash": "YR7sei3OQBAi8R/kIu8bEmg5ELDIJK6l5fhOgdnqA9ZvD/fvmRb+09z8lIUTDsgdAdvYU/A/x9VxH9OGPbp9Kw==",
         "dependencies": {
           "Speckle.Core": "3.0.1-alpha.11"
-=======
->>>>>>> fbcb8ffd
         }
       }
     }
