--- conflicted
+++ resolved
@@ -1,5 +1,7 @@
+using ArcGIS.Desktop.Mapping;
 using Speckle.Converters.Common;
 using Speckle.Converters.Common.Objects;
+using Speckle.Core.Kits;
 using Speckle.Core.Models;
 
 namespace Speckle.Converters.ArcGIS3.Geometry.ISpeckleObjectToHost;
@@ -8,10 +10,15 @@
 public class CircleToHostConverter : IToHostTopLevelConverter, ITypedConverter<SOG.Circle, ACG.Polyline>
 {
   private readonly ITypedConverter<SOG.Point, ACG.MapPoint> _pointConverter;
+  private readonly IConversionContextStack<Map, ACG.Unit> _contextStack;
 
-  public CircleToHostConverter(ITypedConverter<SOG.Point, ACG.MapPoint> pointConverter)
+  public CircleToHostConverter(
+    ITypedConverter<SOG.Point, ACG.MapPoint> pointConverter,
+    IConversionContextStack<Map, ACG.Unit> contextStack
+  )
   {
     _pointConverter = pointConverter;
+    _contextStack = contextStack;
   }
 
   public object Convert(Base target) => Convert((SOG.Circle)target);
@@ -23,21 +30,18 @@
       throw new SpeckleConversionException("Conversion failed: Circle doesn't have a radius");
     }
 
-    // create a native ArcGIS circle segment, turn into a native Polyline
-    ACG.MapPoint centerPt = _pointConverter.RawConvert(target.plane.origin);
+    // create a native ArcGIS circle segment
+    ACG.MapPoint centerPt = _pointConverter.Convert(target.plane.origin);
+
+    double scaleFactor = Units.GetConversionFactor(target.units, _contextStack.Current.SpeckleUnits);
     ACG.EllipticArcSegment circleSegment = ACG.EllipticArcBuilderEx.CreateCircle(
       new ACG.Coordinate2D(centerPt.X, centerPt.Y),
-      (double)target.radius,
+      (double)target.radius * scaleFactor,
       ACG.ArcOrientation.ArcClockwise
     );
 
     var circlePolyline = new ACG.PolylineBuilderEx(circleSegment, ACG.AttributeFlags.HasZ).ToGeometry();
 
-<<<<<<< HEAD
     return circlePolyline;
-=======
-    var points = pointsOriginal.Select(x => _pointConverter.Convert(x));
-    return new ACG.PolylineBuilderEx(points, ACG.AttributeFlags.HasZ).ToGeometry();
->>>>>>> a291c888
   }
 }