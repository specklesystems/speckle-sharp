using Speckle.Converters.Common.Objects;
using Speckle.Converters.Common;
using ArcGIS.Desktop.Mapping;

namespace Speckle.Converters.ArcGIS3.Geometry;

<<<<<<< HEAD
[NameAndRankValue(nameof(ACG.EllipticArcSegment), NameAndRankValueAttribute.SPECKLE_DEFAULT_RANK)]
public class EllipticArcToSpeckleConverter
  : IHostObjectToSpeckleConversion,
    IRawConversion<ACG.EllipticArcSegment, SOG.Polyline>
{
  private readonly IConversionContextStack<Map, ACG.Unit> _contextStack;
  private readonly IRawConversion<ArcMapPoint, SOG.Point> _pointConverter;

  public EllipticArcToSpeckleConverter(
    IConversionContextStack<Map, ACG.Unit> contextStack,
    IRawConversion<ArcMapPoint, SOG.Point> pointConverter
=======
public class EllipticArcToSpeckleConverter : IRawConversion<EllipticArcSegment, SOG.Polyline>
{
  private readonly IConversionContextStack<Map, Unit> _contextStack;
  private readonly IRawConversion<MapPoint, SOG.Point> _pointConverter;

  public EllipticArcToSpeckleConverter(
    IConversionContextStack<Map, Unit> contextStack,
    IRawConversion<MapPoint, SOG.Point> pointConverter
>>>>>>> 19587d8d
  )
  {
    _contextStack = contextStack;
    _pointConverter = pointConverter;
  }

<<<<<<< HEAD
  public Base Convert(object target) => RawConvert((ACG.EllipticArcSegment)target);

  public SOG.Polyline RawConvert(ACG.EllipticArcSegment target)
=======
  public SOG.Polyline RawConvert(EllipticArcSegment target)
>>>>>>> 19587d8d
  {
    // Determine the number of vertices to create along the arc
    int numVertices = Math.Max((int)target.Length, 3); // Determine based on desired segment length or other criteria
    List<SOG.Point> points = new();

    // get correct direction
    int coeff = 1;
    double fullAngle = target.EndAngle - target.StartAngle;
    double angleStart = target.StartAngle;

    // define the direction
    if (
      !((target.IsCounterClockwise is false || fullAngle >= 0) && (target.IsCounterClockwise is true || fullAngle < 0))
    )
    {
      fullAngle = Math.PI * 2 - Math.Abs(fullAngle);
      if (target.IsCounterClockwise is false)
      {
        coeff = -1;
      }
    }

    // Calculate the vertices along the arc
    for (int i = 0; i <= numVertices; i++)
    {
      // Calculate the point along the arc
      double angle = angleStart + coeff * fullAngle * (i / (double)numVertices);
<<<<<<< HEAD
      ArcMapPoint pointOnArc = ACG.MapPointBuilderEx.CreateMapPoint(
=======
      MapPoint pointOnArc = MapPointBuilderEx.CreateMapPoint(
>>>>>>> 19587d8d
        target.CenterPoint.X + target.SemiMajorAxis * Math.Cos(angle),
        target.CenterPoint.Y + target.SemiMinorAxis * Math.Sin(angle),
        target.SpatialReference
      );

      points.Add(_pointConverter.RawConvert(pointOnArc));
    }

    // create Speckle Polyline
    SOG.Polyline polyline =
      new(points.SelectMany(pt => new[] { pt.x, pt.y, pt.z }).ToList(), _contextStack.Current.SpeckleUnits)
      {
        // bbox = box,
        length = target.Length
      };
    return polyline;
  }
}<|MERGE_RESOLUTION|>--- conflicted
+++ resolved
@@ -4,41 +4,21 @@
 
 namespace Speckle.Converters.ArcGIS3.Geometry;
 
-<<<<<<< HEAD
-[NameAndRankValue(nameof(ACG.EllipticArcSegment), NameAndRankValueAttribute.SPECKLE_DEFAULT_RANK)]
-public class EllipticArcToSpeckleConverter
-  : IHostObjectToSpeckleConversion,
-    IRawConversion<ACG.EllipticArcSegment, SOG.Polyline>
+public class EllipticArcToSpeckleConverter : IRawConversion<ACG.EllipticArcSegment, SOG.Polyline>
 {
   private readonly IConversionContextStack<Map, ACG.Unit> _contextStack;
-  private readonly IRawConversion<ArcMapPoint, SOG.Point> _pointConverter;
+  private readonly IRawConversion<ACG.MapPoint, SOG.Point> _pointConverter;
 
   public EllipticArcToSpeckleConverter(
     IConversionContextStack<Map, ACG.Unit> contextStack,
-    IRawConversion<ArcMapPoint, SOG.Point> pointConverter
-=======
-public class EllipticArcToSpeckleConverter : IRawConversion<EllipticArcSegment, SOG.Polyline>
-{
-  private readonly IConversionContextStack<Map, Unit> _contextStack;
-  private readonly IRawConversion<MapPoint, SOG.Point> _pointConverter;
-
-  public EllipticArcToSpeckleConverter(
-    IConversionContextStack<Map, Unit> contextStack,
-    IRawConversion<MapPoint, SOG.Point> pointConverter
->>>>>>> 19587d8d
+    IRawConversion<ACG.MapPoint, SOG.Point> pointConverter
   )
   {
     _contextStack = contextStack;
     _pointConverter = pointConverter;
   }
 
-<<<<<<< HEAD
-  public Base Convert(object target) => RawConvert((ACG.EllipticArcSegment)target);
-
   public SOG.Polyline RawConvert(ACG.EllipticArcSegment target)
-=======
-  public SOG.Polyline RawConvert(EllipticArcSegment target)
->>>>>>> 19587d8d
   {
     // Determine the number of vertices to create along the arc
     int numVertices = Math.Max((int)target.Length, 3); // Determine based on desired segment length or other criteria
@@ -66,11 +46,7 @@
     {
       // Calculate the point along the arc
       double angle = angleStart + coeff * fullAngle * (i / (double)numVertices);
-<<<<<<< HEAD
-      ArcMapPoint pointOnArc = ACG.MapPointBuilderEx.CreateMapPoint(
-=======
-      MapPoint pointOnArc = MapPointBuilderEx.CreateMapPoint(
->>>>>>> 19587d8d
+      ACG.MapPoint pointOnArc = ACG.MapPointBuilderEx.CreateMapPoint(
         target.CenterPoint.X + target.SemiMajorAxis * Math.Cos(angle),
         target.CenterPoint.Y + target.SemiMinorAxis * Math.Sin(angle),
         target.SpatialReference
