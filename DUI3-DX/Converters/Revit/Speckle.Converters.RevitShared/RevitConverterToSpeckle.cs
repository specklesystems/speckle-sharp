using Speckle.Converters.Common;
using Speckle.Converters.Common.Objects;
using Speckle.Core.Models;
using Speckle.Autofac.DependencyInjection;
using Speckle.Converters.RevitShared.Helpers;

namespace Speckle.Converters.RevitShared;

// POC: maybe possible to restrict the access so this cannot be created directly?
public class RevitConverterToSpeckle : ISpeckleConverterToSpeckle
{
  private readonly IFactory<string, IHostObjectToSpeckleConversion> _toSpeckle;
  private readonly ToSpeckleConvertedObjectsCache _convertedObjectsCache;
  private readonly ParameterValueExtractor _parameterValueExtractor;

  public RevitConverterToSpeckle(
    IFactory<string, IHostObjectToSpeckleConversion> toSpeckle,
    ToSpeckleConvertedObjectsCache convertedObjectsCache,
    ParameterValueExtractor parameterValueExtractor
  )
  {
    _toSpeckle = toSpeckle;
    _convertedObjectsCache = convertedObjectsCache;
    _parameterValueExtractor = parameterValueExtractor;
  }

  // POC: our assumption here is target is valid for conversion
  // if it cannot be converted then we should throw
  public Base Convert(object target)
  {
    var objectConverter = GetConversionForObject(target.GetType());

    if (objectConverter == null)
    {
      throw new SpeckleConversionException($"No conversion found for {target.GetType().Name}");
    }

    Base result =
      objectConverter.Convert(target)
      ?? throw new SpeckleConversionException($"Conversion of object with type {target.GetType()} returned null");

    // POC : where should logic common to most objects go?
    // shouldn't target ALWAYS be DB.Element?
    if (target is DB.Element element)
    {
      _convertedObjectsCache.AddConvertedBase(element.UniqueId, result);
      _parameterValueExtractor.RemoveUniqueId(element.UniqueId);

      // POC: is this the right place?
      result.applicationId = element.UniqueId;
    }

    return result;
  }

<<<<<<< HEAD
  // POC: consider making this a more accessible as a pattern to other connectors
  // https://spockle.atlassian.net/browse/CNX-9397
=======
>>>>>>> 444000e1
  private IHostObjectToSpeckleConversion? GetConversionForObject(Type objectType)
  {
    if (objectType == typeof(object))
    {
      return null;
    }

    if (_toSpeckle.ResolveInstance(objectType.Name) is IHostObjectToSpeckleConversion conversion)
    {
      return conversion;
    }

    return GetConversionForObject(objectType.BaseType);
  }
}<|MERGE_RESOLUTION|>--- conflicted
+++ resolved
@@ -53,11 +53,8 @@
     return result;
   }
 
-<<<<<<< HEAD
   // POC: consider making this a more accessible as a pattern to other connectors
   // https://spockle.atlassian.net/browse/CNX-9397
-=======
->>>>>>> 444000e1
   private IHostObjectToSpeckleConversion? GetConversionForObject(Type objectType)
   {
     if (objectType == typeof(object))
