--- conflicted
+++ resolved
@@ -520,12 +520,8 @@
         "type": "Project",
         "dependencies": {
           "Speckle.Autofac": "[2.0.999-local, )",
-<<<<<<< HEAD
           "Speckle.Objects": "[3.0.1-alpha.10, )",
           "Speckle.Revit2023.Interfaces": "[0.1.1-preview.0.24, )"
-=======
-          "Speckle.Objects": "[2.0.999-local, )"
->>>>>>> 207753c4
         }
       },
       "speckle.converters.common.dependencyinjection": {
