// POC: not sure we should have this here as it attaches us to autofac, maybe a bit prematurely...

using Autofac;
using Speckle.Autofac.DependencyInjection;
using Speckle.Converters.Common;
using Speckle.Converters.Common.Objects;
using Speckle.Converters.RevitShared;
using Speckle.Converters.RevitShared.Helpers;
using Speckle.Converters.RevitShared.Services;
using Speckle.Converters.RevitShared.ToSpeckle;

namespace Speckle.Converters.Revit2023.DependencyInjection;

public class AutofacRevitConverterModule : Module
{
  protected override void Load(ContainerBuilder builder)
  {
    // most things should be InstancePerLifetimeScope so we get one per operation
<<<<<<< HEAD
    builder.RegisterType<RevitConverterToSpeckle>().As<ISpeckleConverterToSpeckle>();
    builder.RegisterType<RevitConverterToHost>().As<ISpeckleConverterToHost>();
=======
    builder.RegisterType<RevitConverterToSpeckle>().As<ISpeckleConverterToSpeckle>().InstancePerLifetimeScope();
>>>>>>> 191a0973

    // factory for conversions
    builder
      .RegisterType<Factory<string, IHostObjectToSpeckleConversion>>()
<<<<<<< HEAD
      .As<IFactory<string, IHostObjectToSpeckleConversion>>();
    builder
      .RegisterType<Factory<string, ISpeckleObjectToHostConversion>>()
      .As<IFactory<string, ISpeckleObjectToHostConversion>>();
=======
      .As<IFactory<string, IHostObjectToSpeckleConversion>>()
      .SingleInstance();
>>>>>>> 191a0973

    // POC: do we need ToSpeckleScalingService as is, do we need to interface it out?
    builder.RegisterType<ToSpeckleScalingService>().AsSelf().InstancePerLifetimeScope();
    builder.RegisterType<RevitConversionContextStack>().AsSelf().InstancePerLifetimeScope();

    // POC: check with CI speckler but this AsImplementedInterfaces() seems wrong or non-specific here
    builder.RegisterType<RevitToSpeckleUnitConverter>().AsImplementedInterfaces().SingleInstance();
    builder.RegisterType<ParameterValueExtractor>().AsSelf().InstancePerLifetimeScope();
    builder.RegisterType<DisplayValueExtractor>().AsSelf().InstancePerLifetimeScope();
    builder.RegisterType<CachingService>().AsSelf().InstancePerLifetimeScope();
    builder.RegisterType<MeshDataTriangulator>().AsSelf().InstancePerLifetimeScope();
    builder.RegisterType<HostedElementConversionToSpeckle>().AsSelf().InstancePerLifetimeScope();
    builder.RegisterType<ParameterObjectAssigner>().AsSelf().InstancePerLifetimeScope();

    // Register receive operation dependencies
    builder
      .RegisterType<TransactionManagementService>()
      .As<ITransactionManagementService>()
      .InstancePerLifetimeScope();
    builder.RegisterType<ErrorPreprocessingService>().AsSelf().InstancePerLifetimeScope();
  }
}<|MERGE_RESOLUTION|>--- conflicted
+++ resolved
@@ -16,25 +16,17 @@
   protected override void Load(ContainerBuilder builder)
   {
     // most things should be InstancePerLifetimeScope so we get one per operation
-<<<<<<< HEAD
-    builder.RegisterType<RevitConverterToSpeckle>().As<ISpeckleConverterToSpeckle>();
+    builder.RegisterType<RevitConverterToSpeckle>().As<ISpeckleConverterToSpeckle>().InstancePerLifetimeScope();
     builder.RegisterType<RevitConverterToHost>().As<ISpeckleConverterToHost>();
-=======
-    builder.RegisterType<RevitConverterToSpeckle>().As<ISpeckleConverterToSpeckle>().InstancePerLifetimeScope();
->>>>>>> 191a0973
 
     // factory for conversions
     builder
       .RegisterType<Factory<string, IHostObjectToSpeckleConversion>>()
-<<<<<<< HEAD
-      .As<IFactory<string, IHostObjectToSpeckleConversion>>();
+      .As<IFactory<string, IHostObjectToSpeckleConversion>>()
+      .SingleInstance();
     builder
       .RegisterType<Factory<string, ISpeckleObjectToHostConversion>>()
       .As<IFactory<string, ISpeckleObjectToHostConversion>>();
-=======
-      .As<IFactory<string, IHostObjectToSpeckleConversion>>()
-      .SingleInstance();
->>>>>>> 191a0973
 
     // POC: do we need ToSpeckleScalingService as is, do we need to interface it out?
     builder.RegisterType<ToSpeckleScalingService>().AsSelf().InstancePerLifetimeScope();
