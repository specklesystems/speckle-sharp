--- conflicted
+++ resolved
@@ -1,12 +1,8 @@
-﻿<Project Sdk="Microsoft.NET.Sdk">
+<Project Sdk="Microsoft.NET.Sdk">
 
   <PropertyGroup>
     <TargetFramework>net48</TargetFramework>
     <PlatformTarget>x64</PlatformTarget>
-<<<<<<< HEAD
-=======
-    <Nullable>enable</Nullable>
->>>>>>> 02b6fccd
   </PropertyGroup>
 
   <ItemGroup>
