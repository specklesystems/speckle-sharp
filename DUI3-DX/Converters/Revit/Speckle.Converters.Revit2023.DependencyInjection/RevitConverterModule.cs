using Autodesk.Revit.DB;
using Speckle.Autofac.DependencyInjection;
using Speckle.Converters.Common.DependencyInjection;
using Speckle.Converters.RevitShared;
using Speckle.Converters.RevitShared.Helpers;
using Speckle.Converters.RevitShared.Services;
using Speckle.Converters.RevitShared.ToSpeckle;

namespace Speckle.Converters.Revit2023.DependencyInjection;

public class RevitConverterModule : ISpeckleModule
{
  public void Load(SpeckleContainerBuilder builder)
  {
<<<<<<< HEAD
    builder.AddConverterCommon<RootToSpeckleConverter, RevitToSpeckleUnitConverter, ForgeTypeId>();
=======
    builder.AddConverterCommon<RevitRootToHostConverter, RevitToSpeckleUnitConverter, ForgeTypeId>();
>>>>>>> cd39d867
    builder.AddSingleton(new RevitContext());

    // POC: do we need ToSpeckleScalingService as is, do we need to interface it out?
    builder.AddScoped<ScalingServiceToSpeckle>();

    // POC: the concrete type can come out if we remove all the reference to it
    builder.AddScoped<IRevitConversionContextStack, RevitConversionContextStack>();

    builder.AddScoped<IReferencePointConverter, ReferencePointConverter>();
    builder.AddScoped<RevitConversionSettings>();

    builder.AddScoped<IRevitVersionConversionHelper, RevitVersionConversionHelper>();

    builder.AddScoped<ParameterValueExtractor>();
    builder.AddScoped<DisplayValueExtractor>();
    builder.AddScoped<HostedElementConversionToSpeckle>();
    builder.AddScoped<ParameterObjectAssigner>();
    builder.AddScoped<ISlopeArrowExtractor, SlopeArrowExtractor>();
  }
}<|MERGE_RESOLUTION|>--- conflicted
+++ resolved
@@ -12,11 +12,7 @@
 {
   public void Load(SpeckleContainerBuilder builder)
   {
-<<<<<<< HEAD
-    builder.AddConverterCommon<RootToSpeckleConverter, RevitToSpeckleUnitConverter, ForgeTypeId>();
-=======
     builder.AddConverterCommon<RevitRootToHostConverter, RevitToSpeckleUnitConverter, ForgeTypeId>();
->>>>>>> cd39d867
     builder.AddSingleton(new RevitContext());
 
     // POC: do we need ToSpeckleScalingService as is, do we need to interface it out?
