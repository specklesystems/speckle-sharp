--- conflicted
+++ resolved
@@ -93,11 +93,7 @@
   }
 
   // POC: this seemms more like a IModelsDeserializer?, seems disconnected from this class
-<<<<<<< HEAD
-  protected List<ModelCard>? Deserialize(string models)
-=======
   protected ObservableCollection<ModelCard> Deserialize(string models)
->>>>>>> 2d32d5c7
   {
     return JsonConvert.DeserializeObject<ObservableCollection<ModelCard>>(models, _serializerOptions);
   }
