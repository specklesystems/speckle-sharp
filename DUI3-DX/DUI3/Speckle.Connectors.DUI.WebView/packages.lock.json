--- conflicted
+++ resolved
@@ -466,7 +466,6 @@
         "requested": "[7.0.0, )",
         "resolved": "7.0.0",
         "contentHash": "kmn78+LPVMOWeITUjIlfxUPDsI0R6G0RkeAMBmQxAJ7vBJn4q2dTva7pWi65ceN5vPGjJ9q/Uae2WKgvfktJAw==",
-<<<<<<< HEAD
         "dependencies": {
           "System.Buffers": "4.5.1",
           "System.Memory": "4.5.5"
@@ -478,19 +477,6 @@
         "resolved": "7.0.0",
         "contentHash": "9faU0zNQqU7I6soVhLUMYaGNpgWv6cKlKb2S5AnS8gXxzW/em5Ladm/6FMrWTnX41cdbdGPOWNAo6adi4WaJ6A==",
         "dependencies": {
-=======
-        "dependencies": {
-          "System.Buffers": "4.5.1",
-          "System.Memory": "4.5.5"
-        }
-      },
-      "Serilog.Extensions.Logging": {
-        "type": "CentralTransitive",
-        "requested": "[7.0.0, )",
-        "resolved": "7.0.0",
-        "contentHash": "9faU0zNQqU7I6soVhLUMYaGNpgWv6cKlKb2S5AnS8gXxzW/em5Ladm/6FMrWTnX41cdbdGPOWNAo6adi4WaJ6A==",
-        "dependencies": {
->>>>>>> 980b75d7
           "Microsoft.Extensions.Logging": "7.0.0",
           "Serilog": "2.12.0"
         }
@@ -951,7 +937,6 @@
         "dependencies": {
           "Microsoft.Extensions.Logging": "7.0.0",
           "Serilog": "2.12.0"
-<<<<<<< HEAD
         }
       },
       "Speckle.Core": {
@@ -978,34 +963,6 @@
           "System.DoubleNumerics": "3.1.3"
         }
       },
-=======
-        }
-      },
-      "Speckle.Core": {
-        "type": "CentralTransitive",
-        "requested": "[3.0.1-alpha.11, )",
-        "resolved": "3.0.1-alpha.11",
-        "contentHash": "Zt2dBJLlfziEACYCHThbhKypSjhoA01rTw9BzNI72c/BDyftXIz70Tetq/8ZMEqQnKqfmRyYADsAdWKxpdV0Hg==",
-        "dependencies": {
-          "GraphQL.Client": "6.0.0",
-          "Microsoft.CSharp": "4.7.0",
-          "Microsoft.Data.Sqlite": "7.0.5",
-          "Polly": "7.2.3",
-          "Polly.Contrib.WaitAndRetry": "1.1.1",
-          "Polly.Extensions.Http": "3.0.0",
-          "Sentry": "3.33.0",
-          "Sentry.Serilog": "3.33.0",
-          "Serilog": "2.12.0",
-          "Serilog.Enrichers.ClientInfo": "1.3.0",
-          "Serilog.Exceptions": "8.4.0",
-          "Serilog.Sinks.Console": "4.1.0",
-          "Serilog.Sinks.Seq": "5.2.2",
-          "SerilogTimings": "3.0.1",
-          "Speckle.Newtonsoft.Json": "13.0.2",
-          "System.DoubleNumerics": "3.1.3"
-        }
-      },
->>>>>>> 980b75d7
       "System.Threading.Tasks.Dataflow": {
         "type": "CentralTransitive",
         "requested": "[6.0.0, )",
