--- conflicted
+++ resolved
@@ -18,17 +18,11 @@
     <PackageVersion Include="Speckle.Objects" Version="3.0.1-alpha.14" />
     <PackageVersion Include="Speckle.AutoCAD.API" Version="2024.0.0" />
     <PackageVersion Include="Speckle.Revit.API" Version="2023.0.0" />
-<<<<<<< HEAD
     <PackageVersion Include="Speckle.Revit2023.Fakes" Version="0.2.1-preview.2" />
     <PackageVersion Include="Speckle.Rhino7.Fakes" Version="0.2.1-preview.4" />
     <PackageVersion Include="RhinoCommon" Version="7.13.21348.13001"  />
     <PackageVersion Include="RhinoWindows" Version="7.13.21348.13001"  />
     <PackageVersion Include="System.Resources.Extensions" Version="7.0.0"/>
-=======
-    <PackageVersion Include="RhinoCommon" Version="7.13.21348.13001" />
-    <PackageVersion Include="RhinoWindows" Version="7.13.21348.13001" />
-    <PackageVersion Include="System.Resources.Extensions" Version="7.0.0" />
->>>>>>> 4561d18c
     <GlobalPackageReference Include="PolySharp" Version="1.14.1" />
     <GlobalPackageReference Include="Microsoft.SourceLink.GitHub" Version="8.0.0" />
     <GlobalPackageReference Include="Speckle.InterfaceGenerator" Version="0.9.5" />
