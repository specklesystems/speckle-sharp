--- conflicted
+++ resolved
@@ -69,17 +69,13 @@
     <AvaloniaResource Include="Styles\Styles.xaml">
       <Generator></Generator>
     </AvaloniaResource>
-<<<<<<< HEAD
-    <AvaloniaResource Include="Styles\Text.xaml" />
-=======
     <AvaloniaResource Include="Styles\TextBox.xaml">
       <SubType>Designer</SubType>
       <Generator>MSBuild:Compile</Generator>
     </AvaloniaResource>
     <AvaloniaResource Include="Styles\Text.xaml">
-      <Generator>MSBuild:Compile</Generator>
+      <Generator></Generator>
     </AvaloniaResource>
->>>>>>> 41286885
     <AvaloniaXaml Include="App.xaml">
       <Generator>MSBuild:Compile</Generator>
     </AvaloniaXaml>
