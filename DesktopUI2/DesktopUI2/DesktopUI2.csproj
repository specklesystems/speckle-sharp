﻿<Project Sdk="Microsoft.NET.Sdk">
  <PropertyGroup>

    <TargetFramework>netstandard2.0</TargetFramework>
    <AllowUnsafeBlocks>true</AllowUnsafeBlocks>
    <LangVersion>8.0</LangVersion>
    <ApplicationIcon />
    <OutputType>Library</OutputType>
    <AutoGenerateBindingRedirects>true</AutoGenerateBindingRedirects>
    <StartupObject />
    <PackageProjectUrl>https://speckle.systems</PackageProjectUrl>
    <PackageIcon>logo.png</PackageIcon>
    <Description>Cross platform Desktop UI for Speckle.</Description>
    <Copyright>Copyright (c) AEC Systems Ltd</Copyright>
    <RepositoryUrl>https://github.com/specklesystems/speckle-sharp</RepositoryUrl>
    <PackageTags>speckle, ui, desktopui, dui</PackageTags>
    <PackageLicenseExpression>Apache-2.0</PackageLicenseExpression>
    <RepositoryType>git</RepositoryType>
    <Product></Product>
    <PackageId>Speckle.DesktopUI</PackageId>
    <Authors>Speckle</Authors>
    <Company>Speckle</Company>

  </PropertyGroup>
  <PropertyGroup Condition=" '$(Configuration)' == 'Debug' ">
    <WarningLevel>2</WarningLevel>
  </PropertyGroup>
  <ItemGroup>
    <AvaloniaResource Include="Assets\**" />
  </ItemGroup>
  <ItemGroup>
    <None Remove="App.xaml" />
    <None Remove="Controls\ReceiveButton.xaml" />
    <None Remove="Controls\SendButton.xaml" />
    <None Remove="MainUserControl.xaml" />
    <None Remove="Styles\Button.xaml" />
    <None Remove="Styles\ChipListBox.xaml" />
    <None Remove="Styles\ComboBox.xaml" />
    <None Remove="Styles\Dialog.xaml" />
    <None Remove="Styles\Expander.xaml" />
    <None Remove="Styles\FloatingButton.xaml" />
    <None Remove="Styles\ListBox.xaml" />
    <None Remove="Styles\MenuItem.xaml" />
    <None Remove="Styles\Playground.xaml" />
    <None Remove="Styles\Styles.xaml" />
    <None Remove="Styles\Text.xaml" />
    <None Remove="Styles\TextBox.xaml" />
    <None Remove="Views\Filters\AllFilterView.xaml" />
    <None Remove="Views\Filters\ListFilterView.xaml" />
    <None Remove="Views\Filters\ManualFilterView.xaml" />
    <None Remove="Views\Filters\PropertyFilterView.xaml" />
    <None Remove="Views\MainWindow.xaml" />
    <None Remove="Views\Pages\HomeControls\SavedStreams.xaml" />
    <None Remove="Views\Pages\HomeView.xaml" />
    <None Remove="Views\Pages\ShareControls\AddCollaborators.xaml" />
    <None Remove="Views\Pages\ShareControls\CollaboratorsView.xaml" />
    <None Remove="Views\Pages\ShareControls\Sending.xaml" />
    <None Remove="Views\Pages\StreamEditControls\Receive.xaml" />
    <None Remove="Views\Pages\StreamEditControls\Send.xaml" />
    <None Remove="Views\Pages\StreamEditView.xaml" />
    <None Remove="Views\Scheduler.xaml" />
    <None Remove="Views\Settings\CheckBoxSettingView.xaml" />
    <None Remove="Views\Settings\ListBoxSettingView.xaml" />
    <None Remove="Views\Share.xaml" />
    <None Remove="Views\Windows\Dialogs\AddAccountDialog.xaml" />
    <None Remove="Views\Windows\Dialogs\AddFromUrlDialog.xaml" />
    <None Remove="Views\Windows\Dialogs\Dialog.xaml" />
    <None Remove="Views\Windows\Dialogs\NewStreamDialog.xaml" />
    <None Remove="Views\Windows\QuickOpsDialog.xaml" />
    <None Remove="Views\Windows\Report.xaml" />
    <None Remove="Views\Windows\SettingsView.xaml" />
    <AvaloniaResource Include="Styles\Expander.xaml">
      <Generator>MSBuild:Compile</Generator>
    </AvaloniaResource>
    <AvaloniaResource Include="Styles\Playground.xaml">
      <Generator>MSBuild:Compile</Generator>
    </AvaloniaResource>
    <AvaloniaResource Include="Styles\Button.xaml">
      <Generator>MSBuild:Compile</Generator>
    </AvaloniaResource>
    <AvaloniaResource Include="Styles\Dialog.xaml">
      <Generator>MSBuild:Compile</Generator>
    </AvaloniaResource>
    <AvaloniaResource Include="Styles\ChipListBox.xaml">
      <Generator>MSBuild:Compile</Generator>
    </AvaloniaResource>
    <AvaloniaResource Include="Styles\ListBox.xaml">
      <Generator>MSBuild:Compile</Generator>
    </AvaloniaResource>
    <AvaloniaResource Include="Styles\ComboBox.xaml">
      <Generator>MSBuild:Compile</Generator>
    </AvaloniaResource>
    <AvaloniaResource Include="Styles\FloatingButton.xaml">
      <Generator>MSBuild:Compile</Generator>
    </AvaloniaResource>
    <AvaloniaResource Include="Styles\MenuItem.xaml">
      <Generator>MSBuild:Compile</Generator>
    </AvaloniaResource>
    <AvaloniaResource Include="Styles\Styles.xaml">
      <Generator></Generator>
    </AvaloniaResource>
    <AvaloniaResource Include="Styles\TextBox.xaml">
      <SubType>Designer</SubType>
      <Generator>MSBuild:Compile</Generator>
    </AvaloniaResource>
    <AvaloniaResource Include="Styles\Text.xaml">
      <Generator></Generator>
    </AvaloniaResource>
    <AvaloniaXaml Include="App.xaml">
      <Generator>MSBuild:Compile</Generator>
    </AvaloniaXaml>
    <AvaloniaXaml Include="Controls\ReceiveButton.xaml">
      <Generator>MSBuild:Compile</Generator>
    </AvaloniaXaml>
    <AvaloniaXaml Include="Controls\SendButton.xaml">
      <Generator>MSBuild:Compile</Generator>
    </AvaloniaXaml>
    <AvaloniaXaml Include="Views\MainUserControl.xaml">
      <Generator>MSBuild:Compile</Generator>
    </AvaloniaXaml>
    <AvaloniaXaml Include="Styles\MenuItem.xaml" />
    <AvaloniaXaml Include="Views\Filters\AllFilterView.xaml">
      <Generator>MSBuild:Compile</Generator>
    </AvaloniaXaml>
    <AvaloniaXaml Include="Views\Filters\ListFilterView.xaml">
      <Generator>MSBuild:Compile</Generator>
    </AvaloniaXaml>
    <AvaloniaXaml Include="Views\Filters\ManualFilterView.xaml">
      <Generator>MSBuild:Compile</Generator>
    </AvaloniaXaml>
    <AvaloniaXaml Include="Views\Filters\PropertyFilterView.xaml">
      <Generator>MSBuild:Compile</Generator>
    </AvaloniaXaml>
    <AvaloniaXaml Include="Views\Pages\ShareControls\AddCollaborators.xaml">
      <Generator>MSBuild:Compile</Generator>
    </AvaloniaXaml>
    <AvaloniaXaml Include="Views\Pages\ShareControls\CollaboratorsView.xaml">
      <Generator>MSBuild:Compile</Generator>
    </AvaloniaXaml>
    <AvaloniaXaml Include="Views\Pages\ShareControls\Sending.xaml">
      <Generator>MSBuild:Compile</Generator>
    </AvaloniaXaml>
    <AvaloniaXaml Include="Views\Pages\StreamEditView.xaml">
      <Generator>MSBuild:Compile</Generator>
    </AvaloniaXaml>
    <AvaloniaXaml Include="Views\MainWindow.xaml">
      <Generator>MSBuild:Compile</Generator>
    </AvaloniaXaml>
    <AvaloniaXaml Include="Views\Pages\HomeControls\SavedStreams.xaml">
      <Generator>MSBuild:Compile</Generator>
    </AvaloniaXaml>
    <AvaloniaXaml Include="Views\Pages\HomeView.xaml">
      <Generator>MSBuild:Compile</Generator>
    </AvaloniaXaml>
    <AvaloniaXaml Include="Views\Pages\StreamEditControls\Receive.xaml">
      <Generator>MSBuild:Compile</Generator>
    </AvaloniaXaml>
    <AvaloniaXaml Include="Views\Pages\StreamEditControls\Send.xaml">
      <Generator>MSBuild:Compile</Generator>
    </AvaloniaXaml>
    <AvaloniaXaml Include="Views\Scheduler.xaml">
      <Generator>MSBuild:Compile</Generator>
    </AvaloniaXaml>
    <AvaloniaXaml Include="Views\Settings\CheckBoxSettingView.xaml">
      <Generator>MSBuild:Compile</Generator>
    </AvaloniaXaml>
    <AvaloniaXaml Include="Views\Settings\ListBoxSettingView.xaml">
      <Generator>MSBuild:Compile</Generator>
    </AvaloniaXaml>
    <AvaloniaXaml Include="Views\Share.xaml">
      <Generator>MSBuild:Compile</Generator>
    </AvaloniaXaml>
    <AvaloniaXaml Include="Views\Windows\Dialogs\AddAccountDialog.xaml">
      <Generator>MSBuild:Compile</Generator>
    </AvaloniaXaml>
    <AvaloniaXaml Include="Views\Windows\Dialogs\AddFromUrlDialog.xaml">
      <Generator>MSBuild:Compile</Generator>
    </AvaloniaXaml>
    <AvaloniaXaml Include="Views\Windows\Dialogs\Dialog.xaml">
      <Generator>MSBuild:Compile</Generator>
    </AvaloniaXaml>
    <AvaloniaXaml Include="Views\Windows\Dialogs\NewStreamDialog.xaml">
      <Generator>MSBuild:Compile</Generator>
    </AvaloniaXaml>
    <AvaloniaXaml Include="Views\Windows\Dialogs\QuickOpsDialog.xaml">
      <Generator>MSBuild:Compile</Generator>
    </AvaloniaXaml>
    <AvaloniaXaml Include="Views\Windows\Report.xaml">
      <Generator>MSBuild:Compile</Generator>
    </AvaloniaXaml>
    <AvaloniaXaml Include="Views\Pages\SettingsView.xaml">
      <Generator>MSBuild:Compile</Generator>
    </AvaloniaXaml>
    <None Update="Native\libAvalonia.Native.OSX.dylib">
      <CopyToOutputDirectory>Always</CopyToOutputDirectory>
    </None>
  </ItemGroup>
  <ItemGroup>
<<<<<<< HEAD
    <PackageReference Include="Avalonia" Version="0.10.13" />
    <PackageReference Include="Avalonia.Desktop" Version="0.10.13" />
    <PackageReference Include="Avalonia.Diagnostics" Version="0.10.13" />
    <PackageReference Include="Avalonia.ReactiveUI" Version="0.10.13" />
    <PackageReference Include="Material.Avalonia" Version="3.0.0-rc0.90-nightly" />
=======
    <PackageReference Include="Avalonia" Version="0.10.14" />
    <PackageReference Include="Avalonia.Desktop" Version="0.10.14" />
    <PackageReference Include="Avalonia.Diagnostics" Version="0.10.14" />
    <PackageReference Include="Avalonia.ReactiveUI" Version="0.10.14" />
    <PackageReference Include="Material.Avalonia" Version="3.0.0-rc0" />
>>>>>>> 562e8657
    <PackageReference Include="Material.Icons.Avalonia" Version="1.0.2" />
  </ItemGroup>
  <ItemGroup>
    <Folder Include="Native\" />
  </ItemGroup>
  <ItemGroup>
    <None Include="logo.png">
      <Pack>True</Pack>
      <PackagePath>\</PackagePath>
    </None>
  </ItemGroup>
  <ItemGroup>
    <Compile Update="App.xaml.cs">
      <DependentUpon>App.xaml</DependentUpon>
    </Compile>
    <Compile Update="Controls\ReceiveButton.xaml.cs">
      <DependentUpon>ReceiveButton.xaml</DependentUpon>
    </Compile>
    <Compile Update="Controls\SendButton.xaml.cs">
      <DependentUpon>SendButton.xaml</DependentUpon>
    </Compile>
    <Compile Update="Views\MainUserControl.xaml.cs">
      <DependentUpon>MainUserControl.xaml</DependentUpon>
    </Compile>
    <Compile Update="Views\Filters\AllFilterView.xaml.cs">
      <DependentUpon>AllFilterView.xaml</DependentUpon>
    </Compile>
    <Compile Update="Views\Filters\ListFilterView.xaml.cs">
      <DependentUpon>ListFilterView.xaml</DependentUpon>
    </Compile>
    <Compile Update="Views\Filters\ManualFilterView.xaml.cs">
      <DependentUpon>ManualFilterView.xaml</DependentUpon>
    </Compile>
    <Compile Update="Views\Filters\PropertyFilterView.xaml.cs">
      <DependentUpon>PropertyFilterView.xaml</DependentUpon>
    </Compile>
    <Compile Update="Views\Pages\ShareControls\AddCollaborators.xaml.cs">
      <DependentUpon>AddCollaborators.xaml</DependentUpon>
    </Compile>
    <Compile Update="Views\Pages\ShareControls\Sending.xaml.cs">
      <DependentUpon>Sending.xaml</DependentUpon>
    </Compile>
    <Compile Update="Views\Pages\ShareControls\CollaboratorsView.xaml.cs">
      <DependentUpon>CollaboratorsView.xaml</DependentUpon>
    </Compile>
    <Compile Update="Views\Pages\StreamEditView.xaml.cs">
      <DependentUpon>StreamEditView.xaml</DependentUpon>
    </Compile>
    <Compile Update="Views\Scheduler.xaml.cs">
      <DependentUpon>Scheduler.xaml</DependentUpon>
    </Compile>
    <Compile Update="Views\Scheduler.xaml.cs">
      <DependentUpon>Scheduler.xaml</DependentUpon>
    </Compile>
    <Compile Update="Views\MainWindow.xaml.cs">
      <DependentUpon>MainWindow.xaml</DependentUpon>
    </Compile>
    <Compile Update="Views\Pages\HomeControls\SavedStreams.xaml.cs">
      <DependentUpon>SavedStreams.xaml</DependentUpon>
    </Compile>
    <Compile Update="Views\Pages\HomeView.xaml.cs">
      <DependentUpon>HomeView.xaml</DependentUpon>
    </Compile>
    <Compile Update="Views\Pages\StreamEditControls\Receive.xaml.cs">
      <DependentUpon>Receive.xaml</DependentUpon>
    </Compile>
    <Compile Update="Views\Pages\StreamEditControls\Send.xaml.cs">
      <DependentUpon>Send.xaml</DependentUpon>
    </Compile>
    <Compile Update="Views\Settings\CheckBoxSettingView.xaml.cs">
      <DependentUpon>CheckBoxSettingView.xaml</DependentUpon>
    </Compile>
    <Compile Update="Views\Settings\ListBoxSettingView.xaml.cs">
      <DependentUpon>ListBoxSettingView.xaml</DependentUpon>
    </Compile>
    <Compile Update="Views\Share.xaml.cs">
      <DependentUpon>Share.xaml</DependentUpon>
    </Compile>
    <Compile Update="Views\Windows\Dialogs\AddAccountDialog.xaml.cs">
      <DependentUpon>AddAccountDialog.xaml</DependentUpon>
    </Compile>
    <Compile Update="Views\Windows\Dialogs\AddFromUrlDialog.xaml.cs">
      <DependentUpon>AddFromUrlDialog.xaml</DependentUpon>
    </Compile>
    <Compile Update="Views\Windows\Dialogs\Dialog.xaml.cs">
      <DependentUpon>Dialog.xaml</DependentUpon>
    </Compile>
    <Compile Update="Views\Windows\Dialogs\NewStreamDialog.xaml.cs">
      <DependentUpon>NewStreamDialog.xaml</DependentUpon>
    </Compile>
    <Compile Update="Views\Windows\Dialogs\QuickOpsDialog.xaml.cs">
      <DependentUpon>QuickOpsDialog.xaml</DependentUpon>
    </Compile>
    <Compile Update="Views\Windows\Report.xaml.cs">
      <DependentUpon>Report.xaml</DependentUpon>
    </Compile>
  </ItemGroup>
  <ItemGroup>
    <ProjectReference Include="..\..\Core\Core\Core.csproj" />
  </ItemGroup>
  <ItemGroup>
    <Reference Include="PresentationFramework">
      <HintPath>..\..\..\..\..\Program Files (x86)\Reference Assemblies\Microsoft\Framework\.NETFramework\v4.6.1\PresentationFramework.dll</HintPath>
    </Reference>
  </ItemGroup>
</Project><|MERGE_RESOLUTION|>--- conflicted
+++ resolved
@@ -32,7 +32,6 @@
     <None Remove="App.xaml" />
     <None Remove="Controls\ReceiveButton.xaml" />
     <None Remove="Controls\SendButton.xaml" />
-    <None Remove="MainUserControl.xaml" />
     <None Remove="Styles\Button.xaml" />
     <None Remove="Styles\ChipListBox.xaml" />
     <None Remove="Styles\ComboBox.xaml" />
@@ -52,23 +51,18 @@
     <None Remove="Views\MainWindow.xaml" />
     <None Remove="Views\Pages\HomeControls\SavedStreams.xaml" />
     <None Remove="Views\Pages\HomeView.xaml" />
-    <None Remove="Views\Pages\ShareControls\AddCollaborators.xaml" />
-    <None Remove="Views\Pages\ShareControls\CollaboratorsView.xaml" />
-    <None Remove="Views\Pages\ShareControls\Sending.xaml" />
     <None Remove="Views\Pages\StreamEditControls\Receive.xaml" />
     <None Remove="Views\Pages\StreamEditControls\Send.xaml" />
     <None Remove="Views\Pages\StreamEditView.xaml" />
     <None Remove="Views\Scheduler.xaml" />
-    <None Remove="Views\Settings\CheckBoxSettingView.xaml" />
     <None Remove="Views\Settings\ListBoxSettingView.xaml" />
-    <None Remove="Views\Share.xaml" />
     <None Remove="Views\Windows\Dialogs\AddAccountDialog.xaml" />
     <None Remove="Views\Windows\Dialogs\AddFromUrlDialog.xaml" />
     <None Remove="Views\Windows\Dialogs\Dialog.xaml" />
     <None Remove="Views\Windows\Dialogs\NewStreamDialog.xaml" />
     <None Remove="Views\Windows\QuickOpsDialog.xaml" />
     <None Remove="Views\Windows\Report.xaml" />
-    <None Remove="Views\Windows\SettingsView.xaml" />
+    <None Remove="Views\Windows\Settings.xaml" />
     <AvaloniaResource Include="Styles\Expander.xaml">
       <Generator>MSBuild:Compile</Generator>
     </AvaloniaResource>
@@ -115,9 +109,6 @@
     <AvaloniaXaml Include="Controls\SendButton.xaml">
       <Generator>MSBuild:Compile</Generator>
     </AvaloniaXaml>
-    <AvaloniaXaml Include="Views\MainUserControl.xaml">
-      <Generator>MSBuild:Compile</Generator>
-    </AvaloniaXaml>
     <AvaloniaXaml Include="Styles\MenuItem.xaml" />
     <AvaloniaXaml Include="Views\Filters\AllFilterView.xaml">
       <Generator>MSBuild:Compile</Generator>
@@ -131,18 +122,12 @@
     <AvaloniaXaml Include="Views\Filters\PropertyFilterView.xaml">
       <Generator>MSBuild:Compile</Generator>
     </AvaloniaXaml>
-    <AvaloniaXaml Include="Views\Pages\ShareControls\AddCollaborators.xaml">
-      <Generator>MSBuild:Compile</Generator>
-    </AvaloniaXaml>
-    <AvaloniaXaml Include="Views\Pages\ShareControls\CollaboratorsView.xaml">
-      <Generator>MSBuild:Compile</Generator>
-    </AvaloniaXaml>
-    <AvaloniaXaml Include="Views\Pages\ShareControls\Sending.xaml">
-      <Generator>MSBuild:Compile</Generator>
-    </AvaloniaXaml>
     <AvaloniaXaml Include="Views\Pages\StreamEditView.xaml">
       <Generator>MSBuild:Compile</Generator>
     </AvaloniaXaml>
+    <AvaloniaXaml Include="Views\Scheduler.xaml">
+      <Generator>MSBuild:Compile</Generator>
+    </AvaloniaXaml>
     <AvaloniaXaml Include="Views\MainWindow.xaml">
       <Generator>MSBuild:Compile</Generator>
     </AvaloniaXaml>
@@ -158,18 +143,9 @@
     <AvaloniaXaml Include="Views\Pages\StreamEditControls\Send.xaml">
       <Generator>MSBuild:Compile</Generator>
     </AvaloniaXaml>
-    <AvaloniaXaml Include="Views\Scheduler.xaml">
-      <Generator>MSBuild:Compile</Generator>
-    </AvaloniaXaml>
-    <AvaloniaXaml Include="Views\Settings\CheckBoxSettingView.xaml">
-      <Generator>MSBuild:Compile</Generator>
-    </AvaloniaXaml>
     <AvaloniaXaml Include="Views\Settings\ListBoxSettingView.xaml">
       <Generator>MSBuild:Compile</Generator>
     </AvaloniaXaml>
-    <AvaloniaXaml Include="Views\Share.xaml">
-      <Generator>MSBuild:Compile</Generator>
-    </AvaloniaXaml>
     <AvaloniaXaml Include="Views\Windows\Dialogs\AddAccountDialog.xaml">
       <Generator>MSBuild:Compile</Generator>
     </AvaloniaXaml>
@@ -186,9 +162,6 @@
       <Generator>MSBuild:Compile</Generator>
     </AvaloniaXaml>
     <AvaloniaXaml Include="Views\Windows\Report.xaml">
-      <Generator>MSBuild:Compile</Generator>
-    </AvaloniaXaml>
-    <AvaloniaXaml Include="Views\Pages\SettingsView.xaml">
       <Generator>MSBuild:Compile</Generator>
     </AvaloniaXaml>
     <None Update="Native\libAvalonia.Native.OSX.dylib">
@@ -196,19 +169,11 @@
     </None>
   </ItemGroup>
   <ItemGroup>
-<<<<<<< HEAD
-    <PackageReference Include="Avalonia" Version="0.10.13" />
-    <PackageReference Include="Avalonia.Desktop" Version="0.10.13" />
-    <PackageReference Include="Avalonia.Diagnostics" Version="0.10.13" />
-    <PackageReference Include="Avalonia.ReactiveUI" Version="0.10.13" />
+    <PackageReference Include="Avalonia" Version="0.10.15" />
+    <PackageReference Include="Avalonia.Desktop" Version="0.10.15" />
+    <PackageReference Include="Avalonia.Diagnostics" Version="0.10.15" />
+    <PackageReference Include="Avalonia.ReactiveUI" Version="0.10.15" />
     <PackageReference Include="Material.Avalonia" Version="3.0.0-rc0.90-nightly" />
-=======
-    <PackageReference Include="Avalonia" Version="0.10.14" />
-    <PackageReference Include="Avalonia.Desktop" Version="0.10.14" />
-    <PackageReference Include="Avalonia.Diagnostics" Version="0.10.14" />
-    <PackageReference Include="Avalonia.ReactiveUI" Version="0.10.14" />
-    <PackageReference Include="Material.Avalonia" Version="3.0.0-rc0" />
->>>>>>> 562e8657
     <PackageReference Include="Material.Icons.Avalonia" Version="1.0.2" />
   </ItemGroup>
   <ItemGroup>
@@ -230,9 +195,6 @@
     <Compile Update="Controls\SendButton.xaml.cs">
       <DependentUpon>SendButton.xaml</DependentUpon>
     </Compile>
-    <Compile Update="Views\MainUserControl.xaml.cs">
-      <DependentUpon>MainUserControl.xaml</DependentUpon>
-    </Compile>
     <Compile Update="Views\Filters\AllFilterView.xaml.cs">
       <DependentUpon>AllFilterView.xaml</DependentUpon>
     </Compile>
@@ -245,24 +207,12 @@
     <Compile Update="Views\Filters\PropertyFilterView.xaml.cs">
       <DependentUpon>PropertyFilterView.xaml</DependentUpon>
     </Compile>
-    <Compile Update="Views\Pages\ShareControls\AddCollaborators.xaml.cs">
-      <DependentUpon>AddCollaborators.xaml</DependentUpon>
-    </Compile>
-    <Compile Update="Views\Pages\ShareControls\Sending.xaml.cs">
-      <DependentUpon>Sending.xaml</DependentUpon>
-    </Compile>
-    <Compile Update="Views\Pages\ShareControls\CollaboratorsView.xaml.cs">
-      <DependentUpon>CollaboratorsView.xaml</DependentUpon>
-    </Compile>
     <Compile Update="Views\Pages\StreamEditView.xaml.cs">
       <DependentUpon>StreamEditView.xaml</DependentUpon>
     </Compile>
     <Compile Update="Views\Scheduler.xaml.cs">
       <DependentUpon>Scheduler.xaml</DependentUpon>
     </Compile>
-    <Compile Update="Views\Scheduler.xaml.cs">
-      <DependentUpon>Scheduler.xaml</DependentUpon>
-    </Compile>
     <Compile Update="Views\MainWindow.xaml.cs">
       <DependentUpon>MainWindow.xaml</DependentUpon>
     </Compile>
@@ -278,15 +228,9 @@
     <Compile Update="Views\Pages\StreamEditControls\Send.xaml.cs">
       <DependentUpon>Send.xaml</DependentUpon>
     </Compile>
-    <Compile Update="Views\Settings\CheckBoxSettingView.xaml.cs">
-      <DependentUpon>CheckBoxSettingView.xaml</DependentUpon>
-    </Compile>
     <Compile Update="Views\Settings\ListBoxSettingView.xaml.cs">
       <DependentUpon>ListBoxSettingView.xaml</DependentUpon>
     </Compile>
-    <Compile Update="Views\Share.xaml.cs">
-      <DependentUpon>Share.xaml</DependentUpon>
-    </Compile>
     <Compile Update="Views\Windows\Dialogs\AddAccountDialog.xaml.cs">
       <DependentUpon>AddAccountDialog.xaml</DependentUpon>
     </Compile>
@@ -309,9 +253,4 @@
   <ItemGroup>
     <ProjectReference Include="..\..\Core\Core\Core.csproj" />
   </ItemGroup>
-  <ItemGroup>
-    <Reference Include="PresentationFramework">
-      <HintPath>..\..\..\..\..\Program Files (x86)\Reference Assemblies\Microsoft\Framework\.NETFramework\v4.6.1\PresentationFramework.dll</HintPath>
-    </Reference>
-  </ItemGroup>
 </Project>