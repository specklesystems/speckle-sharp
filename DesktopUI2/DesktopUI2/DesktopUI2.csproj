--- conflicted
+++ resolved
@@ -52,16 +52,13 @@
     <None Remove="Views\MainWindow.xaml" />
     <None Remove="Views\Pages\HomeControls\SavedStreams.xaml" />
     <None Remove="Views\Pages\HomeView.xaml" />
-<<<<<<< HEAD
     <None Remove="Views\Pages\SharedControls\StreamDetails.xaml" />
     <None Remove="Views\Pages\StreamEditControls\Activity.xaml" />
     <None Remove="Views\Pages\StreamEditControls\Comments.xaml" />
-=======
     <None Remove="Views\Pages\SettingsView.xaml" />
     <None Remove="Views\Pages\ShareControls\AddCollaborators.xaml" />
     <None Remove="Views\Pages\ShareControls\CollaboratorsView.xaml" />
     <None Remove="Views\Pages\ShareControls\Sending.xaml" />
->>>>>>> 54ca791c
     <None Remove="Views\Pages\StreamEditControls\Receive.xaml" />
     <None Remove="Views\Pages\StreamEditControls\Send.xaml" />
     <None Remove="Views\Pages\StreamEditView.xaml" />
@@ -138,7 +135,6 @@
     <AvaloniaXaml Include="Views\MainUserControl.xaml">
       <Generator>MSBuild:Compile</Generator>
     </AvaloniaXaml>
-<<<<<<< HEAD
     <AvaloniaXaml Include="Views\Pages\SharedControls\StreamDetails.xaml">
       <Generator>MSBuild:Compile</Generator>
     </AvaloniaXaml>
@@ -146,7 +142,8 @@
       <Generator>MSBuild:Compile</Generator>
     </AvaloniaXaml>
     <AvaloniaXaml Include="Views\Pages\StreamEditControls\Comments.xaml">
-=======
+        <Generator>MSBuild:Compile</Generator>
+    </AvaloniaXaml>
     <AvaloniaXaml Include="Views\Pages\SettingsView.xaml">
       <Generator>MSBuild:Compile</Generator>
     </AvaloniaXaml>
@@ -157,7 +154,6 @@
       <Generator>MSBuild:Compile</Generator>
     </AvaloniaXaml>
     <AvaloniaXaml Include="Views\Pages\ShareControls\Sending.xaml">
->>>>>>> 54ca791c
       <Generator>MSBuild:Compile</Generator>
     </AvaloniaXaml>
     <AvaloniaXaml Include="Views\Pages\StreamEditView.xaml">
