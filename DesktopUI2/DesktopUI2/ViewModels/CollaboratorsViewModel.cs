using System;
using System.Collections.Generic;
using System.Collections.ObjectModel;
using System.Linq;
using System.Reactive;
using Avalonia.Controls;
using Avalonia.Controls.Notifications;
using Avalonia.Controls.Selection;
using Avalonia.Metadata;
using Avalonia.Threading;
using DesktopUI2.Views;
using DesktopUI2.Views.Controls;
using DesktopUI2.Views.Windows.Dialogs;
using ReactiveUI;
using Speckle.Core.Api.GraphQL.Inputs;
using Speckle.Core.Helpers;
using Speckle.Core.Logging;

namespace DesktopUI2.ViewModels;

public class CollaboratorsViewModel : ReactiveObject, IRoutableViewModel
{
  private StreamViewModel _stream;

  public CollaboratorsViewModel(IScreen screen, StreamViewModel stream)
  {
    HostScreen = screen;
    _stream = stream;
    Role = stream.Stream.role;

    userSearchDebouncer = Utils.Debounce(SearchUsers);

    SelectionModel = new SelectionModel<AccountViewModel>();
    SelectionModel.SingleSelect = false;
    SelectionModel.SelectionChanged += SelectionModel_SelectionChanged;

    IsDialog = MainViewModel.RouterInstance.NavigationStack.Last() is CollaboratorsViewModel;

    ReloadUsers();
  }

  public IScreen HostScreen { get; }
  public string UrlPathSegment { get; } = "collaborators";

  internal void ReloadUsers()
  {
    var newAddedUsers = new ObservableCollection<AccountViewModel>();
    foreach (var collab in _stream.Stream.collaborators)
    //skip myself
    //if (_stream.StreamState.Client.Account.userInfo.id == collab.id)
    //  continue;
    {
      newAddedUsers.Add(new AccountViewModel(collab));
    }

    foreach (var collab in _stream.Stream.pendingCollaborators)
    {
      newAddedUsers.Add(new AccountViewModel(collab));
    }

    AddedUsers = newAddedUsers;
    this.RaisePropertyChanged(nameof(AddedUsers));
  }

  private async void Search()
  {
    try
    {
      Focus();
      if (SearchQuery.Length < 3)
      {
        return;
      }

      if (!await Http.UserHasInternet().ConfigureAwait(true))
      {
        Dispatcher.UIThread.Post(
          () =>
            MainUserControl.NotificationManager.Show(
              new PopUpNotificationViewModel
              {
                Title = "⚠️ Oh no!",
                Message = "Could not reach the internet, are you connected?",
                Type = NotificationType.Error
              }
            ),
          DispatcherPriority.Background
        );

        return;
      }

      if (SearchQuery.Contains("@"))
      {
        if (Utils.IsValidEmail(SearchQuery))
        {
          var emailAcc = new AccountViewModel { Name = SearchQuery };
          Users = new List<AccountViewModel> { emailAcc };

          ShowProgress = false;
          DropDownOpen = true;
        }
      }
      else
      {
        userSearchDebouncer();
      }
    }
    catch (Exception ex)
    {
      SpeckleLog.Logger.Error(
        ex,
        "Swallowing exception in {methodName}: {exceptionMessage}",
        nameof(Search),
        ex.Message
      );
    }
  }

  //focus is lost when the dropdown gets closed
  private void Focus()
  {
    DropDownOpen = false;
    var searchBox = CollaboratorsControl.Instance.FindControl<TextBox>("SearchBox");
    searchBox.Focus();
  }

  private void SelectionModel_SelectionChanged(
    object sender,
    SelectionModelSelectionChangedEventArgs<AccountViewModel> e
  )
  {
    this.RaisePropertyChanged(nameof(HasSelectedUsers));
  }

  private async void SearchUsers()
  {
    ShowProgress = true;
    try
    {
      //exclude existing ones
      var users = (await _stream.StreamState.Client.UserSearch(SearchQuery).ConfigureAwait(true)).Where(x =>
        !AddedUsers.Any(u => u.Id == x.id)
      );
      //exclude myself
      users = users.Where(x => _stream.StreamState.Client.Account.userInfo.id != x.id);

      Users = users.Select(x => new AccountViewModel(x)).ToList();
    }
    catch (Exception ex)
    {
      SpeckleLog.Logger.Error(
        ex,
        "Swallowing exception in {methodName}: {exceptionMessage}",
        nameof(SearchUsers),
        ex.Message
      );
    }

    ShowProgress = false;
    DropDownOpen = true;
  }

  [DependsOn(nameof(AddedUsers))]
  private bool CanSaveCommand(object parameter)
  {
    try
    {
      foreach (var user in AddedUsers)
      {
        if (Utils.IsValidEmail(user.Name) && !_stream.Stream.pendingCollaborators.Any(x => x.title == user.Name))
        {
          return true;
        }

        if (
          !_stream.Stream.collaborators.Any(x => x.id == user.Id)
          && !_stream.Stream.pendingCollaborators.Any(x => x.id == user.Id)
        )
        {
          return true;
        }

        if (
          !_stream.Stream.collaborators.Any(x => x.id == user.Id && x.role == user.Role)
          && !_stream.Stream.pendingCollaborators.Any(x => x.id == user.Id && x.role == user.Role)
        )
        {
          return true;
        }
      }

      foreach (var user in _stream.Stream.collaborators)
      {
        if (!AddedUsers.Any(x => x.Id == user.id))
        {
          return true;
        }
      }

      foreach (var user in _stream.Stream.pendingCollaborators)
      {
        if (!AddedUsers.Any(x => x.Id == user.id))
        {
          return true;
        }
      }
    }
    catch (Exception ex)
    {
      SpeckleLog.Logger.Error(
        ex,
        "Swallowing exception in {methodName}: {exceptionMessage}",
        nameof(CanSaveCommand),
        ex.Message
      );
    }

    return false;
  }

  private async void SaveCommand()
  {
    try
    {
      if (!await Http.UserHasInternet().ConfigureAwait(true))
      {
        Dispatcher.UIThread.Post(
          () =>
            MainUserControl.NotificationManager.Show(
              new PopUpNotificationViewModel
              {
                Title = "⚠️ Oh no!",
                Message = "Could not reach the internet, are you connected?",
                Type = NotificationType.Error
              }
            ),
          DispatcherPriority.Background
        );

        return;
      }

      foreach (var user in AddedUsers)
      {
        //mismatch between roles set within the dropdown and existing ones
        if (!user.Role.StartsWith("stream:"))
        {
          user.Role = "stream:" + user.Role;
        }

        //invite users by email
        if (Utils.IsValidEmail(user.Name) && !_stream.Stream.pendingCollaborators.Any(x => x.title == user.Name))
        {
          try
          {
<<<<<<< HEAD
            await _stream.StreamState.Client.ProjectInvite
              .Create(_stream.StreamState.StreamId, new ProjectInviteCreateInput(user.Name, user.Role, null, null))
=======
            await _stream
              .StreamState.Client.ProjectInvite.Create(
                _stream.StreamState.StreamId,
                new ProjectInviteCreateInput(null, user.Role, null, user.Id)
              )
>>>>>>> 17b24860
              .ConfigureAwait(true);
            Analytics.TrackEvent(
              _stream.StreamState.Client.Account,
              Analytics.Events.DUIAction,
              new Dictionary<string, object> { { "name", "Stream Share" }, { "method", "Invite Email" } }
            );
          }
          catch (Exception ex)
          {
            SpeckleLog.Logger.Error(ex, "Failed to invite user {exceptionMessage}", ex.Message);
          }
        }
        //add new collaborators
        else if (
          !_stream.Stream.collaborators.Any(x => x.id == user.Id)
          && !_stream.Stream.pendingCollaborators.Any(x => x.id == user.Id)
        )
        {
          try
          {
            await _stream
              .StreamState.Client.ProjectInvite.Create(
                _stream.StreamState.StreamId,
                new ProjectInviteCreateInput(null, user.Role, null, user.Id)
              )
              .ConfigureAwait(true);
            Analytics.TrackEvent(
              _stream.StreamState.Client.Account,
              Analytics.Events.DUIAction,
              new Dictionary<string, object> { { "name", "Stream Share" }, { "method", "Invite User" } }
            );
          }
          catch (Exception ex)
          {
            SpeckleLog.Logger.Error(ex, "Failed to invite collaborator {exceptionMessage}", ex.Message);
          }
        }
        //update permissions, only if changed
        else if (
          !_stream.Stream.collaborators.Any(x => x.id == user.Id && x.role == user.Role)
          && !_stream.Stream.pendingCollaborators.Any(x => x.id == user.Id && x.role == user.Role)
        )
        {
          try
          {
            await _stream
              .StreamState.Client.Project.UpdateRole(
                new ProjectUpdateRoleInput(user.Id, _stream.StreamState.StreamId, user.Role)
              )
              .ConfigureAwait(true);
            Analytics.TrackEvent(
              _stream.StreamState.Client.Account,
              Analytics.Events.DUIAction,
              new Dictionary<string, object> { { "name", "Stream Share" }, { "method", "Update Permissions" } }
            );
          }
          catch (Exception ex)
          {
            SpeckleLog.Logger.Error(ex, "Failed to update permissions {exceptionMessage}", ex.Message);
          }
        }
      }

      //remove collaborators
      foreach (var user in _stream.Stream.collaborators)
      {
        if (!AddedUsers.Any(x => x.Id == user.id))
        {
          try
          {
            await _stream
              .StreamState.Client.Project.UpdateRole(
                new ProjectUpdateRoleInput(user.id, _stream.StreamState.StreamId, null)
              )
              .ConfigureAwait(true);
            Analytics.TrackEvent(
              _stream.StreamState.Client.Account,
              Analytics.Events.DUIAction,
              new Dictionary<string, object> { { "name", "Stream Share" }, { "method", "Remove User" } }
            );
          }
          catch (Exception ex)
          {
            SpeckleLog.Logger.Error(ex, "Failed to revoke permissions {exceptionMessage}", ex.Message);
          }
        }
      }

      //revoke invites
      foreach (var user in _stream.Stream.pendingCollaborators)
      {
        if (!AddedUsers.Any(x => x.Id == user.id))
        {
          try
          {
            await _stream
              .StreamState.Client.ProjectInvite.Cancel(_stream.StreamState.StreamId, user.inviteId)
              .ConfigureAwait(true);
            Analytics.TrackEvent(
              _stream.StreamState.Client.Account,
              Analytics.Events.DUIAction,
              new Dictionary<string, object> { { "name", "Stream Share" }, { "method", "Cancel Invite" } }
            );
          }
          catch (Exception ex)
          {
            SpeckleLog.Logger.Error(ex, "Failed to revoke invites {exceptionMessage}", ex.Message);
          }
        }
      }

      try
      {
        _stream.Stream = await _stream.StreamState.Client.StreamGet(_stream.StreamState.StreamId).ConfigureAwait(true);
        var pc = await _stream
          .StreamState.Client.StreamGetPendingCollaborators(_stream.StreamState.StreamId)
          .ConfigureAwait(true);
        _stream.Stream.pendingCollaborators = pc.pendingCollaborators;
        _stream.StreamState.CachedStream = _stream.Stream;

        ReloadUsers();
      }
      catch (Exception ex)
      {
        SpeckleLog.Logger.Error(
          ex,
          "Swallowing exception in {methodName}: {exceptionMessage}",
          nameof(SaveCommand),
          ex.Message
        );
      }

      if (IsDialog)
      {
        MainViewModel.RouterInstance.NavigateBack.Execute();
      }
    }
    catch (Exception ex)
    {
      SpeckleLog.Logger.Error(
        ex,
        "Swallowing exception in {methodName}: {exceptionMessage}",
        nameof(SaveCommand),
        ex.Message
      );
    }
  }

  private async void CloseCommand()
  {
    MainViewModel.RouterInstance.NavigateBack.Execute();
  }

  private void ClearSearchCommand()
  {
    SearchQuery = "";
  }

  private void RemoveSeletedUsersCommand()
  {
    foreach (var item in SelectionModel.SelectedItems.ToList())
    {
      AddedUsers.Remove(item);
    }

    this.RaisePropertyChanged(nameof(HasSelectedUsers));
    this.RaisePropertyChanged(nameof(AddedUsers));
  }

  private async void ChangeRoleSeletedUsersCommand()
  {
    var dialog = new ChangeRoleDialog();
    var result = await dialog.ShowDialog<string>().ConfigureAwait(true);

    if (result != null)
    {
      foreach (var item in SelectionModel.SelectedItems.ToList())
      {
        item.Role = "stream:" + result;
      }
    }

    this.RaisePropertyChanged(nameof(AddedUsers));
  }

  #region bindings

  public ReactiveCommand<Unit, Unit> GoBack => MainViewModel.RouterInstance.NavigateBack;

  private string _searchQuery = "";

  private Action userSearchDebouncer;

  public string SearchQuery
  {
    get => _searchQuery;
    set
    {
      this.RaiseAndSetIfChanged(ref _searchQuery, value);
      Search();
    }
  }

  private List<AccountViewModel> _users;

  public List<AccountViewModel> Users
  {
    get => _users;
    private set => this.RaiseAndSetIfChanged(ref _users, value);
  }

  private ObservableCollection<AccountViewModel> _selectedUsers = new();

  public ObservableCollection<AccountViewModel> AddedUsers
  {
    get => _selectedUsers;
    private set => this.RaiseAndSetIfChanged(ref _selectedUsers, value);
  }

  public AccountViewModel SelectedUser
  {
    set
    {
      if (value != null)
      {
        AddedUsers.Add(value);
        SearchQuery = "";
        this.RaisePropertyChanged(nameof(AddedUsers));
      }
    }
  }

  private bool _dropDownOpen;

  public bool DropDownOpen
  {
    get => _dropDownOpen;
    private set => this.RaiseAndSetIfChanged(ref _dropDownOpen, value);
  }

  private bool _isDialog;

  public bool IsDialog
  {
    get => _isDialog;
    private set => this.RaiseAndSetIfChanged(ref _isDialog, value);
  }

  private bool _showProgress;

  public bool ShowProgress
  {
    get => _showProgress;
    private set => this.RaiseAndSetIfChanged(ref _showProgress, value);
  }

  private string _role;

  public string Role
  {
    get => _role;
    private set => this.RaiseAndSetIfChanged(ref _role, value);
  }

  public bool HasSelectedUsers => SelectionModel.SelectedItems.Any();

  public SelectionModel<AccountViewModel> SelectionModel { get; private set; }

  #endregion
}<|MERGE_RESOLUTION|>--- conflicted
+++ resolved
@@ -254,16 +254,11 @@
         {
           try
           {
-<<<<<<< HEAD
-            await _stream.StreamState.Client.ProjectInvite
-              .Create(_stream.StreamState.StreamId, new ProjectInviteCreateInput(user.Name, user.Role, null, null))
-=======
             await _stream
               .StreamState.Client.ProjectInvite.Create(
                 _stream.StreamState.StreamId,
-                new ProjectInviteCreateInput(null, user.Role, null, user.Id)
+                new ProjectInviteCreateInput(user.Name, user.Role, null, null)
               )
->>>>>>> 17b24860
               .ConfigureAwait(true);
             Analytics.TrackEvent(
               _stream.StreamState.Client.Account,
