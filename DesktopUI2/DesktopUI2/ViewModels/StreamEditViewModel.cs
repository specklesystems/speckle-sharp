using Avalonia;
using Avalonia.Controls;
using Avalonia.Data;
using Avalonia.Metadata;
using DesktopUI2.Models;
using DesktopUI2.Models.Filters;
using DesktopUI2.Models.Settings;
using DesktopUI2.Views;
using DesktopUI2.Views.Windows;
using Material.Dialog;
using ReactiveUI;
using Speckle.Core.Api;
using Speckle.Core.Credentials;
using Speckle.Core.Logging;
using Splat;
using System;
using System.Collections.Generic;
using System.IO;
using System.Linq;
using System.Net;
using System.Reactive;
using System.Threading.Tasks;

namespace DesktopUI2.ViewModels
{
  public class StreamEditViewModel : StreamViewModelBase, IRoutableViewModel
  {
    public IScreen HostScreen { get; }

    public string UrlPathSegment { get; } = "stream";

    private Client Client { get; }

    #region bindings

    private ConnectorBindings Bindings;

    public ReactiveCommand<Unit, Unit> GoBack => MainWindowViewModel.RouterInstance.NavigateBack;

    private bool _isReceiver = false;
    public bool IsReceiver
    {
      get => _isReceiver;
      set
      {
        this.RaiseAndSetIfChanged(ref _isReceiver, value);
      }
    }

    private Branch _selectedBranch;
    public Branch SelectedBranch
    {
      get => _selectedBranch;
      set
      {
        this.RaiseAndSetIfChanged(ref _selectedBranch, value);

        if (value != null)
          GetCommits();

      }
    }

    private List<Branch> _branches;
    public List<Branch> Branches
    {
      get => _branches;
      private set => this.RaiseAndSetIfChanged(ref _branches, value);
    }


    private Commit _selectedCommit;
    public Commit SelectedCommit
    {
      get => _selectedCommit;
      set
      {
        this.RaiseAndSetIfChanged(ref _selectedCommit, value);
        if (_selectedCommit != null)
        {
          if (_selectedCommit.id == "latest")
            PreviewImageUrl = _streamState.Client.Account.serverInfo.url + $"/preview/{_streamState.StreamId}";
          else
            PreviewImageUrl = _streamState.Client.Account.serverInfo.url + $"/preview/{_streamState.StreamId}/commits/{_selectedCommit.id}";
        }
      }
    }

    private List<Commit> _commits;
    public List<Commit> Commits
    {
      get => _commits;
      private set
      {
        this.RaiseAndSetIfChanged(ref _commits, value);
        this.RaisePropertyChanged("HasCommits");
      }
    }

    private FilterViewModel _selectedFilter;
    public FilterViewModel SelectedFilter
    {
      get => _selectedFilter;
      set
      {
        //trigger change when any property in the child model view changes
        //used for the CanSave etc button bindings
        value.PropertyChanged += (s, eo) =>
        {
          this.RaisePropertyChanged("SelectedFilter");
        };
        this.RaiseAndSetIfChanged(ref _selectedFilter, value);
      }
    }

    private List<FilterViewModel> _filters;
    public List<FilterViewModel> Filters
    {
      get => _filters;
      private set => this.RaiseAndSetIfChanged(ref _filters, value);
    }

    private List<SettingViewModel> _settings;
    public List<SettingViewModel> Settings
    {
      get => _settings;
      private set
      {
        this.RaiseAndSetIfChanged(ref _settings, value);
        this.RaisePropertyChanged("HasSettings");
      }
    }
    public bool HasSettings => Settings != null && Settings.Any();
    public bool HasCommits => Commits != null && Commits.Any();

    #endregion

    private StreamState _streamState { get; }

    public string _previewImageUrl = "";
    public string PreviewImageUrl
    {
      get => _previewImageUrl;
      set
      {
        this.RaiseAndSetIfChanged(ref _previewImageUrl, value);
        DownloadImage(PreviewImageUrl);
      }
    }

    private Avalonia.Media.Imaging.Bitmap _previewImage = null;
    public Avalonia.Media.Imaging.Bitmap PreviewImage
    {
      get => _previewImage;
      set => this.RaiseAndSetIfChanged(ref _previewImage, value);
    }

    public StreamEditViewModel()
    {
    }

    public StreamEditViewModel(IScreen screen, StreamState streamState)
    {
      HostScreen = screen;
      Stream = streamState.CachedStream;
      Client = streamState.Client;
      _streamState = streamState; //cached, should not be accessed

      //use dependency injection to get bindings
      Bindings = Locator.Current.GetService<ConnectorBindings>();

      //get available filters from our bindings
      Filters = new List<FilterViewModel>(Bindings.GetSelectionFilters().Select(x => new FilterViewModel(x)));
      SelectedFilter = Filters[0];

      //get available settings from our bindings
      Settings = new List<SettingViewModel>(Bindings.GetSettings().Select(x => new SettingViewModel(x)));

      IsReceiver = streamState.IsReceiver;
      GetBranchesAndRestoreState(streamState.Client, streamState);
    }

    private async void GetBranchesAndRestoreState(Client client, StreamState streamState)
    {
      var branches = await client.StreamGetBranches(Stream.id, 100, 0);
      branches.Reverse();
      Branches = branches;

      var branch = Branches.FirstOrDefault(x => x.name == streamState.BranchName);
      if (branch != null)
        SelectedBranch = branch;
      else
        SelectedBranch = Branches[0];

      if (streamState.Filter != null)
      {
        SelectedFilter = Filters.FirstOrDefault(x => x.Filter.Slug == streamState.Filter.Slug);
        if (SelectedFilter != null)
          SelectedFilter.Filter = streamState.Filter;
      }
      if (streamState.Settings != null)
      {
        foreach (var setting in Settings)
        {
          var savedSetting = streamState.Settings.Where(o => o.Slug == setting.Setting.Slug).First();
          if (savedSetting != null)
            setting.Setting.Selection = savedSetting.Selection;
        }
      }
    }

    /// <summary>
    /// The model Stream state, generate it on the fly when needed
    /// </summary>
    private StreamState GetStreamState()
    {
      _streamState.BranchName = SelectedBranch.name;
      _streamState.IsReceiver = IsReceiver;
      if (IsReceiver)
        _streamState.CommitId = SelectedCommit.id;
      if (!IsReceiver)
        _streamState.Filter = SelectedFilter.Filter;
      _streamState.Settings = Settings.Select(o => o.Setting).ToList();
      return _streamState;
    }

    private async void GetCommits()
    {
      if (SelectedBranch.commits == null || SelectedBranch.commits.totalCount > 0)
      {
        var branch = await Client.BranchGet(Stream.id, SelectedBranch.name, 100);
        branch.commits.items.Insert(0, new Commit { id = "latest", message = "Always receive the latest commit sent to this branch." });
        Commits = branch.commits.items;
        SelectedCommit = Commits[0];
      }
      else
      {
        SelectedCommit = null;
        Commits = new List<Commit>();
        SelectedCommit = null;
      }
<<<<<<< HEAD
      //else
      //{
      //  Commits = new List<Commit>() { new Commit { id = "latest", message = "This branch has no commits." } };
      //}
=======
>>>>>>> 9a862aed
    }

    public void DownloadImage(string url)
    {
      using (WebClient client = new WebClient())
      {
        client.Headers.Set("Authorization", "Bearer " + _streamState.Client.ApiToken);
        client.DownloadDataAsync(new Uri(url));
        client.DownloadDataCompleted += DownloadComplete;
      }
    }

    private void DownloadComplete(object sender, DownloadDataCompletedEventArgs e)
    {
      try
      {
        byte[] bytes = e.Result;

        System.IO.Stream stream = new MemoryStream(bytes);

        var image = new Avalonia.Media.Imaging.Bitmap(stream);
        _previewImage = image;
        this.RaisePropertyChanged("PreviewImage");
      }
      catch (Exception ex)
      {
        System.Diagnostics.Debug.WriteLine(ex);
        PreviewImageUrl = null; // Could not download...
      }
    }

    #region commands

    private void SaveCommand()
    {
      MainWindowViewModel.RouterInstance.Navigate.Execute(HomeViewModel.Instance);
      HomeViewModel.Instance.AddSavedStream(GetStreamState());


      if (IsReceiver)
      {
        Tracker.TrackPageview(Tracker.RECEIVE_ADDED);
        Analytics.TrackEvent(Client.Account, Analytics.Events.DUIAction, new Dictionary<string, object>() { { "name", "Stream Receiver Add" } });
      }

      else
      {
        Tracker.TrackPageview(Tracker.SEND_ADDED);
        Analytics.TrackEvent(Client.Account, Analytics.Events.DUIAction, new Dictionary<string, object>() { { "name", "Stream Sender Add" } });
      }
    }

    private async void SendCommand()
    {
      Progress = new ProgressViewModel();
      Progress.IsProgressing = true;
      var dialog = Dialogs.SendReceiveDialog("Sending...", this);

      _ = dialog.ShowDialog(MainWindow.Instance).ContinueWith(x =>
      {
        if (x.Result.GetResult == "cancel")
          Progress.CancellationTokenSource.Cancel();
      }
        );
      await Task.Run(() => Bindings.SendStream(GetStreamState(), Progress));
      dialog.GetWindow().Close();
      Progress.IsProgressing = false;
      MainWindowViewModel.RouterInstance.Navigate.Execute(HomeViewModel.Instance);
    }

    private async void ReceiveCommand()
    {
      Progress = new ProgressViewModel();
      Progress.IsProgressing = true;
      var dialog = Dialogs.SendReceiveDialog("Receiving...", this);

      _ = dialog.ShowDialog(MainWindow.Instance).ContinueWith(x =>
      {
        if (x.Result.GetResult == "cancel")
          Progress.CancellationTokenSource.Cancel();
      });

      await Task.Run(() => Bindings.ReceiveStream(GetStreamState(), Progress));
      dialog.GetWindow().Close();
      Progress.IsProgressing = false;
      //TODO: display other dialog if operation failed etc
      MainWindowViewModel.RouterInstance.Navigate.Execute(HomeViewModel.Instance);
    }

    private void OpenSettingsCommand()
    {
      try
      {
        var settings = new Settings();
        settings.DataContext = new SettingsPageViewModel(Settings);
        settings.Title = $"Settings for {Stream.name}";
        settings.ShowDialog(MainWindow.Instance); // TODO: debug throws "control already has a visual parent exception" when calling a second time
        (settings.DataContext as SettingsPageViewModel).SettingsSaved += SettingsPageViewModel_SettingsSaved;
      }
      catch (Exception e) 
      { 
      }
    }
    void SettingsPageViewModel_SettingsSaved(Object sender, EventArgs e)
    {
      Settings = (sender as SettingsPageViewModel).Settings;
    }

    private void SaveSendCommand()
    {
      MainWindowViewModel.RouterInstance.Navigate.Execute(HomeViewModel.Instance);
      HomeViewModel.Instance.AddSavedStream(GetStreamState(), true);
      Analytics.TrackEvent(Client.Account, Analytics.Events.DUIAction, new Dictionary<string, object>() { { "name", "Stream Sender Add" }, { "filter", SelectedFilter.Filter.Name } });
      Tracker.TrackPageview(Tracker.SEND_ADDED);
    }

    private void SaveReceiveCommand()
    {
      MainWindowViewModel.RouterInstance.Navigate.Execute(HomeViewModel.Instance);
      HomeViewModel.Instance.AddSavedStream(GetStreamState(), false, true);
      Analytics.TrackEvent(Client.Account, Analytics.Events.DUIAction, new Dictionary<string, object>() { { "name", "Stream Receiver Add" } });
      Tracker.TrackPageview(Tracker.RECEIVE_ADDED);
    }

    [DependsOn(nameof(SelectedBranch))]
    [DependsOn(nameof(SelectedFilter))]
    [DependsOn(nameof(SelectedCommit))]
    [DependsOn(nameof(IsReceiver))]
    private bool CanSaveCommand(object parameter)
    {
      return IsReady();
    }

    [DependsOn(nameof(SelectedBranch))]
    [DependsOn(nameof(SelectedFilter))]
    [DependsOn(nameof(IsReceiver))]
    private bool CanSaveSendCommand(object parameter)
    {
      return IsReady();
    }

    [DependsOn(nameof(SelectedBranch))]
    [DependsOn(nameof(SelectedCommit))]
    [DependsOn(nameof(IsReceiver))]
    private bool CanSaveReceiveCommand(object parameter)
    {
      return IsReady();
    }

    [DependsOn(nameof(SelectedBranch))]
    [DependsOn(nameof(SelectedFilter))]
    [DependsOn(nameof(IsReceiver))]
    private bool CanSendCommand(object parameter)
    {
      return IsReady();
    }

    [DependsOn(nameof(SelectedBranch))]
    [DependsOn(nameof(SelectedCommit))]
    [DependsOn(nameof(IsReceiver))]
    private bool CanReceiveCommand(object parameter)
    {
      return IsReady();
    }

    private bool IsReady()
    {
      if (SelectedBranch == null)
        return false;

      if (!IsReceiver)
      {
        if (SelectedFilter == null)
          return false;
        if (!SelectedFilter.IsReady())
          return false;
      }
      else
      {
        if (SelectedCommit == null)
          return false;
      }

      return true;
    }
    #endregion

  }
}<|MERGE_RESOLUTION|>--- conflicted
+++ resolved
@@ -239,13 +239,6 @@
         Commits = new List<Commit>();
         SelectedCommit = null;
       }
-<<<<<<< HEAD
-      //else
-      //{
-      //  Commits = new List<Commit>() { new Commit { id = "latest", message = "This branch has no commits." } };
-      //}
-=======
->>>>>>> 9a862aed
     }
 
     public void DownloadImage(string url)
