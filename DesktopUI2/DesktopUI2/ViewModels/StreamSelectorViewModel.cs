--- conflicted
+++ resolved
@@ -98,13 +98,7 @@
   {
     using var client = new Client(SelectedStream.Account);
 
-<<<<<<< HEAD
-    Branches = (
-      await client.StreamGetBranches(SelectedStream.Stream.id, ServerLimits.BRANCH_GET_LIMIT, 1).ConfigureAwait(true)
-    )
-=======
     Branches = (await client.StreamGetBranchesWithLimitRetry(SelectedStream.Stream.id, 1).ConfigureAwait(true))
->>>>>>> ece874db
       .Where(x => x.commits.totalCount > 0)
       .ToList();
 
