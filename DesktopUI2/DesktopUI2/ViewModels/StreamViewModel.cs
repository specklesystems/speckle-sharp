﻿using Avalonia;
using Avalonia.Controls;
using Avalonia.Controls.Selection;
using Avalonia.Media.Imaging;
using Avalonia.Metadata;
using DesktopUI2.Models;
using DesktopUI2.Models.Filters;
using DesktopUI2.Models.Settings;
using DesktopUI2.Views;
using DesktopUI2.Views.Pages;
using DesktopUI2.Views.Windows.Dialogs;
using DynamicData;
using Material.Icons;
using Material.Icons.Avalonia;
using ReactiveUI;
using Speckle.Core.Api;
using Speckle.Core.Kits;
using Speckle.Core.Logging;
using Splat;
using System;
using System.Collections.Generic;
using System.Diagnostics;
using System.IO;
using System.Linq;
using System.Net;
using System.Net.Http;
using System.Reactive;
using System.Threading.Tasks;
using System.Web;
using System.Windows.Input;
using Stream = Speckle.Core.Api.Stream;

namespace DesktopUI2.ViewModels
{
  public class StreamViewModel : ReactiveObject, IRoutableViewModel, IDisposable
  {

    public StreamState StreamState { get; set; }
    public IScreen HostScreen { get; set; }


    #region bindings

    private ConnectorBindings Bindings;



    private CollaboratorsViewModel Collaborators { get; set; }

    public ICommand RemoveSavedStreamCommand { get; }

    private bool _previewOn = false;
    public bool PreviewOn
    {
      get => _previewOn;
      set
      {
        if (value == false && value != _previewOn)
        {
          if (Progress.IsPreviewProgressing)
            Progress.IsPreviewProgressing = false;
          Bindings.ResetDocument();
        }
        this.RaiseAndSetIfChanged(ref _previewOn, value);
      }
    }
    private Stream _stream;
    public Stream Stream
    {
      get => _stream;
      internal set => this.RaiseAndSetIfChanged(ref _stream, value);
    }

    private ProgressViewModel _progress = new ProgressViewModel();
    public ProgressViewModel Progress
    {
      get => _progress;
      set => this.RaiseAndSetIfChanged(ref _progress, value);
    }

    private List<MenuItemViewModel> _menuItems = new List<MenuItemViewModel>();
    public List<MenuItemViewModel> MenuItems
    {
      get => _menuItems;
      private set
      {
        this.RaiseAndSetIfChanged(ref _menuItems, value);
      }
    }

    public string LastUpdated
    {
      get
      {
        return "Updated " + Formatting.TimeAgo(StreamState.CachedStream.updatedAt);
      }
    }

    public string LastUsed
    {
      get
      {
        var verb = StreamState.IsReceiver ? "Received" : "Sent";
        if (StreamState.LastUsed == null)
          return "Never " + verb.ToLower();
        return $"{verb} {Formatting.TimeAgo(StreamState.LastUsed)}";
      }
      set
      {
        StreamState.LastUsed = value;
        this.RaisePropertyChanged("LastUsed");
      }
    }

    private bool _isRemovingStream;
    public bool IsRemovingStream
    {
      get => _isRemovingStream;
      private set
      {
        this.RaiseAndSetIfChanged(ref _isRemovingStream, value);
        this.RaisePropertyChanged("StreamEnabled");
      }
    }

    public bool StreamEnabled
    {
      get => !IsRemovingStream && !NoAccess;
    }

    private bool _isExpanded;
    public bool IsExpanded
    {
      get => _isExpanded;
      private set
      {
        this.RaiseAndSetIfChanged(ref _isExpanded, value);
      }
    }

    private int _selectedTab = 0;
    public int SelectedTab
    {
      get => _selectedTab;
      private set => this.RaiseAndSetIfChanged(ref _selectedTab, value);

    }

    public string UrlPathSegment { get; } = "stream";

    internal Client Client { get; }

    public void GoBack()
    {
      PreviewOn = false;
      Bindings.ResetDocument();
      MainViewModel.GoHome();
    }

    //If we don't have access to this stream
    public bool NoAccess { get; set; } = false;

    private bool _isReceiver = false;
    public bool IsReceiver
    {
      get => _isReceiver;
      set
      {
        if (value != _isReceiver)
        {
          PreviewOn = false;
        }
        this.RaiseAndSetIfChanged(ref _isReceiver, value);
        this.RaisePropertyChanged(nameof(BranchesViewModel));
      }
    }

    private bool _autoReceive = false;
    public bool AutoReceive
    {
      get => _autoReceive;
      set
      {
        this.RaiseAndSetIfChanged(ref _autoReceive, value);
      }
    }

    private ReceiveMode _selectedReceiveMode;
    public ReceiveMode SelectedReceiveMode
    {
      get => _selectedReceiveMode;
      set
      {
        this.RaiseAndSetIfChanged(ref _selectedReceiveMode, value);
      }
    }

    private BranchViewModel _selectedBranch;
    public BranchViewModel SelectedBranch
    {
      get => _selectedBranch;
      set
      {
        this.RaiseAndSetIfChanged(ref _selectedBranch, value);

        if (value == null)
          return;


        if (value.Branch.id == null)
          AddNewBranch();
        else
          GetCommits();


      }
    }

    private List<Branch> _branches;
    public List<Branch> Branches
    {
      get => _branches;
      private set
      {
        this.RaiseAndSetIfChanged(ref _branches, value);
        _branchesViewModel = null;
        this.RaisePropertyChanged(nameof(BranchesViewModel));
      }

    }


    private List<BranchViewModel> _branchesViewModel;
    public List<BranchViewModel> BranchesViewModel
    {
      get
      {
        if (Branches == null)
          return new List<BranchViewModel>();

        if (_branchesViewModel == null)
          _branchesViewModel = Branches.Select(x => new BranchViewModel(x)).ToList();

        //start fresh, just in case
        if (_branchesViewModel.Last().Branch.id == null)
          _branchesViewModel.Remove(_branchesViewModel.Last());

        if (!IsReceiver)
          _branchesViewModel.Add(new BranchViewModel(new Branch { name = "Add New Branch" }, "Plus"));

        return _branchesViewModel;
      }
    }

    private Commit _selectedCommit;
    public Commit SelectedCommit
    {
      get => _selectedCommit;
      set
      {
        this.RaiseAndSetIfChanged(ref _selectedCommit, value);
        if (_selectedCommit != null)
        {
          if (_selectedCommit.id == "latest")
            PreviewImageUrl = Client.Account.serverInfo.url + $"/preview/{Stream.id}/branches/{Uri.EscapeDataString(SelectedBranch.Branch.name)}";
          else
            PreviewImageUrl = Client.Account.serverInfo.url + $"/preview/{Stream.id}/commits/{_selectedCommit.id}";
          PreviewImageUrl360 = $"{PreviewImageUrl}/all";
        }
      }
    }

    private List<Commit> _commits = new List<Commit>();
    public List<Commit> Commits
    {
      get => _commits;
      private set => this.RaiseAndSetIfChanged(ref _commits, value);
    }

    private List<ActivityViewModel> _activity;
    public List<ActivityViewModel> Activity
    {
      get => _activity;
      private set => this.RaiseAndSetIfChanged(ref _activity, value);
    }

    #region report
    private List<ApplicationObjectViewModel> _report;
    public List<ApplicationObjectViewModel> Report
    {
      get => _report;
      private set
      {
        this.RaiseAndSetIfChanged(ref _report, value);
        this.RaisePropertyChanged("FilteredReport");
        this.RaisePropertyChanged("HasReportItems");
        this.RaisePropertyChanged("ReportFilterItems");
        this.RaisePropertyChanged("Log");
      }
    }
    public List<ApplicationObjectViewModel> FilteredReport
    {
      get
      {
        if (SearchQuery == "" && !_reportSelectedFilterItems.Any())
          return Report;
        else
        {
          var filterItems = _reportSelectedFilterItems.Any() ? Report.Where(o => _reportSelectedFilterItems.Any(a => o.Status == a)).ToList() : Report;
          return SearchQuery == "" ?
            filterItems :
            filterItems.Where(o => _searchQueryItems.All(a => o.SearchText.ToLower().Contains(a.ToLower()))).ToList();
        }
      }
    }
    public bool HasReportItems
    {
      get { return (Progress.Report.ReportObjects == null || Progress.Report.ReportObjects.Count == 0) ? false : true; }
    }
    public string Log
    {
      get
      {
        string defaultMessage = string.IsNullOrEmpty(Progress.Report.ConversionLogString) ?
          "\nWelcome to the report! \n\nObjects you send or receive will appear here to help you understand how your document has changed." :
          Progress.Report.ConversionLogString;

        string reportInfo = $"\nOperation: {(PreviewOn ? "Preview " : "")}{(IsReceiver ? "Received at " : "Sent at ")}{DateTime.Now.ToLocalTime().ToString("dd/MM/yy HH:mm:ss")}";
        reportInfo += $"\nTotal: {Report.Count} objects";
        reportInfo += Progress.Report.OperationErrors.Any() ? $"\n\nErrors: \n{Progress.Report.OperationErrorsString}" : "";

        return Report.Any() || Progress.Report.OperationErrors.Any() ? reportInfo : defaultMessage;
      }
    }

    private List<string> _searchQueryItems = new List<string>();
    private string _searchQuery = "";
    public string SearchQuery
    {
      get => _searchQuery;
      set
      {
        this.RaiseAndSetIfChanged(ref _searchQuery, value);
        if (string.IsNullOrEmpty(SearchQuery))
          _searchQueryItems.Clear();
        else if (!SearchQuery.Replace(" ", "").Any())
          ClearSearchCommand();
        else
          _searchQueryItems = _searchQuery.Split(new char[] { ' ' }, StringSplitOptions.RemoveEmptyEntries).ToList();
        this.RaisePropertyChanged("FilteredReport");
      }
    }

    #region REPORT FILTER
    public SelectionModel<string> ReportSelectionModel { get; set; }
    private List<string> _reportSelectedFilterItems = new List<string>();
    private List<string> _reportFilterItems = new List<string>();
    public List<string> ReportFilterItems
    {
      get => _reportFilterItems;
      set
      {
        this.RaiseAndSetIfChanged(ref _reportFilterItems, value);
      }
    }
    void ReportFilterSelectionChanged(object sender, SelectionModelSelectionChangedEventArgs e)
    {
      try
      {
        foreach (var a in e.SelectedItems)
          if (!_reportSelectedFilterItems.Contains(a as string))
            _reportSelectedFilterItems.Add(a as string);
        foreach (var r in e.DeselectedItems)
          if (_reportSelectedFilterItems.Contains(r as string))
            _reportSelectedFilterItems.Remove(r as string);

        this.RaisePropertyChanged("FilteredReport");
      }
      catch (Exception ex)
      {

      }
    }
    #endregion

    #endregion

    private List<CommentViewModel> _comments;
    public List<CommentViewModel> Comments
    {
      get => _comments;
      private set => this.RaiseAndSetIfChanged(ref _comments, value);
    }

    private FilterViewModel _selectedFilter;
    public FilterViewModel SelectedFilter
    {
      get => _selectedFilter;
      set
      {
        //trigger change when any property in the child model view changes
        //used for the CanSave etc button bindings
        if (value != null)
          value.PropertyChanged += (s, eo) =>
          {
            this.RaisePropertyChanged("SelectedFilter");
          };
        this.RaiseAndSetIfChanged(ref _selectedFilter, value);
      }
    }

    private List<FilterViewModel> _availableFilters;
    public List<FilterViewModel> AvailableFilters
    {
      get => _availableFilters;
      private set => this.RaiseAndSetIfChanged(ref _availableFilters, value);
    }

    private List<ReceiveMode> _receiveModes;
    public List<ReceiveMode> ReceiveModes
    {
      get => _receiveModes;
      private set => this.RaiseAndSetIfChanged(ref _receiveModes, value);
    }

    private List<ISetting> _settings;
    public List<ISetting> Settings
    {
      get => _settings;
      internal set
      {
        this.RaiseAndSetIfChanged(ref _settings, value);
        this.RaisePropertyChanged("HasSettings");
      }
    }
    public bool HasSettings => true; //AvailableSettings != null && AvailableSettings.Any();

    public string _previewImageUrl = "";
    public string PreviewImageUrl
    {
      get => _previewImageUrl;
      set
      {
        this.RaiseAndSetIfChanged(ref _previewImageUrl, value);
        DownloadImage(PreviewImageUrl);
      }
    }

    private Avalonia.Media.Imaging.Bitmap _previewImage = null;
    public Avalonia.Media.Imaging.Bitmap PreviewImage
    {
      get => _previewImage;
      set => this.RaiseAndSetIfChanged(ref _previewImage, value);
    }

    public string _previewImageUrl360 = "";
    public string PreviewImageUrl360
    {
      get => _previewImageUrl360;
      set
      {
        this.RaiseAndSetIfChanged(ref _previewImageUrl360, value);
        DownloadImage360(PreviewImageUrl360);
      }
    }

    private Avalonia.Media.Imaging.Bitmap _previewImage360 = null;
    public Avalonia.Media.Imaging.Bitmap PreviewImage360
    {
      get => _previewImage360;
      set => this.RaiseAndSetIfChanged(ref _previewImage360, value);
    }

    public bool CanOpenCommentsIn3DView { get; set; } = false;
    private bool _isAddingBranches = false;

    #endregion

    private string Url
    {
      get
      {
        //sender
        if (!IsReceiver)
        {
          if (SelectedBranch != null && SelectedBranch.Branch.name != "main")
            return $"{StreamState.ServerUrl.TrimEnd('/')}/streams/{StreamState.StreamId}/branches/{Uri.EscapeDataString(SelectedBranch.Branch.name)}";
        }
        //receiver
        else
        {
          if (SelectedCommit != null && SelectedCommit.id != "latest")
            return $"{StreamState.ServerUrl.TrimEnd('/')}/streams/{StreamState.StreamId}/commits/{SelectedCommit.id}";
          if (SelectedBranch != null)
            return $"{StreamState.ServerUrl.TrimEnd('/')}/streams/{StreamState.StreamId}/branches/{Uri.EscapeDataString(SelectedBranch.Branch.name)}";
        }
        return $"{StreamState.ServerUrl.TrimEnd('/')}/streams/{StreamState.StreamId}";

      }
    }

    public void UpdateVisualParentAndInit(IScreen hostScreen)
    {
      HostScreen = hostScreen;
      //refresh stream, branches, filters etc
      Init();
    }
    /// <summary>
    /// Unique identifier to identify this stream view model
    /// </summary>
    private string _guid { get; set; }
    public StreamViewModel(StreamState streamState, IScreen hostScreen, ICommand removeSavedStreamCommand)
    {
      try
      {
        _guid = Guid.NewGuid().ToString();
        StreamState = streamState;
        //use cached stream, then load a fresh one async 
        //this way we can immediately show stream name and other info and update it later if it changed
        Stream = streamState.CachedStream;
        Client = streamState.Client;
        IsReceiver = streamState.IsReceiver;
        AutoReceive = streamState.AutoReceive;
        SelectedReceiveMode = streamState.ReceiveMode;

        //default to receive mode if no permission to send
        if (Stream.role == null || Stream.role == "stream:reviewer")
        {
          IsReceiver = true;
        }

        HostScreen = hostScreen;
        RemoveSavedStreamCommand = removeSavedStreamCommand;
        Collaborators = new CollaboratorsViewModel(HostScreen, this);

        //use dependency injection to get bindings
        Bindings = Locator.Current.GetService<ConnectorBindings>();
        CanOpenCommentsIn3DView = Bindings.CanOpen3DView;

        if (Client == null)
        {
          NoAccess = true;
          return;
        }

        Init();
        Subscribe();
        GenerateMenuItems();

        var updateTextTimer = new System.Timers.Timer();
        updateTextTimer.Elapsed += UpdateTextTimer_Elapsed;
        updateTextTimer.Interval = TimeSpan.FromMinutes(1).TotalMilliseconds;
        updateTextTimer.Enabled = true;
      }
      catch (Exception ex)
      {
        new SpeckleException("Error creating stream view model", ex, true, Sentry.SentryLevel.Error);
      }
    }

    private void Init()
    {
      try
      {
        GetStream().ConfigureAwait(false);
        GetBranchesAndRestoreState();
        GetActivity();
        GetReport();
        GetComments();

      }
      catch (Exception ex)
      {
        new SpeckleException("Error creating stream view model", ex, true, Sentry.SentryLevel.Error);
      }
    }



    private void UpdateTextTimer_Elapsed(object sender, System.Timers.ElapsedEventArgs e)
    {
      this.RaisePropertyChanged("LastUsed");
      this.RaisePropertyChanged("LastUpdated");
    }

    private void GenerateMenuItems()
    {
      try
      {
        var menu = new MenuItemViewModel { Header = new MaterialIcon { Kind = MaterialIconKind.EllipsisVertical, Foreground = Avalonia.Media.Brushes.White } };
        menu.Items = new List<MenuItemViewModel> {
        new MenuItemViewModel (ViewOnlineSavedStreamCommand, "View online",  MaterialIconKind.ExternalLink),
        new MenuItemViewModel (CopyStreamURLCommand, "Copy URL to clipboard",  MaterialIconKind.ContentCopy),
      };
        var customMenues = Bindings.GetCustomStreamMenuItems();
        if (customMenues != null)
          menu.Items.AddRange(customMenues.Select(x => new MenuItemViewModel(x, StreamState)).ToList());
        //remove is added last
        //menu.Items.Add(new MenuItemViewModel(RemoveSavedStreamCommand, StreamState.Id, "Remove", MaterialIconKind.Bin));
        MenuItems.Add(menu);

        this.RaisePropertyChanged("MenuItems");
      }
      catch (Exception ex)
      {
        new SpeckleException("Error generating menu items", ex, true, Sentry.SentryLevel.Error);
      }
    }

    public async Task GetStream()
    {
      try
      {
        Stream = await Client.StreamGet(StreamState.StreamId, 25);
        if (Stream.role == "stream:owner")
        {
          var streamPendingCollaborators = await Client.StreamGetPendingCollaborators(StreamState.StreamId);
          Stream.pendingCollaborators = streamPendingCollaborators.pendingCollaborators;
        }
        Collaborators.ReloadUsers(); ;

        StreamState.CachedStream = Stream;
      }
      catch (Exception e)
      {
        new SpeckleException("Error retrieving stream", e, true, Sentry.SentryLevel.Error);
      }
    }

    internal async void GetBranchesAndRestoreState()
    {
      try
      {
        //receive modes
        ReceiveModes = Bindings.GetReceiveModes();
        //by default the first available receive mode is selected
        SelectedReceiveMode = ReceiveModes.Contains(StreamState.ReceiveMode) ? StreamState.ReceiveMode : ReceiveModes[0];

        //get available settings from our bindings
        Settings = Bindings.GetSettings();

        //get available filters from our bindings
        AvailableFilters = new List<FilterViewModel>(Bindings.GetSelectionFilters().Select(x => new FilterViewModel(x)));
        SelectedFilter = AvailableFilters[0];

        Branches = await Client.StreamGetBranches(Stream.id, 100, 0);

        var index = Branches.FindIndex(x => x.name == StreamState.BranchName);
        if (index != -1)
          SelectedBranch = BranchesViewModel[index];
        else
          SelectedBranch = BranchesViewModel[0];

        //restore selected filter
        if (StreamState.Filter != null)
        {
          SelectedFilter = AvailableFilters.FirstOrDefault(x => x.Filter.Slug == StreamState.Filter.Slug);
          if (SelectedFilter != null)
            SelectedFilter.Filter = StreamState.Filter;
        }
        else
        {
          var selectionFilter = AvailableFilters.FirstOrDefault(x => x.Filter.Type == typeof(ManualSelectionFilter).ToString());
          //if there are any selected objects, set the manual selection automagically
          if (selectionFilter != null && Bindings.GetSelectedObjects().Any())
          {
            SelectedFilter = selectionFilter;
            SelectedFilter.AddObjectSelection();
          }
        }
        if (StreamState.Settings != null)
        {
          foreach (var setting in Settings)
          {
            var savedSetting = StreamState.Settings.FirstOrDefault(o => o.Slug == setting.Slug);
            if (savedSetting != null)
              setting.Selection = savedSetting.Selection;
          }
        }
      }
      catch (Exception ex)
      {
        new SpeckleException("Error restoring stream state", ex, true, Sentry.SentryLevel.Error);
      }
    }

    private void GetReport()
    {
      var report = new List<ApplicationObjectViewModel>();
      foreach (var applicationObject in Progress.Report.ReportObjects)
      {
        var rvm = new ApplicationObjectViewModel(applicationObject, StreamState.IsReceiver, Progress.Report);
        report.Add(rvm);
      }
      Report = report;

      if (HasReportItems) // activate report tab
      {
        SelectedTab = 4;
      }

      // report filter selection
      ReportSelectionModel = new SelectionModel<string>();
      ReportSelectionModel.SingleSelect = false;
      ReportSelectionModel.SelectionChanged += ReportFilterSelectionChanged;
      ReportFilterItems = report.Select(o => o.Status).Distinct().ToList();
    }

    private async void GetActivity()
    {
      try
      {
        var filteredActivity = (await Client.StreamGetActivity(Stream.id))
          .Where(x => x.actionType == "commit_create" || x.actionType == "commit_receive" || x.actionType == "stream_create")
          .Reverse().ToList();
        var activity = new List<ActivityViewModel>();
        foreach (var a in filteredActivity)
        {
          var avm = new ActivityViewModel(a, Client);
          activity.Add(avm);
        }
        Activity = activity;
        ScrollToBottom();
      }
      catch (Exception ex)
      {
        new SpeckleException("Error getting activity", ex, true, Sentry.SentryLevel.Error);
      }
    }

    private async Task GetComments()
    {
      try
      {
        var commentData = await Client.StreamGetComments(Stream.id);
        var comments = new List<CommentViewModel>();
        foreach (var c in commentData.items)
        {
          var cvm = new CommentViewModel(c, Stream.id, Client);
          comments.Add(cvm);
        }
        Comments = comments;
      }
      catch (Exception ex)
      {
        new SpeckleException("Error getting comments", ex, true, Sentry.SentryLevel.Error);
      }
    }

    private async void ScrollToBottom()
    {
      try
      {
        if (StreamEditView.Instance != null)
        {
          await Task.Delay(250);
          Avalonia.Threading.Dispatcher.UIThread.Post(() =>
          {
            var scroller = StreamEditView.Instance.FindControl<ScrollViewer>("activityScroller");
            if (scroller != null)
              scroller.ScrollToEnd();
          });
        }
      }
      catch (Exception ex)
      {

      }
    }

    /// <summary>
    /// Update the model Stream state whenever we send, receive or save a stream
    /// </summary>
    private void UpdateStreamState()
    {
      try
      {
        StreamState.BranchName = SelectedBranch.Branch.name;
        StreamState.IsReceiver = IsReceiver;
        StreamState.AutoReceive = AutoReceive;
        StreamState.ReceiveMode = SelectedReceiveMode;

        if (IsReceiver)
          StreamState.CommitId = SelectedCommit.id;
        if (!IsReceiver)
          StreamState.Filter = SelectedFilter.Filter;
        StreamState.Settings = Settings.Select(o => o).ToList();
      }
      catch (Exception ex)
      {
        new SpeckleException("Error updating state", ex, true, Sentry.SentryLevel.Error);
      }
    }

    private async Task GetBranches()
    {
      var prevBranchName = SelectedBranch != null ? SelectedBranch.Branch.name : StreamState.BranchName;
      Branches = await Client.StreamGetBranches(Stream.id, 100, 0);

      var index = Branches.FindIndex(x => x.name == prevBranchName);
      if (index != -1)
        SelectedBranch = BranchesViewModel[index];
      else
        SelectedBranch = BranchesViewModel[0];

    }
    private async Task GetCommits()
    {
      try
      {
        var prevCommitId = SelectedCommit != null ? SelectedCommit.id : StreamState.CommitId;
        var branch = await Client.BranchGet(Stream.id, SelectedBranch.Branch.name, 100);
        if (branch != null && branch.commits.items.Any())
        {
          branch.commits.items.Insert(0, new Commit { id = "latest", message = "Always receive the latest commit sent to this branch." });
          Commits = branch.commits.items;

          var commit = Commits.FirstOrDefault(x => x.id == prevCommitId);
          if (commit != null)
            SelectedCommit = commit;
          else
            SelectedCommit = Commits[0];
        }

        else
        {
          SelectedCommit = null;
          Commits = new List<Commit>();
        }
      }
      catch (Exception ex)
      {
        new SpeckleException("Error getting commits", ex, true, Sentry.SentryLevel.Error);
      }
    }


    #region subscriptions
    private void Subscribe()
    {
      Client.SubscribeCommitCreated(StreamState.StreamId);
      Client.SubscribeCommitUpdated(StreamState.StreamId);
      Client.SubscribeCommitDeleted(StreamState.StreamId);
      Client.OnCommitCreated += Client_OnCommitCreated;
      Client.OnCommitUpdated += Client_OnCommitChange;
      Client.OnCommitDeleted += Client_OnCommitChange;

      Client.SubscribeBranchCreated(StreamState.StreamId);
      Client.SubscribeBranchUpdated(StreamState.StreamId);
      Client.SubscribeBranchDeleted(StreamState.StreamId);
      Client.OnBranchCreated += Client_OnBranchChange;
      Client.OnBranchUpdated += Client_OnBranchChange;
      Client.OnBranchDeleted += Client_OnBranchChange;

      Client.SubscribeCommentActivity(StreamState.StreamId);
      Client.OnCommentActivity += Client_OnCommentActivity;

      Client.SubscribeStreamUpdated(StreamState.StreamId);
      Client.OnStreamUpdated += Client_OnStreamUpdated;
    }

    private async void Client_OnCommentActivity(object sender, CommentItem e)
    {
      await GetComments();

      var authorName = "you";
      if (e.authorId != Client.Account.userInfo.id)
      {
        var author = await Client.OtherUserGet(e.id);
        authorName = author.name;
      }

      bool openStream = true;
      var svm = MainViewModel.RouterInstance.NavigationStack.Last() as StreamViewModel;
      if (svm != null && svm.Stream.id == Stream.id)
        openStream = false;

      Avalonia.Threading.Dispatcher.UIThread.Post(() =>
      {
        MainUserControl.NotificationManager.Show(new PopUpNotificationViewModel()
        {
          Title = $"🆕 New comment by {authorName}:",
          Message = e.rawText,
          OnClick = () =>
          {
            if (openStream)
              MainViewModel.RouterInstance.Navigate.Execute(this);

            SelectedTab = 3;
          }
          ,
          Type = Avalonia.Controls.Notifications.NotificationType.Success,
          Expiration = TimeSpan.FromSeconds(15)
        });
      });
    }

    private async void Client_OnBranchChange(object sender, Speckle.Core.Api.SubscriptionModels.BranchInfo info)
    {
      if (!_isAddingBranches)
        await GetBranches();
    }


    private async void Client_OnCommitChange(object sender, Speckle.Core.Api.SubscriptionModels.CommitInfo info)
    {
      if (info.branchName == SelectedBranch.Branch.name)
        await GetCommits();
    }

    private async void Client_OnCommitCreated(object sender, Speckle.Core.Api.SubscriptionModels.CommitInfo info)
    {
      try
      {


        if (info.branchName == SelectedBranch.Branch.name)
          await GetCommits();

        if (!IsReceiver) return;

        var authorName = "You";
        if (info.authorId != Client.Account.userInfo.id)
        {
          var author = await Client.OtherUserGet(info.id);
          authorName = author.name;
        }

        bool openOnline = false;

        //if in stream edit open online
        var svm = MainViewModel.RouterInstance.NavigationStack.Last() as StreamViewModel;
        if (svm != null && svm.Stream.id == Stream.id)
          openOnline = true;


        Avalonia.Threading.Dispatcher.UIThread.Post(() =>
        {
          MainUserControl.NotificationManager.Show(new PopUpNotificationViewModel()
          {
            Title = $"🆕 {authorName} sent to {Stream.name}/{info.branchName}'",
            Message = openOnline ? "Click to view it online" : "Click open the stream",
            OnClick = () =>
            {
              //if in stream edit open online
              if (openOnline)
                ViewOnlineSavedStreamCommand();
              //if on home, open stream
              else
                MainViewModel.RouterInstance.Navigate.Execute(this);

            }
            ,
            Type = Avalonia.Controls.Notifications.NotificationType.Success,
            Expiration = TimeSpan.FromSeconds(10)
          });
        });

        ScrollToBottom();

        if (AutoReceive)
          ReceiveCommand();
      }
      catch (Exception ex)
      {

      }
    }

    private void Client_OnStreamUpdated(object sender, Speckle.Core.Api.SubscriptionModels.StreamInfo e)
    {
      GetStream().ConfigureAwait(false);
    }

    #endregion

    public async Task DownloadImage(string url)
    {
      try
      {

        using var httpClient = new HttpClient();
        httpClient.DefaultRequestHeaders.Add("Authorization", $"Bearer {Client.ApiToken}");
        var result = await httpClient.GetAsync(url);


        byte[] bytes = await result.Content.ReadAsByteArrayAsync();

        System.IO.Stream stream = new MemoryStream(bytes);

        _previewImage = new Bitmap(stream);
        this.RaisePropertyChanged(nameof(PreviewImage));

      }
      catch (Exception ex)
      {
        System.Diagnostics.Debug.WriteLine(ex);
        _previewImage = null; // Could not download...
      }
    }

    //could not find a simple way to use a single method
    public async Task DownloadImage360(string url)
    {
      try
      {

        using var httpClient = new HttpClient();
        httpClient.DefaultRequestHeaders.Add("Authorization", $"Bearer {Client.ApiToken}");
        var result = await httpClient.GetAsync(url);


        byte[] bytes = await result.Content.ReadAsByteArrayAsync();

        System.IO.Stream stream = new MemoryStream(bytes);

        _previewImage360 = new Bitmap(stream);
        this.RaisePropertyChanged(nameof(PreviewImage360));

      }
      catch (Exception ex)
      {
        System.Diagnostics.Debug.WriteLine(ex);
        _previewImage360 = null; // Could not download...
      }
    }


    #region commands

    private async void AddNewBranch()
    {
      var dialog = new NewBranchDialog();
      var nbvm = new NewBranchViewModel(Branches);
      dialog.DataContext = nbvm;

      var result = await dialog.ShowDialog<bool>();

      if (result)
      {
        try
        {
          _isAddingBranches = true;
          var branchId = await StreamState.Client.BranchCreate(new BranchCreateInput { streamId = Stream.id, description = nbvm.Description ?? "", name = nbvm.BranchName });
          await GetBranches();

          var index = Branches.FindIndex(x => x.name == nbvm.BranchName);
          if (index != -1)
            SelectedBranch = BranchesViewModel[index];

          Analytics.TrackEvent(Analytics.Events.DUIAction, new Dictionary<string, object>() { { "name", "Branch Create" } });

        }
        catch (Exception e)
        {
          Dialogs.ShowDialog("Something went wrong...", e.Message, Material.Dialog.Icons.DialogIconKind.Error);
          new SpeckleException("Error creating branch", e, true, Sentry.SentryLevel.Error);
        }
        finally
        {
          _isAddingBranches = false;
        }

      }
      else
      {
        //make sure the a branch is selected if canceled
        SelectedBranch = BranchesViewModel[0];
      }
    }
    public async void CopyReportCommand()
    {
      var reportObjectSummaries = FilteredReport.Select(o => o.GetSummary()).ToArray();
      var summary = string.Join("\n", reportObjectSummaries);

      await Avalonia.Application.Current.Clipboard.SetTextAsync(summary);
      Analytics.TrackEvent(Analytics.Events.DUIAction, new Dictionary<string, object>() { { "name", "Copy Report" } });
    }
    public void ClearSearchCommand()
    {
      SearchQuery = "";
    }

<<<<<<< HEAD
=======
    public void ShareCommand()
    {
      MainViewModel.RouterInstance.Navigate.Execute(new CollaboratorsViewModel(HostScreen, this));

      Analytics.TrackEvent(Analytics.Events.DUIAction, new Dictionary<string, object>() { { "name", "Share Open" } });
    }

    public void CloseNotificationCommand()
    {
      Notification = "";
      NotificationUrl = "";

    }

    public void LaunchNotificationCommand()
    {
      Analytics.TrackEvent(StreamState.Client.Account, Analytics.Events.DUIAction, new Dictionary<string, object>() { { "name", "Notification Click" } });

      if (!string.IsNullOrEmpty(NotificationUrl))
        Process.Start(new ProcessStartInfo(NotificationUrl) { UseShellExecute = true });

      CloseNotificationCommand();
    }
>>>>>>> 2eeb4627

    public void EditSavedStreamCommand()
    {
      MainViewModel.RouterInstance.Navigate.Execute(this);
      Analytics.TrackEvent(Analytics.Events.DUIAction, new Dictionary<string, object>() { { "name", "Stream Edit" } });
    }

    public async void ViewOnlineSavedStreamCommand()
    {
      //ensure click transition has finished
      await Task.Delay(100);

      OpenUrl(Url);
      Analytics.TrackEvent(Analytics.Events.DUIAction, new Dictionary<string, object>() { { "name", "Stream View" } });
    }

    private void OpenUrl(string url)
    {
      //to open urls in .net core must set UseShellExecute = true
      Process.Start(new ProcessStartInfo(url) { UseShellExecute = true });
    }

    public async void CopyStreamURLCommand()
    {
      //ensure click transition has finished
      await Task.Delay(100);
      Avalonia.Application.Current.Clipboard.SetTextAsync(Url);
      Analytics.TrackEvent(Analytics.Events.DUIAction, new Dictionary<string, object>() { { "name", "Stream Copy Link" } });
    }

    public async void SendCommand()
    {
      try
      {
        UpdateStreamState();

        HomeViewModel.Instance.AddSavedStream(this); //save the stream as well

        Reset();

        Progress.IsProgressing = true;
        var commitId = await Task.Run(() => Bindings.SendStream(StreamState, Progress));
        Progress.IsProgressing = false;

        if (!Progress.CancellationTokenSource.IsCancellationRequested && commitId != null)
        {
          LastUsed = DateTime.Now.ToString();
          var view = MainViewModel.RouterInstance.NavigationStack.Last() is StreamViewModel ? "Stream" : "Home";

          Analytics.TrackEvent(Client.Account, Analytics.Events.Send, new Dictionary<string, object> {
            { "filter", StreamState.Filter.Name },
            { "view", view },
            { "collaborators", Stream.collaborators.Count },
            { "isMain", SelectedBranch.Branch.name == "main" ? true : false },
            { "branches", Stream.branches?.totalCount },
            { "commits", Stream.commits?.totalCount },
            { "savedStreams", HomeViewModel.Instance.SavedStreams?.Count },
          });

          MainUserControl.NotificationManager.Show(new PopUpNotificationViewModel()
          {
            Title = "👌 Data sent",
            Message = $"Sent to '{Stream.name}', view it online",
            OnClick = () => OpenUrl($"{StreamState.ServerUrl}/streams/{StreamState.StreamId}/commits/{commitId}"),
            Type = Avalonia.Controls.Notifications.NotificationType.Success,
            Expiration = TimeSpan.FromSeconds(15)
          });
        }
        else
        {
          MainUserControl.NotificationManager.Show(new PopUpNotificationViewModel()
          {
            Title = "😖 Send Error",
            Message = $"Something went wrong",
            Type = Avalonia.Controls.Notifications.NotificationType.Error
          });
        }

        GetActivity();
        GetReport();
      }
      catch (Exception ex)
      {
        new SpeckleException("Error sending", ex, true, Sentry.SentryLevel.Error);
      }
    }

    public async void PreviewCommand()
    {
      PreviewOn = !PreviewOn;
      if (PreviewOn)
      {
        try
        {
          UpdateStreamState();

          Progress.CancellationTokenSource = new System.Threading.CancellationTokenSource();
          Progress.IsPreviewProgressing = true;
          if (IsReceiver)
          {
            Analytics.TrackEvent(Analytics.Events.DUIAction, new Dictionary<string, object>() { { "name", "Preview Receive" } });
            await Task.Run(() => Bindings.PreviewReceive(StreamState, Progress));
          }
          if (!IsReceiver)
          {
            Analytics.TrackEvent(Analytics.Events.DUIAction, new Dictionary<string, object>() { { "name", "Preview Send" } });
            await Task.Run(() => Bindings.PreviewSend(StreamState, Progress));
          }
          Progress.IsPreviewProgressing = false;
          GetReport();
        }
        catch (Exception ex)
        {
          new SpeckleException("Error preview", ex, true, Sentry.SentryLevel.Error);
        }
      }
      else
      {
        Progress.CancellationTokenSource.Cancel();
        Bindings.ResetDocument();
      }
    }

    public async void ReceiveCommand()
    {
      try
      {
        UpdateStreamState();
        //save the stream as well
        HomeViewModel.Instance.AddSavedStream(this);

        Reset();
        Progress.IsProgressing = true;
        var state = await Task.Run(() => Bindings.ReceiveStream(StreamState, Progress));
        Progress.IsProgressing = false;
        var view = MainViewModel.RouterInstance.NavigationStack.Last() is StreamViewModel ? "Stream" : "Home";

        if (!Progress.CancellationTokenSource.IsCancellationRequested)
        {
          LastUsed = DateTime.Now.ToString();
          Analytics.TrackEvent(StreamState.Client.Account, Analytics.Events.Receive,
            new Dictionary<string, object>() {
              { "mode", StreamState.ReceiveMode },
              { "auto", StreamState.AutoReceive },
              { "sourceHostApp", HostApplications.GetHostAppFromString(state.LastSourceApp).Slug },
              { "sourceHostAppVersion", state.LastSourceApp },
              { "view", view },
              { "collaborators", Stream.collaborators.Count },
              { "isMain", SelectedBranch.Branch.name == "main" ? true : false },
              { "branches", Stream.branches?.totalCount },
              { "commits", Stream.commits?.totalCount },
              { "savedStreams", HomeViewModel.Instance.SavedStreams?.Count }

            });
        }


        GetActivity();
        GetReport();
      }
      catch (Exception ex)
      {
        new SpeckleException("Error receiving", ex, true, Sentry.SentryLevel.Error);
      }
    }

    private void Reset()
    {
      Progress = new ProgressViewModel();
    }

    public void CancelSendOrReceiveCommand()
    {
      Progress.CancellationTokenSource.Cancel();
      Reset();
      string cancelledEvent = IsReceiver ? "Cancel Receive" : "Cancel Send";
      Analytics.TrackEvent(Analytics.Events.DUIAction, new Dictionary<string, object>() { { "name", cancelledEvent } });

      MainUserControl.NotificationManager.Show(new PopUpNotificationViewModel()
      {
        Title = "❌ Operation cancelled",
        Message = IsReceiver ? "Nothing was received" : "Nothing was sent",
        Type = Avalonia.Controls.Notifications.NotificationType.Success
      });
    }

    public void CancelPreviewCommand()
    {
      Progress.CancellationTokenSource.Cancel();
      string cancelledEvent = IsReceiver ? "Cancel Preview Receive" : "Cancel Preview Send";
      Analytics.TrackEvent(Analytics.Events.DUIAction, new Dictionary<string, object>() { { "name", cancelledEvent } });
      Progress.IsPreviewProgressing = false;
      PreviewOn = false;
    }

    private void SaveCommand()
    {
      try
      {
        UpdateStreamState();
        MainViewModel.RouterInstance.Navigate.Execute(HomeViewModel.Instance);
        HomeViewModel.Instance.AddSavedStream(this);

        if (IsReceiver)
          Analytics.TrackEvent(Client.Account, Analytics.Events.DUIAction, new Dictionary<string, object>() { { "name", "Stream Receiver Add" } });
        else
          Analytics.TrackEvent(Client.Account, Analytics.Events.DUIAction, new Dictionary<string, object>() { { "name", "Stream Sender Add" } });

        MainUserControl.NotificationManager.Show(new PopUpNotificationViewModel()
        {
          Title = "💾 Stream Saved",
          Message = "This stream has been saved to this file",
          Type = Avalonia.Controls.Notifications.NotificationType.Success
        });
      }
      catch (Exception ex)
      {
        new SpeckleException("Error saving", ex, true, Sentry.SentryLevel.Error);
      }
    }

    private void OpenSettingsCommand()
    {
      try
      {
        var settingsPageViewModel = new SettingsPageViewModel(HostScreen, Settings.Select(x => new SettingViewModel(x)).ToList(), this);
        MainViewModel.RouterInstance.Navigate.Execute(settingsPageViewModel);
        Analytics.TrackEvent(StreamState.Client.Account, Analytics.Events.DUIAction, new Dictionary<string, object>() { { "name", "Settings Open" } });
      }
      catch (Exception e)
      {
      }
    }

    private void AskRemoveSavedStreamCommand()
    {
      IsRemovingStream = true;
    }

    private void CancelRemoveSavedStreamCommand()
    {
      IsRemovingStream = false;
    }

    [DependsOn(nameof(SelectedBranch))]
    [DependsOn(nameof(SelectedFilter))]
    [DependsOn(nameof(SelectedCommit))]
    [DependsOn(nameof(IsReceiver))]
    private bool CanSaveCommand(object parameter)
    {
      return true;
    }

    [DependsOn(nameof(SelectedBranch))]
    [DependsOn(nameof(SelectedFilter))]
    [DependsOn(nameof(IsReceiver))]
    private bool CanSendCommand(object parameter)
    {
      return IsReady();
    }

    [DependsOn(nameof(SelectedBranch))]
    [DependsOn(nameof(SelectedCommit))]
    [DependsOn(nameof(IsReceiver))]
    private bool CanReceiveCommand(object parameter)
    {
      return IsReady();
    }

    [DependsOn(nameof(SelectedBranch))]
    [DependsOn(nameof(SelectedCommit))]
    [DependsOn(nameof(SelectedFilter))]
    [DependsOn(nameof(IsReceiver))]
    private bool CanPreviewCommand(object parameter)
    {
      bool previewImplemented = IsReceiver ? Bindings.CanPreviewReceive : Bindings.CanPreviewSend;
      if (previewImplemented)
        return IsReady();
      else return false;
    }

    private bool IsReady()
    {
      if (NoAccess)
        return false;
      if (SelectedBranch == null)
        return false;

      if (!IsReceiver)
      {
        if (SelectedFilter == null)
          return false;
        if (!SelectedFilter.IsReady())
          return false;
      }
      else
      {
        if (SelectedCommit == null)
          return false;
      }

      return true;
    }

    public void Dispose()
    {
      Client.Dispose();
    }
    #endregion

  }
}<|MERGE_RESOLUTION|>--- conflicted
+++ resolved
@@ -1081,8 +1081,6 @@
       SearchQuery = "";
     }
 
-<<<<<<< HEAD
-=======
     public void ShareCommand()
     {
       MainViewModel.RouterInstance.Navigate.Execute(new CollaboratorsViewModel(HostScreen, this));
@@ -1106,7 +1104,6 @@
 
       CloseNotificationCommand();
     }
->>>>>>> 2eeb4627
 
     public void EditSavedStreamCommand()
     {
