﻿using DesktopUI2.Models;
using DesktopUI2.Models.Filters;
using DesktopUI2.Models.Settings;
using DesktopUI2.ViewModels;
using Speckle.Core.Api;
using Speckle.Core.Credentials;
using Speckle.Core.Kits;
using System;
using System.Collections.Concurrent;
using System.Collections.Generic;
using System.Collections.ObjectModel;
using System.Diagnostics;
using System.Threading.Tasks;
using static DesktopUI2.ViewModels.MappingViewModel;

namespace DesktopUI2
{
  public class DummyBindings : ConnectorBindings
  {
    Random rnd = new Random();

    public override string GetActiveViewName()
    {
      return "An Active View Name";
    }

    public override List<MenuItem> GetCustomStreamMenuItems()
    {
      var menuItems = new List<MenuItem>
      {
        new MenuItem { Header="Test link", Icon="Home", Action =OpenLink},
        new MenuItem { Header="More items", Icon="List", Items = new List<MenuItem>
        {
          new MenuItem { Header="Sub item 1", Icon="Account" },
          new MenuItem { Header="Sub item 2", Icon="Clock" },
        }
        },
      };
      return menuItems;
    }

    public void OpenLink(StreamState state)
    {
      //to open urls in .net core must set UseShellExecute = true
      Process.Start(new ProcessStartInfo(state.ServerUrl) { UseShellExecute = true });
    }

    public override string GetDocumentId()
    {
      return "DocumentId12345";
    }

    public override string GetDocumentLocation()
    {
      return "C:/Wow/Some/Document/Here";
    }

    public override void ResetDocument()
    {
      return;
    }

    public override string GetFileName()
    {
      return "Some Random File";
    }

    public override string GetHostAppNameVersion()
    {
      return "Desktop";
    }

    public override string GetHostAppName()
    {
      return "dui2";
    }

    public override List<string> GetObjectsInView()
    {
      return new List<string>();
    }

    public override List<string> GetSelectedObjects()
    {
      Random rnd = new Random();
      var nums = rnd.Next(1000);
      var strs = new List<string>();
      for (int i = 0; i < nums; i++)
        strs.Add($"Object-{i}");

      return strs;
    }

    public override List<ISelectionFilter> GetSelectionFilters()
    {
      return new List<ISelectionFilter>
      {
        new AllSelectionFilter {Slug="all",  Name = "Everything", Icon = "CubeScan", Description = "Selects all document objects and project information." },
        new ManualSelectionFilter(),
        new ListSelectionFilter {Slug="view",Name = "View", Icon = "RemoveRedEye", Description = "Hello world. This is a something something filter.", Values = new List<string>() { "Isometric XX", "FloorPlan_xx", "Section 021" } },
        new ListSelectionFilter {Slug="cat",Name = "Category", Icon = "Category",Description = "Hello world. This is a something something filter.Hello world. This is a something something filter.", Values = new List<string>()  { "Boats", "Rafts", "Barges" }},
        new PropertySelectionFilter
        {
          Slug="param",
          Name = "Parameter",
          Icon = "FilterList",
          Description = "Filter by element parameters",
          Values = new List<string>() { "Family Name", "Height", "Random Parameter Name" },
          Operators = new List<string> {"equals", "contains", "is greater than", "is less than"}
        },

      };
    }

    public override List<ISetting> GetSettings()
    {
      return new List<ISetting>
      {
        new ListBoxSetting {Name = "Reference Point", Icon = "CrosshairsGps", Description = "Hello world. This is a setting.", Values = new List<string>() {"Default", "Project Base Point", "Survey Point"}, Selection = "Default"},
        new CheckBoxSetting {Slug = "linkedmodels-send", Name = "Send Linked Models", Icon ="Link", IsChecked= false, Description = "Include Linked Models in the selection filters when sending"},
        new CheckBoxSetting {Slug = "linkedmodels-receive", Name = "Receive Linked Models", Icon ="Link", IsChecked= false, Description = "Include Linked Models when receiving"},
        new MultiSelectBoxSetting { Slug = "disallow-join", Name = "Disallow Join For Elements", Icon = "CallSplit", Description = "Determine which objects should not be allowed to join by default",
          Values = new List<string>() { "Architectural Walls", "Structural Walls", "Structural Framing" } },
<<<<<<< HEAD
        new ListBoxSetting {Slug = "pretty-mesh", Name = "Mesh Import Method", Icon ="ChartTimelineVarient", Values = new List<string>() { "Default", "DXF", "Family DXF"}, Description = "Determines the display style of imported meshes" },
        new MappingSeting {Slug = "recieve-mappings", Name = "Custom Type Mapping", Icon ="LocationSearching", Values = new List<string>() {"none", "alot", "some"}, Description = "Sends or receives stream objects in relation to this document point"},
=======
        new ListBoxSetting {Slug = "pretty-mesh", Name = "Mesh Import Method", Icon ="ChartTimelineVarient", Values = new List<string>() { "Default", "DXF", "Family DXF"}, Selection = "Default", Description = "Determines the display style of imported meshes" },
>>>>>>> f637337c
      };
    }

    public override List<StreamState> GetStreamsInFile()
    {
      var collection = new List<StreamState>();

      #region create dummy data

      var collabs = new List<Collaborator>()
      {
        new Collaborator
        {
          id = "123",
          name = "Matteo Cominetti",
          role = "stream:contributor",
          avatar = "https://avatars0.githubusercontent.com/u/2679513?s=88&v=4"
        },
        new Collaborator
        {
          id = "321",
          name = "Izzy Lyseggen",
          role = "stream:owner",
          avatar =
            "https://avatars2.githubusercontent.com/u/7717434?s=88&u=08db51f5799f6b21580485d915054b3582d519e6&v=4"
        },
        new Collaborator
        {
          id = "456",
          name = "Dimitrie Stefanescu",
          role = "stream:contributor",
          avatar =
            "https://avatars3.githubusercontent.com/u/7696515?s=88&u=fa253b5228d512e1ce79357c63925b7258e69f4c&v=4"
        }
      };

      var branches = new Branches()
      {
        totalCount = 2,
        items = new List<Branch>()
        {
          new Branch()
          {
            id = "123",
            name = "main",
            commits = new Speckle.Core.Api.Commits()
            {
              items = new List<Commit>()
              {
                new Commit()
                {
                  authorName = "izzy 2.0",
                  id = "commit123",
                  message = "a totally real commit 💫",
                  createdAt = "sometime"
                },
                new Commit()
                {
                  authorName = "izzy bot",
                  id = "commit321",
                  message = "look @ all these changes 👩‍🎤",
                  createdAt = "03/05/2030"
                }
              }
            }
          },
          new Branch() {id = "321", name = "dev"}
        }
      };

      var branches2 = new Branches()
      {
        totalCount = 2,
        items = new List<Branch>()
        {
          new Branch()
          {
            id = "123",
            name = "main",
            commits = new Speckle.Core.Api.Commits()
            {
              items = new List<Commit>()
              {
                new Commit()
                {
                  authorName = "izzy 2.0",
                  id = "commit123",
                  message = "a totally real commit 💫",
                  createdAt = "sometime"
                },
                new Commit()
                {
                  authorName = "izzy bot",
                  id = "commit321",
                  message = "look @ all these changes 👩‍🎤",
                  createdAt = "03/05/2030"
                }
              }
            }
          },
          new Branch() {id = "321", name = "dev/what/boats"}
        }
      };


      var testStreams = new List<Stream>()
      {
        new Stream
        {
          id = "stream123",
          name = "Random Stream here 👋",
          description = "this is a test stream",
          isPublic = true,
          collaborators = collabs.GetRange(0, 2),
          branches = branches
        },
        new Stream
        {
          id = "stream789",
          name = "Woop Cool Stream 🌊",
          description = "cool and good indeed",
          isPublic = true,
          collaborators = collabs.GetRange(1, 2),
          branches = branches2
        }
      };

      #endregion

      foreach (var stream in testStreams)
        collection.Add(new StreamState(AccountManager.GetDefaultAccount(), stream));

      collection[0].SelectedObjectIds.Add("random_obj");

      return collection;
    }

    public override void SelectClientObjects(List<string> objs, bool deselect = false)
    {
      // TODO!
    }

    public override async Task<StreamState> PreviewReceive(StreamState state, ProgressViewModel progress)
    {
      var pd = new ConcurrentDictionary<string, int>();
      pd["A1"] = 1;
      pd["A2"] = 1;
      progress.Max = 100;
      progress.Update(pd);

      for (int i = 1; i < 100; i += 10)
      {
        if (progress.CancellationTokenSource.IsCancellationRequested)
          return state;

        await Task.Delay(TimeSpan.FromMilliseconds(rnd.Next(200, 1000)));
        pd["A1"] = i;
        pd["A2"] = i + 2;

        try
        {
          if (i % 7 == 0)
            throw new Exception($"Something happened.");
        }
        catch (Exception e)
        {
          //TODO
          //state.Errors.Add(e);
        }

        progress.Update(pd);
      }

      // Mock some errors
      for (int i = 0; i < 10; i++)
      {
        try
        {
          throw new Exception($"Number {i} fail");
        }
        catch (Exception e)
        {
          progress.Report.LogOperationError(e);
        }
      }

      return state;
    }

    public override async Task<StreamState> ReceiveStream(StreamState state, ProgressViewModel progress)
    {
      var pd = new ConcurrentDictionary<string, int>();
      pd["A1"] = 1;
      pd["A2"] = 1;
      progress.Max = 100;
      progress.Update(pd);

      for (int i = 1; i < 100; i += 10)
      {
        if (progress.CancellationTokenSource.IsCancellationRequested)
          return state;

        await Task.Delay(TimeSpan.FromMilliseconds(rnd.Next(200, 1000)));
        pd["A1"] = i;
        pd["A2"] = i + 2;

        try
        {
          if (i % 7 == 0)
            throw new Exception($"Something happened.");
        }
        catch (Exception e)
        {
          //TODO
          progress.Report.LogConversionError(e);
        }

        progress.Update(pd);
      }

      // Mock some errors
      for (int i = 0; i < 100; i++)
      {
        progress.Report.Log($"Hello this is a sample line {i}");
        try
        {
          throw new Exception($"Number {i} fail");
        }
        catch (Exception e)
        {
          progress.Report.LogOperationError(e);
        }
      }

      return state;
    }

    public override async void PreviewSend(StreamState state, ProgressViewModel progress)
    {
      // Let's fake some progress barsssss
      //progress.Report.Log("Starting fake sending");
      var pd = new ConcurrentDictionary<string, int>();
      pd["A1"] = 1;
      pd["A2"] = 1;

      progress.Max = 100;
      progress.Update(pd);

      for (int i = 1; i < 100; i += 10)
      {
        if (progress.CancellationTokenSource.Token.IsCancellationRequested)
        {
          //progress.Report.Log("Fake sending was cancelled");
          return;
        }

        progress.Report.Log("Done fake task " + i);
        await Task.Delay(TimeSpan.FromMilliseconds(rnd.Next(200, 1000)));
        pd["A1"] = i;
        pd["A2"] = i + 2;

        progress.Update(pd);
      }

      // Mock "some" errors
      for (int i = 0; i < 10; i++)
      {
        try
        {
          throw new Exception($"Number {i} failed");
        }
        catch (Exception e)
        {
          progress.Report.LogOperationError(e);
          //TODO
          //state.Errors.Add(e);
        }
      }
      return;
    }

    public override async Task<string> SendStream(StreamState state, ProgressViewModel progress)
    {
      // Let's fake some progress barsssss
      //progress.Report.Log("Starting fake sending");
      var pd = new ConcurrentDictionary<string, int>();
      pd["A1"] = 1;
      pd["A2"] = 1;

      progress.Max = 100;
      progress.Update(pd);

      for (int i = 1; i < 100; i += 10)
      {
        if (progress.CancellationTokenSource.Token.IsCancellationRequested)
        {
          //progress.Report.Log("Fake sending was cancelled");
          return null;
        }

        progress.Report.Log("Done fake task " + i);
        await Task.Delay(TimeSpan.FromMilliseconds(rnd.Next(200, 1000)));
        pd["A1"] = i;
        pd["A2"] = i + 2;

        progress.Update(pd);
      }

      // Mock "some" errors
      for (int i = 0; i < 10; i++)
      {
        try
        {
          throw new Exception($"Number {i} failed");
        }
        catch (Exception e)
        {
          progress.Report.LogOperationError(e);
          //TODO
          //state.Errors.Add(e);
        }
      }
      return "";
    }

    public override void WriteStreamsToFile(List<StreamState> streams)
    {
      //done!
    }

    public override List<ReceiveMode> GetReceiveModes()
    {
      return new List<ReceiveMode> { ReceiveMode.Update, ReceiveMode.Ignore };
    }

    public override async Task<Dictionary<string, List<MappingValue>>> ImportFamily(Dictionary<string, List<MappingValue>> Mapping)
    {
      await Task.Delay(TimeSpan.FromMilliseconds(rnd.Next(200, 1000)));
      return new Dictionary<string, List<MappingValue>>();
    }
  }
}<|MERGE_RESOLUTION|>--- conflicted
+++ resolved
@@ -121,12 +121,8 @@
         new CheckBoxSetting {Slug = "linkedmodels-receive", Name = "Receive Linked Models", Icon ="Link", IsChecked= false, Description = "Include Linked Models when receiving"},
         new MultiSelectBoxSetting { Slug = "disallow-join", Name = "Disallow Join For Elements", Icon = "CallSplit", Description = "Determine which objects should not be allowed to join by default",
           Values = new List<string>() { "Architectural Walls", "Structural Walls", "Structural Framing" } },
-<<<<<<< HEAD
-        new ListBoxSetting {Slug = "pretty-mesh", Name = "Mesh Import Method", Icon ="ChartTimelineVarient", Values = new List<string>() { "Default", "DXF", "Family DXF"}, Description = "Determines the display style of imported meshes" },
+        new ListBoxSetting {Slug = "pretty-mesh", Name = "Mesh Import Method", Icon ="ChartTimelineVarient", Values = new List<string>() { "Default", "DXF", "Family DXF"}, Selection = "Default", Description = "Determines the display style of imported meshes" },
         new MappingSeting {Slug = "recieve-mappings", Name = "Custom Type Mapping", Icon ="LocationSearching", Values = new List<string>() {"none", "alot", "some"}, Description = "Sends or receives stream objects in relation to this document point"},
-=======
-        new ListBoxSetting {Slug = "pretty-mesh", Name = "Mesh Import Method", Icon ="ChartTimelineVarient", Values = new List<string>() { "Default", "DXF", "Family DXF"}, Selection = "Default", Description = "Determines the display style of imported meshes" },
->>>>>>> f637337c
       };
     }
 
