﻿using DesktopUI2.Models;
using DesktopUI2.Models.Filters;
using DesktopUI2.Models.Settings;
using DesktopUI2.ViewModels;
using Speckle.Core.Api;
using Speckle.Core.Credentials;
using Speckle.Core.Kits;
using System;
using System.Collections.Concurrent;
using System.Collections.Generic;
using System.Collections.ObjectModel;
using System.Diagnostics;
using System.Threading.Tasks;

namespace DesktopUI2
{
  public class DummyBindings : ConnectorBindings
  {
    Random rnd = new Random();

    public override string GetActiveViewName()
    {
      return "An Active View Name";
    }

    public override List<MenuItem> GetCustomStreamMenuItems()
    {
      var menuItems = new List<MenuItem>
      {
        new MenuItem { Header="Test link", Icon="Home", Action =OpenLink},
        new MenuItem { Header="More items", Icon="List", Items = new List<MenuItem>
        {
          new MenuItem { Header="Sub item 1", Icon="Account" },
          new MenuItem { Header="Sub item 2", Icon="Clock" },
        }
        },
      };
      return menuItems;
    }

    public void OpenLink(StreamState state)
    {
      //to open urls in .net core must set UseShellExecute = true
      Process.Start(new ProcessStartInfo(state.ServerUrl) { UseShellExecute = true });
    }

    public override string GetDocumentId()
    {
      return "DocumentId12345";
    }

    public override string GetDocumentLocation()
    {
      return "C:/Wow/Some/Document/Here";
    }

    public override string GetFileName()
    {
      return "Some Random File";
    }

    public override string GetHostAppNameVersion()
    {
      return "Desktop";
    }

    public override string GetHostAppName()
    {
      return "dui2";
    }

    public override List<string> GetObjectsInView()
    {
      return new List<string>();
    }

    public override List<string> GetSelectedObjects()
    {
      Random rnd = new Random();
      var nums = rnd.Next(1000);
      var strs = new List<string>();
      for (int i = 0; i < nums; i++)
        strs.Add($"Object-{i}");

      return strs;
    }

    public override List<ISelectionFilter> GetSelectionFilters()
    {
      return new List<ISelectionFilter>
      {
        new AllSelectionFilter {Slug="all",  Name = "Everything", Icon = "CubeScan", Description = "Selects all document objects and project information." },
        new ManualSelectionFilter(),
        new ListSelectionFilter {Slug="view",Name = "View", Icon = "RemoveRedEye", Description = "Hello world. This is a something something filter.", Values = new List<string>() { "Isometric XX", "FloorPlan_xx", "Section 021" } },
        new ListSelectionFilter {Slug="cat",Name = "Category", Icon = "Category",Description = "Hello world. This is a something something filter.Hello world. This is a something something filter.", Values = new List<string>()  { "Boats", "Rafts", "Barges" }},
        new PropertySelectionFilter
        {
          Slug="param",
          Name = "Parameter",
          Icon = "FilterList",
          Description = "Filter by element parameters",
          Values = new List<string>() { "Family Name", "Height", "Random Parameter Name" },
          Operators = new List<string> {"equals", "contains", "is greater than", "is less than"}
        },

      };
    }

    public override List<ISetting> GetSettings()
    {
      return new List<ISetting>
      {
        new ListBoxSetting {Name = "Reference Point", Icon = "CrosshairsGps", Description = "Hello world. This is a setting.", Values = new List<string>() {"Default", "Project Base Point", "Survey Point"} },
        new CheckBoxSetting {Slug = "linkedmodels-send", Name = "Send Linked Models", Icon ="Link", IsChecked= false, Description = "Include Linked Models in the selection filters when sending"},
        new CheckBoxSetting {Slug = "linkedmodels-receive", Name = "Receive Linked Models", Icon ="Link", IsChecked= false, Description = "Include Linked Models when receiving"},
<<<<<<< HEAD
        new ListBoxSetting {Slug = "pretty-mesh", Name = "Mesh Import Method", Icon ="ChartTimelineVarient", Values = new List<string>() { "Default", "DXF", "Family DXF"}, Description = "Determines the display style of imported meshes" },
      };
=======
        new MultiSelectBoxSetting { Slug = "disallow-join", Name = "Disallow Join For Elements", Icon = "CallSplit", Description = "Determine which objects should not be allowed to join by default",
          Values = new List<string>() { "Architectural Walls", "Structural Walls", "Structural Framing" } },
    };
>>>>>>> d29efa6b
    }

    public override List<StreamState> GetStreamsInFile()
    {
      var collection = new List<StreamState>();

      #region create dummy data

      var collabs = new List<Collaborator>()
      {
        new Collaborator
        {
          id = "123",
          name = "Matteo Cominetti",
          role = "stream:contributor",
          avatar = "https://avatars0.githubusercontent.com/u/2679513?s=88&v=4"
        },
        new Collaborator
        {
          id = "321",
          name = "Izzy Lyseggen",
          role = "stream:owner",
          avatar =
            "https://avatars2.githubusercontent.com/u/7717434?s=88&u=08db51f5799f6b21580485d915054b3582d519e6&v=4"
        },
        new Collaborator
        {
          id = "456",
          name = "Dimitrie Stefanescu",
          role = "stream:contributor",
          avatar =
            "https://avatars3.githubusercontent.com/u/7696515?s=88&u=fa253b5228d512e1ce79357c63925b7258e69f4c&v=4"
        }
      };

      var branches = new Branches()
      {
        totalCount = 2,
        items = new List<Branch>()
        {
          new Branch()
          {
            id = "123",
            name = "main",
            commits = new Commits()
            {
              items = new List<Commit>()
              {
                new Commit()
                {
                  authorName = "izzy 2.0",
                  id = "commit123",
                  message = "a totally real commit 💫",
                  createdAt = "sometime"
                },
                new Commit()
                {
                  authorName = "izzy bot",
                  id = "commit321",
                  message = "look @ all these changes 👩‍🎤",
                  createdAt = "03/05/2030"
                }
              }
            }
          },
          new Branch() {id = "321", name = "dev"}
        }
      };

      var branches2 = new Branches()
      {
        totalCount = 2,
        items = new List<Branch>()
        {
          new Branch()
          {
            id = "123",
            name = "main",
            commits = new Commits()
            {
              items = new List<Commit>()
              {
                new Commit()
                {
                  authorName = "izzy 2.0",
                  id = "commit123",
                  message = "a totally real commit 💫",
                  createdAt = "sometime"
                },
                new Commit()
                {
                  authorName = "izzy bot",
                  id = "commit321",
                  message = "look @ all these changes 👩‍🎤",
                  createdAt = "03/05/2030"
                }
              }
            }
          },
          new Branch() {id = "321", name = "dev/what/boats"}
        }
      };


      var testStreams = new List<Stream>()
      {
        new Stream
        {
          id = "stream123",
          name = "Random Stream here 👋",
          description = "this is a test stream",
          isPublic = true,
          collaborators = collabs.GetRange(0, 2),
          branches = branches
        },
        new Stream
        {
          id = "stream789",
          name = "Woop Cool Stream 🌊",
          description = "cool and good indeed",
          isPublic = true,
          collaborators = collabs.GetRange(1, 2),
          branches = branches2
        }
      };

      #endregion

      foreach (var stream in testStreams)
        collection.Add(new StreamState(AccountManager.GetDefaultAccount(), stream));

      collection[0].SelectedObjectIds.Add("random_obj");

      return collection;
    }

    public override void SelectClientObjects(string args)
    {
      throw new NotImplementedException();
    }

    public override async Task<StreamState> ReceiveStream(StreamState state, ProgressViewModel progress)
    {
      var pd = new ConcurrentDictionary<string, int>();
      pd["A1"] = 1;
      pd["A2"] = 1;
      progress.Max = 100;
      progress.Update(pd);

      for (int i = 1; i < 100; i += 10)
      {
        if (progress.CancellationTokenSource.IsCancellationRequested)
          return state;

        await Task.Delay(TimeSpan.FromMilliseconds(rnd.Next(200, 1000)));
        pd["A1"] = i;
        pd["A2"] = i + 2;

        try
        {
          if (i % 7 == 0)
            throw new Exception($"Something happened.");
        }
        catch (Exception e)
        {
          //TODO
          //state.Errors.Add(e);
        }

        progress.Update(pd);
      }

      // Mock some errors
      for (int i = 0; i < 10; i++)
      {
        try
        {
          throw new Exception($"Number {i} fail");
        }
        catch (Exception e)
        {
          progress.Report.LogOperationError(e);
        }
      }

      return state;
    }

    public override async Task<string> SendStream(StreamState state, ProgressViewModel progress)
    {
      // Let's fake some progress barsssss
      progress.Report.Log("Starting fake sending");
      var pd = new ConcurrentDictionary<string, int>();
      pd["A1"] = 1;
      pd["A2"] = 1;

      progress.Max = 100;
      progress.Update(pd);

      for (int i = 1; i < 100; i += 10)
      {
        if (progress.CancellationTokenSource.Token.IsCancellationRequested)
        {
          progress.Report.Log("Fake sending was cancelled");
          return null;
        }

        progress.Report.Log("Done fake task " + i);
        await Task.Delay(TimeSpan.FromMilliseconds(rnd.Next(200, 1000)));
        pd["A1"] = i;
        pd["A2"] = i + 2;

        progress.Update(pd);
      }

      // Mock "some" errors
      for (int i = 0; i < 10; i++)
      {
        try
        {
          throw new Exception($"Number {i} failed");
        }
        catch (Exception e)
        {
          progress.Report.LogOperationError(e);
          //TODO
          //state.Errors.Add(e);
        }
      }
      return "";
    }

    public override void WriteStreamsToFile(List<StreamState> streams)
    {
      //done!
    }

    public override List<ReceiveMode> GetReceiveModes()
    {
      return new List<ReceiveMode> { ReceiveMode.Update, ReceiveMode.Ignore };
    }
  }
}<|MERGE_RESOLUTION|>--- conflicted
+++ resolved
@@ -113,14 +113,10 @@
         new ListBoxSetting {Name = "Reference Point", Icon = "CrosshairsGps", Description = "Hello world. This is a setting.", Values = new List<string>() {"Default", "Project Base Point", "Survey Point"} },
         new CheckBoxSetting {Slug = "linkedmodels-send", Name = "Send Linked Models", Icon ="Link", IsChecked= false, Description = "Include Linked Models in the selection filters when sending"},
         new CheckBoxSetting {Slug = "linkedmodels-receive", Name = "Receive Linked Models", Icon ="Link", IsChecked= false, Description = "Include Linked Models when receiving"},
-<<<<<<< HEAD
-        new ListBoxSetting {Slug = "pretty-mesh", Name = "Mesh Import Method", Icon ="ChartTimelineVarient", Values = new List<string>() { "Default", "DXF", "Family DXF"}, Description = "Determines the display style of imported meshes" },
-      };
-=======
         new MultiSelectBoxSetting { Slug = "disallow-join", Name = "Disallow Join For Elements", Icon = "CallSplit", Description = "Determine which objects should not be allowed to join by default",
           Values = new List<string>() { "Architectural Walls", "Structural Walls", "Structural Framing" } },
-    };
->>>>>>> d29efa6b
+        new ListBoxSetting {Slug = "pretty-mesh", Name = "Mesh Import Method", Icon ="ChartTimelineVarient", Values = new List<string>() { "Default", "DXF", "Family DXF"}, Description = "Determines the display style of imported meshes" },
+      };
     }
 
     public override List<StreamState> GetStreamsInFile()
