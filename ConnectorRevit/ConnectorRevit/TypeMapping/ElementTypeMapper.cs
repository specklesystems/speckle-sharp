--- conflicted
+++ resolved
@@ -116,15 +116,7 @@
       {
         return true;
       }
-<<<<<<< HEAD
-      else if (listBoxSelection == ConnectorBindingsRevit.forNewTypes && numNewTypes > 0)
-      {
-        return true;
-      }
-      else if (listBoxSelection == null
-=======
       else if (listBoxSelection == ConnectorBindingsRevit.forNewTypes
->>>>>>> 509239cc
         && numNewTypes > 0
         && await ShowMissingIncomingTypesDialog().ConfigureAwait(false)
       )
