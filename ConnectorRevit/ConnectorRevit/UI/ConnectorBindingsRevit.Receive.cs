--- conflicted
+++ resolved
@@ -158,16 +158,9 @@
     revitDocumentAggregateCache.InvalidateAll();
     CurrentOperationCancellation = null;
 
-<<<<<<< HEAD
-      revitDocumentAggregateCache.InvalidateAll();
-      CurrentOperationCancellation = null;
-
-      if (!success)
-=======
     if (!success)
     {
       switch (exception)
->>>>>>> b12c0019
       {
         case OperationCanceledException when progress.CancellationToken.IsCancellationRequested:
         case SpeckleNonUserFacingException:
