using System;
using System.Collections.Concurrent;
using System.Collections.Generic;
using System.Diagnostics;
using System.Linq;
using System.Threading;
using System.Threading.Tasks;
using Autodesk.Revit.DB;
using Avalonia.Threading;
using ConnectorRevit.Revit;
using ConnectorRevit.Storage;
using ConnectorRevit.TypeMapping;
using DesktopUI2;
using DesktopUI2.Models;
using DesktopUI2.Models.Settings;
using DesktopUI2.ViewModels;
using RevitSharedResources.Interfaces;
using RevitSharedResources.Models;
using Serilog.Context;
using Speckle.Core.Api;
using Speckle.Core.Kits;
using Speckle.Core.Logging;
using Speckle.Core.Models;
using Speckle.Core.Models.GraphTraversal;
using Speckle.Core.Transports;

namespace Speckle.ConnectorRevit.UI
{
  public partial class ConnectorBindingsRevit
  {
    public List<ApplicationObject> Preview { get; set; } = new List<ApplicationObject>();
    public Dictionary<string, Base> StoredObjects = new Dictionary<string, Base>();

    public CancellationTokenSource CurrentOperationCancellation { get; set; }

    /// <summary>
    /// Receives a stream and bakes into the existing revit file.
    /// </summary>
    /// <param name="state"></param>
    /// <returns></returns>
    ///
    public override async Task<StreamState> ReceiveStream(StreamState state, ProgressViewModel progress)
    {
      CurrentOperationCancellation = progress.CancellationTokenSource;
      //make sure to instance a new copy so all values are reset correctly
      var converter = (ISpeckleConverter)Activator.CreateInstance(Converter.GetType());
      converter.SetContextDocument(CurrentDoc.Document);

      // set converter settings as tuples (setting slug, setting selection)
      var settings = new Dictionary<string, string>();
      CurrentSettings = state.Settings;
      foreach (var setting in state.Settings)
        settings.Add(setting.Slug, setting.Selection);
      converter.SetConverterSettings(settings);

      Commit myCommit = await ConnectorHelpers.GetCommitFromState(state, progress.CancellationToken);
      state.LastCommit = myCommit;
      Base commitObject = await ConnectorHelpers.ReceiveCommit(myCommit, state, progress);
      await ConnectorHelpers.TryCommitReceived(
        state,
        myCommit,
        ConnectorRevitUtils.RevitAppName,
        progress.CancellationToken
      );

      Preview.Clear();
      StoredObjects.Clear();

      Preview = FlattenCommitObject(commitObject, converter);
      foreach (var previewObj in Preview)
        progress.Report.Log(previewObj);

      converter.ReceiveMode = state.ReceiveMode;
      // needs to be set for editing to work
      var previousObjects = new StreamStateCache(state);
      converter.SetContextDocument(previousObjects);
      // needs to be set for openings in floors and roofs to work
      converter.SetContextObjects(Preview);

      // share the same revit element cache between the connector and converter
      converter.SetContextDocument(revitDocumentAggregateCache);

#pragma warning disable CA1031 // Do not catch general exception types
      try
      {
        var elementTypeMapper = new ElementTypeMapper(
          converter,
          revitDocumentAggregateCache,
          Preview,
          StoredObjects,
          CurrentDoc.Document
        );
        await elementTypeMapper
          .Map(state.Settings.FirstOrDefault(x => x.Slug == "receive-mappings"))
          .ConfigureAwait(false);
      }
      catch (Exception ex)
      {
        var speckleEx = new SpeckleException($"Failed to map incoming types to Revit types. Reason: {ex.Message}", ex);
        StreamViewModel.HandleCommandException(speckleEx, false, "MapIncomingTypesCommand");
        progress.Report.LogOperationError(
          new Exception("Could not update receive object with user types. Using default mapping.", ex)
        );
      }
      finally
      {
        MainViewModel.CloseDialog();
      }
#pragma warning restore CA1031 // Do not catch general exception types

<<<<<<< HEAD
      var (success, exception) = await APIContext
        .Run(_ =>
        {
          string transactionName = $"Baking stream {state.StreamId}";
          using var g = new TransactionGroup(CurrentDoc.Document, transactionName);
          using var t = new Transaction(CurrentDoc.Document, transactionName);

          g.Start();
          var failOpts = t.GetFailureHandlingOptions();
          var errorEater = new ErrorEater(converter);
          failOpts.SetFailuresPreprocessor(errorEater);
          failOpts.SetClearAfterRollback(true);
          t.SetFailureHandlingOptions(failOpts);
          t.Start();

          try
          {
            converter.SetContextDocument(t);

            var convertedObjects = ConvertReceivedObjects(converter, progress, settings);
=======
      var (success, exception) = await APIContext.Run(_ =>
      {
        using var transactionManager = new TransactionManager(state.StreamId, CurrentDoc.Document);
        transactionManager.Start();

        try
        {
          converter.SetContextDocument(transactionManager);

          var convertedObjects = ConvertReceivedObjects(converter, progress, transactionManager);
>>>>>>> 88b538a9

            if (state.ReceiveMode == ReceiveMode.Update)
              DeleteObjects(previousObjects, convertedObjects);

<<<<<<< HEAD
            previousObjects.AddConvertedElements(convertedObjects);
            t.Commit();

            if (t.GetStatus() == TransactionStatus.RolledBack)
            {
              var numTotalErrors = errorEater.CommitErrorsDict.Sum(kvp => kvp.Value);
              var numUniqueErrors = errorEater.CommitErrorsDict.Keys.Count;

              var exception = errorEater.GetException();
              if (exception == null)
                SpeckleLog.Logger.Warning(
                  "Revit commit failed with {numUniqueErrors} unique errors and {numTotalErrors} total errors, but the ErrorEater did not capture any exceptions",
                  numUniqueErrors,
                  numTotalErrors
                );
              else
                SpeckleLog.Logger.Fatal(
                  exception,
                  "The Revit API could not resolve {numUniqueErrors} unique errors and {numTotalErrors} total errors when trying to commit the Speckle model. The whole transaction is being rolled back.",
                  numUniqueErrors,
                  numTotalErrors
                );

              return (
                false,
                exception
                  ?? new SpeckleException(
                    $"The Revit API could not resolve {numUniqueErrors} unique errors and {numTotalErrors} total errors when trying to commit the Speckle model. The whole transaction is being rolled back."
                  )
              );
            }

            g.Assimilate();
            return (true, null);
          }
          catch (Exception ex)
          {
            SpeckleLog.Logger.Error(
              ex,
              "Rolling back connector transaction {transactionName} {transactionType}",
              transactionName,
              t.GetType()
            );

            string message = $"Fatal Error: {ex.Message}";
            if (ex is OperationCanceledException)
              message = "Receive cancelled";
            progress.Report.LogOperationError(new Exception($"{message} - Changes have been rolled back", ex));

            t.RollBack();
            g.RollBack();
            return (false, ex); //We can't throw exceptions in from RevitTask, but we can return it along with a success status
          }
        })
        .ConfigureAwait(false);
=======
          previousObjects.AddConvertedElements(convertedObjects);
          transactionManager.Finish();
          return (true, null);
        }
        catch (Exception ex)
        {
          SpeckleLog.Logger.Error(ex, "Rolling back connector transaction");

          string message = $"Fatal Error: {ex.Message}";
          if (ex is OperationCanceledException) message = "Receive cancelled";
          progress.Report.LogOperationError(new Exception($"{message} - Changes have been rolled back", ex));

          transactionManager.RollbackAll();
          return (false, ex); //We can't throw exceptions in from RevitTask, but we can return it along with a success status
        }
      }).ConfigureAwait(false);
>>>>>>> 88b538a9

      revitDocumentAggregateCache.InvalidateAll();
      CurrentOperationCancellation = null;

      if (!success)
      {
        switch (exception)
        {
          case OperationCanceledException when progress.CancellationToken.IsCancellationRequested:
          case SpeckleNonUserFacingException:
            throw exception;
          default:
            throw new SpeckleException(exception.Message, exception);
        }
      }

      return state;
    }

    //delete previously sent object that are no more in this stream
    private void DeleteObjects(
      IReceivedObjectIdMap<Base, Element> previousObjects,
      IConvertedObjectsCache<Base, Element> convertedObjects
    )
    {
      var previousAppIds = previousObjects.GetAllConvertedIds().ToList();
      for (var i = previousAppIds.Count - 1; i >= 0; i--)
      {
        var appId = previousAppIds[i];
        if (string.IsNullOrEmpty(appId) || convertedObjects.HasConvertedObjectWithId(appId))
          continue;

        var elementIdToDelete = previousObjects.GetCreatedIdsFromConvertedId(appId);

        foreach (var elementId in elementIdToDelete)
        {
          var elementToDelete = CurrentDoc.Document.GetElement(elementId);

          if (elementToDelete != null && !elementToDelete.Pinned && elementToDelete.IsValidObject)
          {
            try
            {
              CurrentDoc.Document.Delete(elementToDelete.Id);
            }
            catch
            {
              // unable to delete previously recieved object
            }
          }

          previousObjects.RemoveConvertedId(appId);
        }
      }
    }

<<<<<<< HEAD
    private IConvertedObjectsCache<Base, Element> ConvertReceivedObjects(
      ISpeckleConverter converter,
      ProgressViewModel progress,
      Dictionary<string, string> settings
    )
=======
    private IConvertedObjectsCache<Base, Element> ConvertReceivedObjects(ISpeckleConverter converter, ProgressViewModel progress, TransactionManager transactionManager)
>>>>>>> 88b538a9
    {
      // Traverses through the `elements` property of the given base
      void ConvertNestedElements(Base @base, ApplicationObject appObj, bool receiveDirectMesh)
      {
        if (@base == null)
          return;

        var nestedElements = @base["elements"] ?? @base["@elements"];

        if (nestedElements == null)
          return;

        // set host in converter state.
        // assumes host is the first converted object of the appObject
        var host = appObj == null || !appObj.Converted.Any() ? null : appObj.Converted.First() as Element;
        using var ctx = RevitConverterState.Push();
        ctx.CurrentHostElement = host;

        // traverse each element member and convert
        foreach (var obj in GraphTraversal.TraverseMember(nestedElements))
        {
          // create the application object and log to reports
          var nestedAppObj = Preview.Where(o => o.OriginalId == obj.id)?.FirstOrDefault();
          if (nestedAppObj == null)
          {
            nestedAppObj = new ApplicationObject(obj.id, ConnectorRevitUtils.SimplifySpeckleType(obj.speckle_type))
            {
              applicationId = obj.applicationId,
              Convertible = converter.CanConvertToNative(obj)
            };
            progress.Report.Log(nestedAppObj);
            converter.Report.Log(nestedAppObj);
          }

          // convert
          var converted = ConvertObject(nestedAppObj, obj, receiveDirectMesh, converter, progress);

          // Check if parent conversion succeeded before attempting the children
          if (
            receiveDirectMesh || converted?.Status is ApplicationObject.State.Created or ApplicationObject.State.Updated
          )
            // recurse and convert nested elements
            ConvertNestedElements(obj, nestedAppObj, receiveDirectMesh);
        }
      }

      using var _d0 = LogContext.PushProperty("converterName", converter.Name);
      using var _d1 = LogContext.PushProperty("converterAuthor", converter.Author);
      using var _d2 = LogContext.PushProperty("conversionDirection", nameof(ISpeckleConverter.ConvertToNative));

      var convertedObjectsCache = new ConvertedObjectsCache();
      converter.SetContextDocument(convertedObjectsCache);

      var conversionProgressDict = new ConcurrentDictionary<string, int>();
      conversionProgressDict["Conversion"] = 1;

      // Get setting to skip linked model elements if necessary
      var receiveLinkedModelsSetting =
        CurrentSettings?.FirstOrDefault(x => x.Slug == "linkedmodels-receive") as CheckBoxSetting;
      var receiveLinkedModels = receiveLinkedModelsSetting?.IsChecked ?? false;

      var receiveDirectMesh = false;
      var fallbackToDirectShape = false;
      var directShapeStrategySetting =
        CurrentSettings?.FirstOrDefault(x => x.Slug == "direct-shape-strategy") as ListBoxSetting;
      switch (directShapeStrategySetting!.Selection)
      {
        case "Always":
          receiveDirectMesh = true;
          break;
        case "On Error":
          fallbackToDirectShape = true;
          break;
        case "Never":
        case null:
          // Do nothing, default values will do.
          break;
      }

      // convert
      var index = -1;
      while (++index < Preview.Count)
      {
        var obj = Preview[index];
        progress.CancellationToken.ThrowIfCancellationRequested();

        var @base = StoredObjects[obj.OriginalId];

        // skip if this object has already been converted from a nested elements loop
        if (obj.Status != ApplicationObject.State.Unknown)
          continue;

        conversionProgressDict["Conversion"]++;
        progress.Update(conversionProgressDict);

        //skip element if is from a linked file and setting is off
        if (
          !receiveLinkedModels
          && @base["isRevitLinkedModel"] != null
          && bool.Parse(@base["isRevitLinkedModel"].ToString())
        )
          continue;

<<<<<<< HEAD
        var converted = ConvertObject(obj, @base, receiveDirectMesh, converter, progress);
=======
          transactionManager.StartSubtransaction();
          var convRes = converter.ConvertToNative(@base);
          transactionManager.CommitSubtransaction();

          RefreshView();
          if (index % 50 == 0)
            transactionManager.Commit();
>>>>>>> 88b538a9

        // Determine if we should use the fallback DirectShape conversion
        // Should only happen when receiveDirectMesh is OFF, fallback is ON and object failed normal conversion.
        bool usingFallback =
          !receiveDirectMesh && fallbackToDirectShape && converted.Status == ApplicationObject.State.Failed;
        if (usingFallback)
        {
<<<<<<< HEAD
          obj.Log.Add("Conversion to native Revit object failed. Retrying conversion with displayable geometry.");
          converted = ConvertObject(obj, @base, true, converter, progress);
          if (converted == null)
            obj.Update(status: ApplicationObject.State.Failed, logItem: "Conversion returned null.");
        }

        // Check if parent conversion succeeded or fallback is enabled before attempting the children
        if (
          usingFallback
          || receiveDirectMesh
          || converted?.Status is ApplicationObject.State.Created or ApplicationObject.State.Updated
        )
          // continue traversing for hosted elements
          // use DirectShape conversion if the parent was converted using fallback or if the global setting is active.
          ConvertNestedElements(@base, converted, usingFallback || receiveDirectMesh);
      }
=======
          transactionManager.RollbackSubTransaction();
          var notReadyDataCache = revitDocumentAggregateCache
            .GetOrInitializeEmptyCacheOfType<ConversionNotReadyCacheData>(out _);
          var notReadyData = notReadyDataCache
            .GetOrAdd(@base.id, () => new ConversionNotReadyCacheData(), out _);
>>>>>>> 88b538a9

      return convertedObjectsCache;
    }

    private ApplicationObject ConvertObject(
      ApplicationObject obj,
      Base @base,
      bool receiveDirectMesh,
      ISpeckleConverter converter,
      ProgressViewModel progress
    )
    {
      progress.CancellationToken.ThrowIfCancellationRequested();

      if (obj == null || @base == null)
        return obj;

      using var _d3 = LogContext.PushProperty("speckleType", @base.speckle_type);

      try
      {
        var s = new CancellationTokenSource();
        DispatcherTimer.RunOnce(() => s.Cancel(), TimeSpan.FromMilliseconds(10));
        Dispatcher.UIThread.MainLoop(s.Token);

        ApplicationObject convRes;
        if (converter.CanConvertToNative(@base))
        {
          if (receiveDirectMesh)
          {
            convRes = converter.ConvertToNativeDisplayable(@base) as ApplicationObject;
            if (convRes == null)
            {
              obj.Update(status: ApplicationObject.State.Failed, logItem: "Conversion returned null.");
              return obj;
            }
          }
          else
          {
            convRes = converter.ConvertToNative(@base) as ApplicationObject;
            if (convRes == null || convRes.Status == ApplicationObject.State.Failed)
            {
              var logItem =
                convRes == null
                  ? "Conversion returned null"
                  : "Conversion failed with errors: " + string.Join("/n", convRes.Log);
              obj.Update(status: ApplicationObject.State.Failed, logItem: logItem);
              return obj;
            }
          }
        }
        else if (converter.CanConvertToNativeDisplayable(@base))
        {
          obj.Log.Add("No direct conversion exists. Converting displayable geometry.");
          convRes = converter.ConvertToNativeDisplayable(@base) as ApplicationObject;
          if (convRes == null)
          {
            obj.Update(status: ApplicationObject.State.Failed, logItem: "Conversion returned null.");
            return obj;
          }
        }
        else
        {
<<<<<<< HEAD
          obj.Update(
            status: ApplicationObject.State.Skipped,
            logItem: "No direct conversion or displayable values can be converted."
          );
          return obj;
        }

        obj.Update(
          status: convRes.Status,
          createdIds: convRes.CreatedIds,
          converted: convRes.Converted,
          log: convRes.Log
        );

        progress.Report.UpdateReportObject(obj);
        RefreshView();
      }
      catch (ConversionNotReadyException ex)
      {
        var notReadyDataCache =
          revitDocumentAggregateCache.GetOrInitializeEmptyCacheOfType<ConversionNotReadyCacheData>(out _);
        var notReadyData = notReadyDataCache.GetOrAdd(@base.id, () => new ConversionNotReadyCacheData(), out _);

        if (++notReadyData.NumberOfTimesCaught > 2)
        {
          SpeckleLog.Logger.Warning(
            ex,
            $"Speckle object of type {@base.GetType()} was waiting for an object to convert that never did"
          );
=======
          transactionManager.RollbackSubTransaction();
          SpeckleLog.Logger.Warning(ex, "Failed to convert");
>>>>>>> 88b538a9
          obj.Update(status: ApplicationObject.State.Failed, logItem: ex.Message);
          progress.Report.UpdateReportObject(obj);
        }
        else
        {
          Preview.Add(obj);
        }
        // the struct must be saved to the cache again or the "numberOfTimesCaught" increment will not persist
        notReadyDataCache.Set(@base.id, notReadyData);
      }
      catch (Exception ex)
      {
        SpeckleLog.Logger.Warning(ex, "Failed to convert due to unexpected error.");
        obj.Update(status: ApplicationObject.State.Failed, logItem: "Failed to convert due to unexpected error.");
        obj.Log.Add($"{ex.Message}");
        progress.Report.UpdateReportObject(obj);
      }

      return obj;
    }

    private void RefreshView()
    {
      //regenerate the document and then implement a hack to "refresh" the view
      CurrentDoc.Document.Regenerate();

      // get the active ui view
      var view = CurrentDoc.ActiveGraphicalView ?? CurrentDoc.Document.ActiveView;
      if (view is TableView)
      {
        return;
      }

      var uiView = CurrentDoc.GetOpenUIViews().FirstOrDefault(uv => uv.ViewId.Equals(view.Id));

      // "refresh" the active view
      uiView.Zoom(1);
    }

    /// <summary>
    /// Traverses the object graph, returning objects to be converted.
    /// </summary>
    /// <param name="obj">The root <see cref="Base"/> object to traverse</param>
    /// <param name="converter">The converter instance, used to define what objects are convertable</param>
    /// <returns>A flattened list of objects to be converted ToNative</returns>
    private List<ApplicationObject> FlattenCommitObject(Base obj, ISpeckleConverter converter)
    {
      ApplicationObject CreateApplicationObject(Base current)
      {
        // determine if this object is displayable
        var isDisplayable = DefaultTraversal.displayValuePropAliases.Any(o => current[o] != null);

        // skip if this object was already stored, if it's not convertible and has no displayables
        if (StoredObjects.ContainsKey(current.id))
          return null;
        if (!converter.CanConvertToNative(current) && !isDisplayable)
          return null;

        // create application object and store
        var appObj = new ApplicationObject(current.id, ConnectorRevitUtils.SimplifySpeckleType(current.speckle_type))
        {
          applicationId = current.applicationId,
          Convertible = converter.CanConvertToNative(current)
        };
        StoredObjects.Add(current.id, current);
        return appObj;
      }

      var traverseFunction = DefaultTraversal.CreateRevitTraversalFunc(converter);

      var objectsToConvert = traverseFunction
        .Traverse(obj)
        .Select(tc => CreateApplicationObject(tc.current))
        .Where(appObject => appObject != null)
        .Reverse()
        .ToList();

      return objectsToConvert;
    }
  }
}<|MERGE_RESOLUTION|>--- conflicted
+++ resolved
@@ -108,117 +108,39 @@
       }
 #pragma warning restore CA1031 // Do not catch general exception types
 
-<<<<<<< HEAD
       var (success, exception) = await APIContext
         .Run(_ =>
         {
-          string transactionName = $"Baking stream {state.StreamId}";
-          using var g = new TransactionGroup(CurrentDoc.Document, transactionName);
-          using var t = new Transaction(CurrentDoc.Document, transactionName);
-
-          g.Start();
-          var failOpts = t.GetFailureHandlingOptions();
-          var errorEater = new ErrorEater(converter);
-          failOpts.SetFailuresPreprocessor(errorEater);
-          failOpts.SetClearAfterRollback(true);
-          t.SetFailureHandlingOptions(failOpts);
-          t.Start();
+          using var transactionManager = new TransactionManager(state.StreamId, CurrentDoc.Document);
+          transactionManager.Start();
 
           try
           {
-            converter.SetContextDocument(t);
-
-            var convertedObjects = ConvertReceivedObjects(converter, progress, settings);
-=======
-      var (success, exception) = await APIContext.Run(_ =>
-      {
-        using var transactionManager = new TransactionManager(state.StreamId, CurrentDoc.Document);
-        transactionManager.Start();
-
-        try
-        {
-          converter.SetContextDocument(transactionManager);
-
-          var convertedObjects = ConvertReceivedObjects(converter, progress, transactionManager);
->>>>>>> 88b538a9
+            converter.SetContextDocument(transactionManager);
+
+            var convertedObjects = ConvertReceivedObjects(converter, progress, transactionManager);
 
             if (state.ReceiveMode == ReceiveMode.Update)
               DeleteObjects(previousObjects, convertedObjects);
 
-<<<<<<< HEAD
             previousObjects.AddConvertedElements(convertedObjects);
-            t.Commit();
-
-            if (t.GetStatus() == TransactionStatus.RolledBack)
-            {
-              var numTotalErrors = errorEater.CommitErrorsDict.Sum(kvp => kvp.Value);
-              var numUniqueErrors = errorEater.CommitErrorsDict.Keys.Count;
-
-              var exception = errorEater.GetException();
-              if (exception == null)
-                SpeckleLog.Logger.Warning(
-                  "Revit commit failed with {numUniqueErrors} unique errors and {numTotalErrors} total errors, but the ErrorEater did not capture any exceptions",
-                  numUniqueErrors,
-                  numTotalErrors
-                );
-              else
-                SpeckleLog.Logger.Fatal(
-                  exception,
-                  "The Revit API could not resolve {numUniqueErrors} unique errors and {numTotalErrors} total errors when trying to commit the Speckle model. The whole transaction is being rolled back.",
-                  numUniqueErrors,
-                  numTotalErrors
-                );
-
-              return (
-                false,
-                exception
-                  ?? new SpeckleException(
-                    $"The Revit API could not resolve {numUniqueErrors} unique errors and {numTotalErrors} total errors when trying to commit the Speckle model. The whole transaction is being rolled back."
-                  )
-              );
-            }
-
-            g.Assimilate();
+            transactionManager.Finish();
             return (true, null);
           }
           catch (Exception ex)
           {
-            SpeckleLog.Logger.Error(
-              ex,
-              "Rolling back connector transaction {transactionName} {transactionType}",
-              transactionName,
-              t.GetType()
-            );
+            SpeckleLog.Logger.Error(ex, "Rolling back connector transaction");
 
             string message = $"Fatal Error: {ex.Message}";
             if (ex is OperationCanceledException)
               message = "Receive cancelled";
             progress.Report.LogOperationError(new Exception($"{message} - Changes have been rolled back", ex));
 
-            t.RollBack();
-            g.RollBack();
+            transactionManager.RollbackAll();
             return (false, ex); //We can't throw exceptions in from RevitTask, but we can return it along with a success status
           }
         })
         .ConfigureAwait(false);
-=======
-          previousObjects.AddConvertedElements(convertedObjects);
-          transactionManager.Finish();
-          return (true, null);
-        }
-        catch (Exception ex)
-        {
-          SpeckleLog.Logger.Error(ex, "Rolling back connector transaction");
-
-          string message = $"Fatal Error: {ex.Message}";
-          if (ex is OperationCanceledException) message = "Receive cancelled";
-          progress.Report.LogOperationError(new Exception($"{message} - Changes have been rolled back", ex));
-
-          transactionManager.RollbackAll();
-          return (false, ex); //We can't throw exceptions in from RevitTask, but we can return it along with a success status
-        }
-      }).ConfigureAwait(false);
->>>>>>> 88b538a9
 
       revitDocumentAggregateCache.InvalidateAll();
       CurrentOperationCancellation = null;
@@ -274,15 +196,11 @@
       }
     }
 
-<<<<<<< HEAD
     private IConvertedObjectsCache<Base, Element> ConvertReceivedObjects(
       ISpeckleConverter converter,
       ProgressViewModel progress,
-      Dictionary<string, string> settings
+      TransactionManager transactionManager
     )
-=======
-    private IConvertedObjectsCache<Base, Element> ConvertReceivedObjects(ISpeckleConverter converter, ProgressViewModel progress, TransactionManager transactionManager)
->>>>>>> 88b538a9
     {
       // Traverses through the `elements` property of the given base
       void ConvertNestedElements(Base @base, ApplicationObject appObj, bool receiveDirectMesh)
@@ -386,30 +304,25 @@
         )
           continue;
 
-<<<<<<< HEAD
+        transactionManager.StartSubtransaction();
+
         var converted = ConvertObject(obj, @base, receiveDirectMesh, converter, progress);
-=======
-          transactionManager.StartSubtransaction();
-          var convRes = converter.ConvertToNative(@base);
-          transactionManager.CommitSubtransaction();
-
-          RefreshView();
-          if (index % 50 == 0)
-            transactionManager.Commit();
->>>>>>> 88b538a9
-
         // Determine if we should use the fallback DirectShape conversion
         // Should only happen when receiveDirectMesh is OFF, fallback is ON and object failed normal conversion.
         bool usingFallback =
           !receiveDirectMesh && fallbackToDirectShape && converted.Status == ApplicationObject.State.Failed;
         if (usingFallback)
         {
-<<<<<<< HEAD
           obj.Log.Add("Conversion to native Revit object failed. Retrying conversion with displayable geometry.");
           converted = ConvertObject(obj, @base, true, converter, progress);
           if (converted == null)
             obj.Update(status: ApplicationObject.State.Failed, logItem: "Conversion returned null.");
         }
+
+        transactionManager.CommitSubtransaction();
+        RefreshView();
+        if (index % 50 == 0)
+          transactionManager.Commit();
 
         // Check if parent conversion succeeded or fallback is enabled before attempting the children
         if (
@@ -421,13 +334,6 @@
           // use DirectShape conversion if the parent was converted using fallback or if the global setting is active.
           ConvertNestedElements(@base, converted, usingFallback || receiveDirectMesh);
       }
-=======
-          transactionManager.RollbackSubTransaction();
-          var notReadyDataCache = revitDocumentAggregateCache
-            .GetOrInitializeEmptyCacheOfType<ConversionNotReadyCacheData>(out _);
-          var notReadyData = notReadyDataCache
-            .GetOrAdd(@base.id, () => new ConversionNotReadyCacheData(), out _);
->>>>>>> 88b538a9
 
       return convertedObjectsCache;
     }
@@ -491,7 +397,6 @@
         }
         else
         {
-<<<<<<< HEAD
           obj.Update(
             status: ApplicationObject.State.Skipped,
             logItem: "No direct conversion or displayable values can be converted."
@@ -511,6 +416,7 @@
       }
       catch (ConversionNotReadyException ex)
       {
+        transactionManager.RollbackSubTransaction();
         var notReadyDataCache =
           revitDocumentAggregateCache.GetOrInitializeEmptyCacheOfType<ConversionNotReadyCacheData>(out _);
         var notReadyData = notReadyDataCache.GetOrAdd(@base.id, () => new ConversionNotReadyCacheData(), out _);
@@ -521,10 +427,6 @@
             ex,
             $"Speckle object of type {@base.GetType()} was waiting for an object to convert that never did"
           );
-=======
-          transactionManager.RollbackSubTransaction();
-          SpeckleLog.Logger.Warning(ex, "Failed to convert");
->>>>>>> 88b538a9
           obj.Update(status: ApplicationObject.State.Failed, logItem: ex.Message);
           progress.Report.UpdateReportObject(obj);
         }
