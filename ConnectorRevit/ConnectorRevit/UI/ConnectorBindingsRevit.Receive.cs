﻿using System;
using System.Collections;
using System.Collections.Concurrent;
using System.Collections.Generic;
using System.Linq;
using System.Threading;
using System.Threading.Tasks;
using Autodesk.Revit.DB;
using Avalonia.Threading;
using ConnectorRevit.Revit;
using DesktopUI2.Models;
using DesktopUI2.Models.Settings;
using DesktopUI2.ViewModels;
using Revit.Async;
using Speckle.Core.Api;
using Speckle.Core.Kits;
using Speckle.Core.Models;
using Speckle.Core.Transports;

namespace Speckle.ConnectorRevit.UI
{
  
<<<<<<< HEAD
  public partial class ConnectorBindingsRevit2
  {
    public Dictionary<string, Base> StoredObjects = new Dictionary<string, Base>();
    public Base CommitObject;
    public string CachedCommitObjectId;
=======
  public partial class ConnectorBindingsRevit
  {
    public List<ApplicationObject> Preview { get; set; } = new List<ApplicationObject>();
    public Dictionary<string, Base> StoredObjects = new Dictionary<string, Base>();

    public override bool CanPreviewReceive => false;

    public override Task<StreamState> PreviewReceive(StreamState state, ProgressViewModel progress)
    {
      return null;
      // TODO!
    }
>>>>>>> 2242d3d0

    /// <summary>
    /// Receives a stream and bakes into the existing revit file.
    /// </summary>
    /// <param name="state"></param>
    /// <returns></returns>
    /// 
    public override async Task<StreamState> ReceiveStream(StreamState state, ProgressViewModel progress)
    {
      //make sure to instance a new copy so all values are reset correctly
      var converter = (ISpeckleConverter)Activator.CreateInstance(Converter.GetType());
      converter.SetContextDocument(CurrentDoc.Document);
      var previouslyReceiveObjects = state.ReceivedObjects;

      // set converter settings as tuples (setting slug, setting selection)
      var settings = new Dictionary<string, string>();
      CurrentSettings = state.Settings;
      foreach (var setting in state.Settings)
        settings.Add(setting.Slug, setting.Selection);
      converter.SetConverterSettings(settings);

      var transport = new ServerTransport(state.Client.Account, state.StreamId);

      var stream = await state.Client.StreamGet(state.StreamId);

      if (progress.CancellationTokenSource.Token.IsCancellationRequested)
        return null;

      Commit myCommit = null;
      //if "latest", always make sure we get the latest commit when the user clicks "receive"
      if (state.CommitId == "latest")
      {
        var res = await state.Client.BranchGet(progress.CancellationTokenSource.Token, state.StreamId, state.BranchName, 1);
        myCommit = res.commits.items.FirstOrDefault();
      }
      else
      {
        myCommit = await state.Client.CommitGet(progress.CancellationTokenSource.Token, state.StreamId, state.CommitId);
      }

      state.LastSourceApp = myCommit.sourceApplication;

      string referencedObject = myCommit.referencedObject;

      var commitObject = await Operations.Receive(
          referencedObject,
          progress.CancellationTokenSource.Token,
          transport,
          onProgressAction: dict => progress.Update(dict),
          onErrorAction: (s, e) =>
          {
            progress.Report.LogOperationError(e);
            progress.CancellationTokenSource.Cancel();
          },
          onTotalChildrenCountKnown: count => { progress.Max = count; },
          disposeTransports: true
          );

      try
      {
        await state.Client.CommitReceived(new CommitReceivedInput
        {
          streamId = stream?.id,
          commitId = myCommit?.id,
          message = myCommit?.message,
          sourceApplication = ConnectorRevitUtils.RevitAppName
        });
      }
      catch
      {
        // Do nothing!
      }

      if (progress.Report.OperationErrorsCount != 0)
        return state;

      if (progress.CancellationTokenSource.Token.IsCancellationRequested)
        return null;

      Preview.Clear();
      StoredObjects.Clear();


      Preview = FlattenCommitObject(commitObject, converter);
      foreach (var previewObj in Preview)
        progress.Report.Log(previewObj);

      converter.ReceiveMode = state.ReceiveMode;
      // needs to be set for editing to work 
      converter.SetPreviousContextObjects(previouslyReceiveObjects);
      // needs to be set for openings in floors and roofs to work
      converter.SetContextObjects(Preview);

      try
      {
        await RevitTask.RunAsync(() => UpdateForCustomMapping(state, progress, myCommit.sourceApplication));
      }
      catch (Exception ex)
      {
        progress.Report.LogOperationError(new Exception("Could not update receive object with user types. Using default mapping."));
      }

      await RevitTask.RunAsync(app =>
      {
        using (var t = new Transaction(CurrentDoc.Document, $"Baking stream {state.StreamId}"))
        {
          var failOpts = t.GetFailureHandlingOptions();
          failOpts.SetFailuresPreprocessor(new ErrorEater(converter));
          failOpts.SetClearAfterRollback(true);
          t.SetFailureHandlingOptions(failOpts);
          t.Start();
          
          var newPlaceholderObjects = ConvertReceivedObjects(converter, progress);
          // receive was cancelled by user
          if (newPlaceholderObjects == null)
          {
            progress.Report.LogOperationError(new Exception("fatal error: receive cancelled by user"));
            t.RollBack();
            return;
          }

          if (state.ReceiveMode == ReceiveMode.Update)
            DeleteObjects(previouslyReceiveObjects, newPlaceholderObjects);

          state.ReceivedObjects = newPlaceholderObjects;

          t.Commit();
        }

      });

      if (converter.Report.OperationErrors.Any(x => x.Message.Contains("fatal error")))
        return null; // the commit is being rolled back

      return state;
    }

    //delete previously sent object that are no more in this stream
    private void DeleteObjects(List<ApplicationObject> previouslyReceiveObjects, List<ApplicationObject> newPlaceholderObjects)
    {
      foreach (var obj in previouslyReceiveObjects)
      {
        if (obj.CreatedIds.Count == 0 || newPlaceholderObjects.Any(x => x.applicationId == obj.applicationId))
          continue;

        var element = CurrentDoc.Document.GetElement(obj.CreatedIds.FirstOrDefault());
        if (element != null)
          CurrentDoc.Document.Delete(element.Id);
      }
    }

    private List<ApplicationObject> ConvertReceivedObjects(ISpeckleConverter converter, ProgressViewModel progress)
    {
      var placeholders = new List<ApplicationObject>();
      var conversionProgressDict = new ConcurrentDictionary<string, int>();
      conversionProgressDict["Conversion"] = 1;

      // Get setting to skip linked model elements if necessary
      var receiveLinkedModelsSetting = CurrentSettings.FirstOrDefault(x => x.Slug == "linkedmodels-receive") as CheckBoxSetting;
      var receiveLinkedModels = receiveLinkedModelsSetting != null ? receiveLinkedModelsSetting.IsChecked : false;

      foreach (var obj in Preview)
      {
        var @base = StoredObjects[obj.OriginalId];
        if (progress.CancellationTokenSource.Token.IsCancellationRequested)
        {
          placeholders = null;
          break;
        }

        try
        {
          conversionProgressDict["Conversion"]++;
          progress.Update(conversionProgressDict);

          var s = new CancellationTokenSource();
          DispatcherTimer.RunOnce(() => s.Cancel(), TimeSpan.FromMilliseconds(10));
          Dispatcher.UIThread.MainLoop(s.Token);

          //skip element if is from a linked file and setting is off
          if (!receiveLinkedModels && @base["isRevitLinkedModel"] != null && bool.Parse(@base["isRevitLinkedModel"].ToString()))
            continue;

          var convRes = converter.ConvertToNative(@base);
<<<<<<< HEAD
          RefreshView();
=======

          //regenerate the document and then implement a hack to "refresh" the view
          CurrentDoc.Document.Regenerate();

          // get the active ui view
          var view = CurrentDoc.ActiveGraphicalView ?? CurrentDoc.Document.ActiveView;
          var uiView = CurrentDoc.GetOpenUIViews().FirstOrDefault(uv => uv.ViewId.Equals(view.Id));

          // "refresh" the active view
          uiView.Zoom(1);
>>>>>>> 2242d3d0

          switch (convRes)
          {
            case ApplicationObject o:
              placeholders.Add(o);
              obj.Update(status: o.Status, createdIds: o.CreatedIds, converted: o.Converted, log: o.Log);
              progress.Report.UpdateReportObject(obj);
              break;
            default:
              break;
          }
        }
        catch (Exception e)
        {
          obj.Update(status: ApplicationObject.State.Failed, logItem: e.Message);
          progress.Report.UpdateReportObject(obj);
        }
      }

      return placeholders;
    }

    private void RefreshView()
    {
      //regenerate the document and then implement a hack to "refresh" the view
      CurrentDoc.Document.Regenerate();

      // get the active ui view
      var view = CurrentDoc.ActiveGraphicalView ?? CurrentDoc.Document.ActiveView;
      var uiView = CurrentDoc.GetOpenUIViews().FirstOrDefault(uv => uv.ViewId.Equals(view.Id));

      // "refresh" the active view
      uiView.Zoom(1);
    }

    /// <summary>
    /// Recurses through the commit object and flattens it. 
    /// </summary>
    /// <param name="obj"></param>
    /// <param name="converter"></param>
    /// <returns></returns>
    private List<ApplicationObject> FlattenCommitObject(object obj, ISpeckleConverter converter)
    {
      var objects = new List<ApplicationObject>();

      if (obj is Base @base)
      {
        var appObj = new ApplicationObject(@base.id, ConnectorRevitUtils.SimplifySpeckleType(@base.speckle_type)) { applicationId = @base.applicationId, Status = ApplicationObject.State.Unknown };

        if (converter.CanConvertToNative(@base))
        {
          appObj.Convertible = true;
          objects.Add(appObj);
          StoredObjects.Add(@base.id, @base);
          return objects;
        }
        else
        {
          foreach (var prop in @base.GetDynamicMembers())
            objects.AddRange(FlattenCommitObject(@base[prop], converter));
          return objects;
        }
      }

      if (obj is List<object> list)
      {
        foreach (var listObj in list)
          objects.AddRange(FlattenCommitObject(listObj, converter));
        return objects;
      }

      if (obj is IDictionary dict)
      {
        foreach (DictionaryEntry kvp in dict)
          objects.AddRange(FlattenCommitObject(kvp.Value, converter));
        return objects;
      }

      else
      {
        if (obj != null && !obj.GetType().IsPrimitive && !(obj is string))
        {
          var appObj = new ApplicationObject(obj.GetHashCode().ToString(), obj.GetType().ToString());
          appObj.Update(status: ApplicationObject.State.Skipped, logItem: $"Receiving this object type is not supported in Revit");
          objects.Add(appObj);
        }
      }

      return objects;
    }
  }
}<|MERGE_RESOLUTION|>--- conflicted
+++ resolved
@@ -20,26 +20,10 @@
 namespace Speckle.ConnectorRevit.UI
 {
   
-<<<<<<< HEAD
-  public partial class ConnectorBindingsRevit2
-  {
-    public Dictionary<string, Base> StoredObjects = new Dictionary<string, Base>();
-    public Base CommitObject;
-    public string CachedCommitObjectId;
-=======
   public partial class ConnectorBindingsRevit
   {
     public List<ApplicationObject> Preview { get; set; } = new List<ApplicationObject>();
     public Dictionary<string, Base> StoredObjects = new Dictionary<string, Base>();
-
-    public override bool CanPreviewReceive => false;
-
-    public override Task<StreamState> PreviewReceive(StreamState state, ProgressViewModel progress)
-    {
-      return null;
-      // TODO!
-    }
->>>>>>> 2242d3d0
 
     /// <summary>
     /// Receives a stream and bakes into the existing revit file.
@@ -224,20 +208,7 @@
             continue;
 
           var convRes = converter.ConvertToNative(@base);
-<<<<<<< HEAD
           RefreshView();
-=======
-
-          //regenerate the document and then implement a hack to "refresh" the view
-          CurrentDoc.Document.Regenerate();
-
-          // get the active ui view
-          var view = CurrentDoc.ActiveGraphicalView ?? CurrentDoc.Document.ActiveView;
-          var uiView = CurrentDoc.GetOpenUIViews().FirstOrDefault(uv => uv.ViewId.Equals(view.Id));
-
-          // "refresh" the active view
-          uiView.Zoom(1);
->>>>>>> 2242d3d0
 
           switch (convRes)
           {
