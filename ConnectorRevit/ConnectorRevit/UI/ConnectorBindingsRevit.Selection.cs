using System;
using System.Collections.Generic;
using System.Linq;
using Autodesk.Revit.DB;
using ConnectorRevit;
using DesktopUI2.Models.Filters;
using DesktopUI2.Models.Settings;
using Speckle.Core.Logging;

namespace Speckle.ConnectorRevit.UI
{
  public partial class ConnectorBindingsRevit
  {
    public override List<ISelectionFilter> GetSelectionFilters()
    {
      var categories = new List<string>();
      var viewFilters = new List<string>();

      var views = new List<string>();
      var schedules = new List<string>();
      var worksets = new List<string>();
      var projectInfo = new List<string> { "Project Info", "Levels", "Views 2D", "Views 3D", "Families & Types" };

      if (CurrentDoc != null)
      {
        //selectionCount = CurrentDoc.Selection.GetElementIds().Count();
        categories = ConnectorRevitUtils.GetCategoryNames(CurrentDoc.Document);
        viewFilters = ConnectorRevitUtils.GetViewFilterNames(CurrentDoc.Document);
        views = ConnectorRevitUtils.GetViewNames(CurrentDoc.Document);
        schedules = ConnectorRevitUtils.GetScheduleNames(CurrentDoc.Document);
        worksets = ConnectorRevitUtils.GetWorksets(CurrentDoc.Document);
      }

      var filters = new List<ISelectionFilter>
      {
         new AllSelectionFilter {Slug="all",  Name = "Everything", Icon = "CubeScan", Description = "Sends all supported elements and project information." },
        new ManualSelectionFilter(),
        new ListSelectionFilter {Slug="category", Name = "Category", Icon = "Category", Values = categories, Description="Adds all elements belonging to the selected categories"},
<<<<<<< HEAD
        new ListSelectionFilter {Slug="filters", Name = "Filters", Icon = "Filters", Values = viewFilters, Description="Adds all elements belonging to the selected filters"},
        new ListSelectionFilter {Slug="view", Name = "View", Icon = "RemoveRedEye", Values = views, Description="Adds all objects visible in the selected views" }
      };

      if (schedules.Any())
      {
        filters.Add(new ListSelectionFilter { Slug = "schedule", Name = "Schedule", Icon = "Table", Values = schedules, Description = "Sends the selected schedule as a DataTable" });
      }
=======
        new ListSelectionFilter { Slug = "view", Name = "View", Icon = "RemoveRedEye", Values = views, Description = "Adds all objects visible in the selected views" },
        new ListSelectionFilter { Slug = "project-info", Name = "Project Information", Icon = "Information", Values = projectInfo, Description = "Adds the selected project information such as levels, views and family names to the stream" }
      };

      if (viewFilters.Any())
        filters.Insert(3, new ListSelectionFilter { Slug = "filter", Name = "Filters", Icon = "FilterList", Values = viewFilters, Description = "Adds all elements that pass the selected filters" });
>>>>>>> 170ed6d4
      if (worksets.Any())
      {
        filters.Add(new ListSelectionFilter { Slug = "workset", Name = "Workset", Icon = "Group", Values = worksets, Description = "Adds all elements belonging to the selected workset" });
      }

      filters.Add(new ListSelectionFilter { Slug = "project-info", Name = "Project Information", Icon = "Information", Values = projectInfo, Description = "Adds the selected project information such as levels, views and family names to the stream" });
      filters.Add(new PropertySelectionFilter
      {
        Slug = "param",
        Name = "Parameter",
        Description = "Adds all objects satisfying the selected parameter",
        Icon = "FilterList",
        Values = parameters,
        Operators = new List<string> { "equals", "contains", "is greater than", "is less than" }
      });


      return filters;
    }

    public override List<string> GetSelectedObjects()
    {
      if (CurrentDoc == null)
      {
        return new List<string>();
      }

      var selectedObjects = CurrentDoc.Selection.GetElementIds().Select(id => CurrentDoc.Document.GetElement(id).UniqueId).ToList();
      return selectedObjects;
    }

    public override List<string> GetObjectsInView()
    {
      if (CurrentDoc == null)
      {
        return new List<string>();
      }

      var collector = new FilteredElementCollector(CurrentDoc.Document, CurrentDoc.Document.ActiveView.Id).WhereElementIsNotElementType();
      var elementIds = collector.ToElements().Select(el => el.UniqueId).ToList(); ;

      return elementIds;
    }

    public override void SelectClientObjects(List<string> args, bool deselect = false)
    {
      var selection = args.Select(x => CurrentDoc.Document.GetElement(x)).Where(x => x != null && x.IsPhysicalElement()).Select(x => x.Id)?.ToList();
      if (!selection.Any())
        return;

      //merge two lists
      if (!deselect)
      {
        var currentSelection = CurrentDoc.Selection.GetElementIds().ToList();
        selection = currentSelection.Union(selection).ToList();
      }

      CurrentDoc.Selection.SetElementIds(selection);
      CurrentDoc.ShowElements(selection);


    }

    private List<Document> GetLinkedDocuments()
    {
      var docs = new List<Document>();

      // Get settings and return empty list if we should not send linked models
      var sendLinkedModels = CurrentSettings?.FirstOrDefault(x => x.Slug == "linkedmodels-send") as CheckBoxSetting;
      if (sendLinkedModels == null || !sendLinkedModels.IsChecked)
        return docs;


      //TODO: is the name the most safe way to look for it?
      var linkedRVTs = new FilteredElementCollector(CurrentDoc.Document).OfCategory(BuiltInCategory.OST_RvtLinks).OfClass(typeof(RevitLinkType)).ToElements().Cast<RevitLinkType>().Select(x => x.Name.Replace(".rvt", ""));
      foreach (Document revitDoc in RevitApp.Application.Documents)
      {
        if (revitDoc.IsLinked && linkedRVTs.Contains(revitDoc.Title))
        {
          docs.Add(revitDoc);
        }
      }

      return docs;
    }

    /// <summary>
    /// Given the filter in use by a stream returns the document elements that match it.
    /// </summary>
    /// <param name="filter"></param>
    /// <returns></returns>
    private List<Element> GetSelectionFilterObjects(ISelectionFilter filter)
    {
      var currentDoc = CurrentDoc.Document;
      var allDocs = GetLinkedDocuments();
      allDocs.Add(currentDoc);

      var selection = new List<Element>();
      try
      {

        switch (filter.Slug)
        {

          case "manual":
            selection = filter.Selection.Select(x => CurrentDoc.Document.GetElement(x)).Where(x => x != null).ToList();
            var linkedFiles = selection.Where(x => x is RevitLinkInstance).Cast<RevitLinkInstance>().ToList();

            foreach (var linkedFile in linkedFiles)
            {
              var match = allDocs.FirstOrDefault(x => x.Title == linkedFile.Name.Split(new string[] { ".rvt" }, StringSplitOptions.None)[0]);
              if (match != null)
                selection.AddRange(match.SupportedElements());
            }

            return selection;

          case "all":
            //add these only for the current doc
            if (!currentDoc.IsFamilyDocument)
            {
              selection.Add(currentDoc.ProjectInformation);
            }
            else
            {
              //add for family document
              IList<ElementFilter> filters = new List<ElementFilter>()
              {
              new ElementClassFilter(typeof(GenericForm)),
              new ElementClassFilter(typeof(GeomCombination)),
              };
              selection.AddRange(new FilteredElementCollector(currentDoc).WherePasses(new LogicalOrFilter(filters)).ToElements());
            }
            selection.AddRange(currentDoc.Views2D());
            selection.AddRange(currentDoc.Views3D());

            //and these for every linked doc
            foreach (var doc in allDocs)
            {
              selection.AddRange(doc.SupportedElements()); // includes levels
              selection.AddRange(doc.SupportedTypes());
            }

            return selection;

          case "category":
            var catFilter = filter as ListSelectionFilter;
            var bics = new List<BuiltInCategory>();
            var categories = ConnectorRevitUtils.GetCategories(currentDoc);
            IList<ElementFilter> elementFilters = new List<ElementFilter>();

            foreach (var cat in catFilter.Selection)
            {
              elementFilters.Add(new ElementCategoryFilter(categories[cat].Id));
            }

            var categoryFilter = new LogicalOrFilter(elementFilters);
            foreach (var doc in allDocs)
            {
              selection.AddRange(new FilteredElementCollector(doc)
             .WhereElementIsNotElementType()
             .WhereElementIsViewIndependent()
             .WherePasses(categoryFilter).ToList());
            }
            return selection;
          case "filters":
            var rvtFilters = filter as ListSelectionFilter;
            foreach (Document doc in allDocs)
            {
              List<Element> elements = new List<Element>();
              var viewFilters = ConnectorRevitUtils.GetFilters(doc)
                .Where(x => rvtFilters.Selection.Contains(x.Name));
              foreach (ParameterFilterElement filterElement in viewFilters)
              {
                ICollection<ElementId> cates = filterElement.GetCategories();
                IList<ElementFilter> eleFilters = new List<ElementFilter>();
                foreach (var cat in cates)
                {
                  eleFilters.Add(new ElementCategoryFilter(cat));
                }
                var cateFilter = new LogicalOrFilter(eleFilters);
                ElementFilter elementFilter = filterElement.GetElementFilter();
                if (elementFilter != null)
                {
                  elements.AddRange(new FilteredElementCollector(doc)
                    .WhereElementIsNotElementType()
                    .WhereElementIsViewIndependent()
                    .WherePasses(cateFilter)
                    .WherePasses(elementFilter).ToList());
                }
                else
                {
                  elements.AddRange(new FilteredElementCollector(doc)
                    .WhereElementIsNotElementType()
                    .WhereElementIsViewIndependent()
                    .WherePasses(cateFilter)
                    .ToList());
                }

              }
              if (elements.Count > 0)
              {
                selection.AddRange(elements.GroupBy(x => x.Id.IntegerValue).Select(x => x.First()).ToList());
              }

            }
            return selection;
          case "view":
            var viewFilter = filter as ListSelectionFilter;

            var views = new FilteredElementCollector(currentDoc)
              .WhereElementIsNotElementType()
              .OfClass(typeof(View))
              .Where(x => viewFilter.Selection.Contains(x.Name));

            if (!views.Where(v => v is not ViewSchedule).Any())
            {
              foreach (var view in views)
              {
                selection.Add(view);
              }
              return selection;
            }

            foreach (var view in views)
            {
              selection.Add(view);
              var ids = selection.Select(x => x.UniqueId);

              foreach (var doc in allDocs)
              {
                selection.AddRange(new FilteredElementCollector(doc, view.Id)
                .WhereElementIsNotElementType()
                .WhereElementIsViewIndependent()
                //.Where(x => x.IsPhysicalElement())
                .Where(x => !ids.Contains(x.UniqueId)) //exclude elements already added from other views
                .ToList());
              }
            }
            return selection;

          case "schedule":
            var scheduleFilter = filter as ListSelectionFilter;

            var schedules = new FilteredElementCollector(currentDoc)
              .WhereElementIsNotElementType()
              .OfClass(typeof(ViewSchedule))
              .Where(x => scheduleFilter.Selection.Contains(x.Name));

            foreach (var schedule in schedules)
            {
              selection.Add(schedule);
            }
            return selection;

          case "project-info":
            var projectInfoFilter = filter as ListSelectionFilter;

            if (projectInfoFilter.Selection.Contains("Project Info"))
              selection.Add(currentDoc.ProjectInformation);

            if (projectInfoFilter.Selection.Contains("Views 2D"))
              selection.AddRange(currentDoc.Views2D());

            if (projectInfoFilter.Selection.Contains("Views 3D"))
              selection.AddRange(currentDoc.Views3D());

            if (projectInfoFilter.Selection.Contains("Levels"))
              selection.AddRange(currentDoc.Levels());

            if (projectInfoFilter.Selection.Contains("Families & Types"))
              selection.AddRange(currentDoc.SupportedTypes());

            return selection;

          case "workset":
            var worksetFilter = filter as ListSelectionFilter;
            var worksets = new FilteredWorksetCollector(currentDoc).Where(x => worksetFilter.Selection.Contains(x.Name)).Select(x => x.Id).ToList();
            foreach (var doc in allDocs)
            {
              var collector = new FilteredElementCollector(doc);
              var elementWorksetFilters = new List<ElementFilter>();

              foreach (var w in worksets)
              {
                elementWorksetFilters.Add(new ElementWorksetFilter(w));
              }

              var worksetLogicalFilter = new LogicalOrFilter(elementWorksetFilters);
              selection.AddRange(collector.WherePasses(worksetLogicalFilter).ToElements().ToList());
            }
            return selection;

          case "param":
            try
            {
              foreach (var doc in allDocs)
              {
                var propFilter = filter as PropertySelectionFilter;
                var query = new FilteredElementCollector(doc)
                  .WhereElementIsNotElementType()
                  .WhereElementIsNotElementType()
                  .WhereElementIsViewIndependent()
                  .Where(x => x.IsPhysicalElement())
                  .Where(fi => fi.LookupParameter(propFilter.PropertyName) != null);

                propFilter.PropertyValue = propFilter.PropertyValue.ToLowerInvariant();

                switch (propFilter.PropertyOperator)
                {
                  case "equals":
                    query = query.Where(fi =>
                      GetStringValue(fi.LookupParameter(propFilter.PropertyName)) == propFilter.PropertyValue);
                    break;
                  case "contains":
                    query = query.Where(fi =>
                      GetStringValue(fi.LookupParameter(propFilter.PropertyName)).Contains(propFilter.PropertyValue));
                    break;
                  case "is greater than":
                    query = query.Where(fi => RevitVersionHelper.ConvertFromInternalUnits(
                                                fi.LookupParameter(propFilter.PropertyName).AsDouble(),
                                                fi.LookupParameter(propFilter.PropertyName)) >
                                              double.Parse(propFilter.PropertyValue));
                    break;
                  case "is less than":
                    query = query.Where(fi => RevitVersionHelper.ConvertFromInternalUnits(
                                                fi.LookupParameter(propFilter.PropertyName).AsDouble(),
                                                fi.LookupParameter(propFilter.PropertyName)) <
                                              double.Parse(propFilter.PropertyValue));
                    break;
                }

                selection.AddRange(query.ToList());
              }
            }
            catch (Exception ex)
            {
              SpeckleLog.Logger.Error(
                ex,
                "Swallowing exception in {methodName}: {exceptionMessage}",
                nameof(GetSelectionFilterObjects),
                ex.Message
              );
            }
            return selection;
        }
      }
      catch (Exception ex)
      {
        SpeckleLog.Logger.Error(ex, "Failed to filter objects");
      }

      return selection;

    }

    private string GetStringValue(Parameter p)
    {
      string value = "";
      if (!p.HasValue)
      {
        return value;
      }

      if (string.IsNullOrEmpty(p.AsValueString()) && string.IsNullOrEmpty(p.AsString()))
      {
        return value;
      }

      if (!string.IsNullOrEmpty(p.AsValueString()))
      {
        return p.AsValueString().ToLowerInvariant();
      }
      else
      {
        return p.AsString().ToLowerInvariant();
      }
    }
  }
}<|MERGE_RESOLUTION|>--- conflicted
+++ resolved
@@ -36,38 +36,20 @@
          new AllSelectionFilter {Slug="all",  Name = "Everything", Icon = "CubeScan", Description = "Sends all supported elements and project information." },
         new ManualSelectionFilter(),
         new ListSelectionFilter {Slug="category", Name = "Category", Icon = "Category", Values = categories, Description="Adds all elements belonging to the selected categories"},
-<<<<<<< HEAD
-        new ListSelectionFilter {Slug="filters", Name = "Filters", Icon = "Filters", Values = viewFilters, Description="Adds all elements belonging to the selected filters"},
-        new ListSelectionFilter {Slug="view", Name = "View", Icon = "RemoveRedEye", Values = views, Description="Adds all objects visible in the selected views" }
+        new ListSelectionFilter { Slug = "view", Name = "View", Icon = "RemoveRedEye", Values = views, Description = "Adds all objects visible in the selected views" },
       };
 
       if (schedules.Any())
-      {
         filters.Add(new ListSelectionFilter { Slug = "schedule", Name = "Schedule", Icon = "Table", Values = schedules, Description = "Sends the selected schedule as a DataTable" });
-      }
-=======
-        new ListSelectionFilter { Slug = "view", Name = "View", Icon = "RemoveRedEye", Values = views, Description = "Adds all objects visible in the selected views" },
-        new ListSelectionFilter { Slug = "project-info", Name = "Project Information", Icon = "Information", Values = projectInfo, Description = "Adds the selected project information such as levels, views and family names to the stream" }
-      };
 
       if (viewFilters.Any())
-        filters.Insert(3, new ListSelectionFilter { Slug = "filter", Name = "Filters", Icon = "FilterList", Values = viewFilters, Description = "Adds all elements that pass the selected filters" });
->>>>>>> 170ed6d4
+        filters.Add(new ListSelectionFilter { Slug = "filter", Name = "Filters", Icon = "FilterList", Values = viewFilters, Description = "Adds all elements that pass the selected filters" });
+
       if (worksets.Any())
-      {
         filters.Add(new ListSelectionFilter { Slug = "workset", Name = "Workset", Icon = "Group", Values = worksets, Description = "Adds all elements belonging to the selected workset" });
-      }
 
       filters.Add(new ListSelectionFilter { Slug = "project-info", Name = "Project Information", Icon = "Information", Values = projectInfo, Description = "Adds the selected project information such as levels, views and family names to the stream" });
-      filters.Add(new PropertySelectionFilter
-      {
-        Slug = "param",
-        Name = "Parameter",
-        Description = "Adds all objects satisfying the selected parameter",
-        Icon = "FilterList",
-        Values = parameters,
-        Operators = new List<string> { "equals", "contains", "is greater than", "is less than" }
-      });
+
 
 
       return filters;
