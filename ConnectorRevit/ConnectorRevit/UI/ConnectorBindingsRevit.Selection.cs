using System;
using System.Collections.Generic;
using System.Linq;
using Autodesk.Revit.DB;
using ConnectorRevit;
using DesktopUI2.Models.Filters;
using DesktopUI2.Models.Settings;
<<<<<<< HEAD
using RevitSharedResources.Helpers.Extensions;
=======
using Speckle.Core.Kits;
>>>>>>> 33371136
using Speckle.Core.Logging;

namespace Speckle.ConnectorRevit.UI
{
  public partial class ConnectorBindingsRevit
  {
    public override List<ISelectionFilter> GetSelectionFilters()
    {
      var categories = new List<string>();
      var viewFilters = new List<string>();

      var views = new List<string>();
      var schedules = new List<string>();
      var worksets = new List<string>();
      var projectInfo = new List<string> { "Project Info", "Levels", "Views 2D", "Views 3D", "Families & Types" };

      if (CurrentDoc != null)
      {
        //selectionCount = CurrentDoc.Selection.GetElementIds().Count();
        categories = ConnectorRevitUtils.GetCategoryNames(CurrentDoc.Document);
        viewFilters = ConnectorRevitUtils.GetViewFilterNames(CurrentDoc.Document);
        views = ConnectorRevitUtils.GetViewNames(CurrentDoc.Document);
        schedules = ConnectorRevitUtils.GetScheduleNames(CurrentDoc.Document);
        worksets = ConnectorRevitUtils.GetWorksets(CurrentDoc.Document);
      }

      var filters = new List<ISelectionFilter>
      {
        new AllSelectionFilter
        {
          Slug = "all",
          Name = "Everything",
          Icon = "CubeScan",
          Description = "Sends all supported elements and project information."
        },
        new ManualSelectionFilter(),
        new ListSelectionFilter
        {
          Slug = "category",
          Name = "Category",
          Icon = "Category",
          Values = categories,
          Description = "Adds all elements belonging to the selected categories"
        },
        new ListSelectionFilter
        {
          Slug = "view",
          Name = "View",
          Icon = "RemoveRedEye",
          Values = views,
          Description = "Adds all objects visible in the selected views"
        },
      };

      if (schedules.Any())
        filters.Add(
          new ListSelectionFilter
          {
            Slug = "schedule",
            Name = "Schedule",
            Icon = "Table",
            Values = schedules,
            Description = "Sends the selected schedule as a DataTable"
          }
        );

      if (viewFilters.Any())
        filters.Add(
          new ListSelectionFilter
          {
            Slug = "filter",
            Name = "Filters",
            Icon = "FilterList",
            Values = viewFilters,
            Description = "Adds all elements that pass the selected filters"
          }
        );

      if (worksets.Any())
        filters.Add(
          new ListSelectionFilter
          {
            Slug = "workset",
            Name = "Workset",
            Icon = "Group",
            Values = worksets,
            Description = "Adds all elements belonging to the selected workset"
          }
        );

      filters.Add(
        new ListSelectionFilter
        {
          Slug = "project-info",
          Name = "Project Information",
          Icon = "Information",
          Values = projectInfo,
          Description = "Adds the selected project information such as levels, views and family names to the stream"
        }
      );

      return filters;
    }

    public override List<string> GetSelectedObjects()
    {
      if (CurrentDoc == null)
      {
        return new List<string>();
      }

      var selectedObjects = CurrentDoc.Selection
        .GetElementIds()
        .Select(id => CurrentDoc.Document.GetElement(id).UniqueId)
        .ToList();
      return selectedObjects;
    }

    public override List<string> GetObjectsInView()
    {
      if (CurrentDoc == null)
      {
        return new List<string>();
      }

      var collector = new FilteredElementCollector(
        CurrentDoc.Document,
        CurrentDoc.Document.ActiveView.Id
      ).WhereElementIsNotElementType();
      var elementIds = collector.ToElements().Select(el => el.UniqueId).ToList();
      ;

      return elementIds;
    }

    public override void SelectClientObjects(List<string> args, bool deselect = false)
    {
      var selection = args.Select(x => CurrentDoc.Document.GetElement(x))
        .Where(x => x != null && x.IsPhysicalElement())
        .Select(x => x.Id)
        ?.ToList();
      if (!selection.Any())
        return;

      //merge two lists
      if (!deselect)
      {
        var currentSelection = CurrentDoc.Selection.GetElementIds().ToList();
        selection = currentSelection.Union(selection).ToList();
      }

      CurrentDoc.Selection.SetElementIds(selection);
      CurrentDoc.ShowElements(selection);
    }

    private List<Document> GetLinkedDocuments()
    {
      var docs = new List<Document>();

      // Get settings and return empty list if we should not send linked models
      var sendLinkedModels = CurrentSettings?.FirstOrDefault(x => x.Slug == "linkedmodels-send") as CheckBoxSetting;
      if (sendLinkedModels == null || !sendLinkedModels.IsChecked)
        return docs;

      //TODO: is the name the most safe way to look for it?
      var linkedRVTs = new FilteredElementCollector(CurrentDoc.Document)
        .OfCategory(BuiltInCategory.OST_RvtLinks)
        .OfClass(typeof(RevitLinkType))
        .ToElements()
        .Cast<RevitLinkType>()
        .Select(x => x.Name.Replace(".rvt", ""));
      foreach (Document revitDoc in RevitApp.Application.Documents)
      {
        if (revitDoc.IsLinked && linkedRVTs.Contains(revitDoc.Title))
        {
          docs.Add(revitDoc);
        }
      }

      return docs;
    }

    /// <summary>
    /// Given the filter in use by a stream returns the document elements that match it.
    /// </summary>
    /// <param name="filter"></param>
    /// <returns></returns>
    private List<Element> GetSelectionFilterObjects(ISpeckleConverter converter, ISelectionFilter filter)
    {
      var currentDoc = CurrentDoc.Document;
      var allDocs = GetLinkedDocuments();
      allDocs.Add(currentDoc);

      var selection = new List<Element>();
      try
      {
        switch (filter.Slug)
        {
          case "manual":
            selection = filter.Selection.Select(x => CurrentDoc.Document.GetElement(x)).Where(x => x != null).ToList();
            var linkedFiles = selection.Where(x => x is RevitLinkInstance).Cast<RevitLinkInstance>().ToList();

            foreach (var linkedFile in linkedFiles)
            {
              var match = allDocs.FirstOrDefault(
                x => x.Title == linkedFile.Name.Split(new string[] { ".rvt" }, StringSplitOptions.None)[0]
              );
              if (match != null)
                selection.AddRange(match.SupportedElements());
            }

            return selection;

          case "all":
            //add these only for the current doc
            if (!currentDoc.IsFamilyDocument)
            {
              selection.Add(currentDoc.ProjectInformation);
            }
            else
            {
              //add for family document
              IList<ElementFilter> filters = new List<ElementFilter>()
              {
                new ElementClassFilter(typeof(GenericForm)),
                new ElementClassFilter(typeof(GeomCombination)),
              };
              selection.AddRange(
                new FilteredElementCollector(currentDoc).WherePasses(new LogicalOrFilter(filters)).ToElements()
              );
            }
            selection.AddRange(currentDoc.Views2D());
            selection.AddRange(currentDoc.Views3D());

            //and these for every linked doc
            foreach (var doc in allDocs)
            {
              selection.AddRange(doc.SupportedElements()); // includes levels
              selection.AddRange(doc.SupportedTypes());
            }

            return selection;

          case "category":
            var catFilter = filter as ListSelectionFilter;
            var bics = new List<BuiltInCategory>();
            var categories = ConnectorRevitUtils.GetCategories(currentDoc);
            IList<ElementFilter> elementFilters = new List<ElementFilter>();

            foreach (var cat in catFilter.Selection)
            {
              elementFilters.Add(new ElementCategoryFilter(categories[cat].Id));
            }

            var categoryFilter = new LogicalOrFilter(elementFilters);
            foreach (var doc in allDocs)
            {
              selection.AddRange(
                new FilteredElementCollector(doc)
                  .WhereElementIsNotElementType()
                  .WhereElementIsViewIndependent()
                  .WherePasses(categoryFilter)
                  .ToList()
              );
            }
            return selection;
          case "filter":
            var rvtFilters = filter as ListSelectionFilter;
            foreach (Document doc in allDocs)
            {
              List<Element> elements = new List<Element>();
              var viewFilters = ConnectorRevitUtils.GetFilters(doc).Where(x => rvtFilters.Selection.Contains(x.Name));
              foreach (ParameterFilterElement filterElement in viewFilters)
              {
                ICollection<ElementId> cates = filterElement.GetCategories();
                IList<ElementFilter> eleFilters = new List<ElementFilter>();
                foreach (var cat in cates)
                {
                  eleFilters.Add(new ElementCategoryFilter(cat));
                }
                var cateFilter = new LogicalOrFilter(eleFilters);
                ElementFilter elementFilter = filterElement.GetElementFilter();
                if (elementFilter != null)
                {
                  elements.AddRange(
                    new FilteredElementCollector(doc)
                      .WhereElementIsNotElementType()
                      .WhereElementIsViewIndependent()
                      .WherePasses(cateFilter)
                      .WherePasses(elementFilter)
                      .ToList()
                  );
                }
                else
                {
                  elements.AddRange(
                    new FilteredElementCollector(doc)
                      .WhereElementIsNotElementType()
                      .WhereElementIsViewIndependent()
                      .WherePasses(cateFilter)
                      .ToList()
                  );
                }
              }
              if (elements.Count > 0)
              {
                selection.AddRange(elements.GroupBy(x => x.Id.IntegerValue).Select(x => x.First()).ToList());
              }
            }
            return selection;
          case "view":
            {
              var viewFilter = filter as ListSelectionFilter;
              using var collector = new FilteredElementCollector(currentDoc);
              var views = collector
                .WhereElementIsNotElementType()
                .OfClass(typeof(View))
                .Where(x => viewFilter.Selection.Contains(x.Name))
                .ToList();

              // if the user is sending a single view, then we pass it to the converter in order for the converter
              // to retreive element meshes that are specific to that view
              if (views.Count == 1)
              {
                converter.SetContextDocument(views[0]);
              }

              foreach (var view in views)
              {
                selection.Add(view);
                var ids = selection.Select(x => x.UniqueId);

<<<<<<< HEAD
              foreach (var doc in allDocs)
              {
                selection.AddRange(
                  new FilteredElementCollector(doc, view.Id)
                    .WhereElementIsNotElementType()
                    .WhereElementIsViewIndependent()
                    //.Where(x => x.IsPhysicalElement())
                    .Where(x => !ids.Contains(x.UniqueId)) //exclude elements already added from other views
                    .ToList()
                );
=======
                foreach (var doc in allDocs)
                {
                  selection.AddRange(new FilteredElementCollector(doc, view.Id)
                  .WhereElementIsNotElementType()
                  .WhereElementIsViewIndependent()
                  //.Where(x => x.IsPhysicalElement())
                  .Where(x => !ids.Contains(x.UniqueId)) //exclude elements already added from other views
                  .ToList());
                }
>>>>>>> 33371136
              }
              return selection;
            }

          case "schedule":
            var scheduleFilter = filter as ListSelectionFilter;

            var schedules = new FilteredElementCollector(currentDoc)
              .WhereElementIsNotElementType()
              .OfClass(typeof(ViewSchedule))
              .Where(x => scheduleFilter.Selection.Contains(x.Name));

            foreach (var schedule in schedules)
            {
              selection.Add(schedule);
            }
            return selection;

          case "project-info":
            var projectInfoFilter = filter as ListSelectionFilter;

            if (projectInfoFilter.Selection.Contains("Project Info"))
              selection.Add(currentDoc.ProjectInformation);

            if (projectInfoFilter.Selection.Contains("Views 2D"))
              selection.AddRange(currentDoc.Views2D());

            if (projectInfoFilter.Selection.Contains("Views 3D"))
              selection.AddRange(currentDoc.Views3D());

            if (projectInfoFilter.Selection.Contains("Levels"))
              selection.AddRange(currentDoc.Levels());

            if (projectInfoFilter.Selection.Contains("Families & Types"))
              selection.AddRange(currentDoc.SupportedTypes());

            return selection;

          case "workset":
            var worksetFilter = filter as ListSelectionFilter;
            var worksets = new FilteredWorksetCollector(currentDoc)
              .Where(x => worksetFilter.Selection.Contains(x.Name))
              .Select(x => x.Id)
              .ToList();
            foreach (var doc in allDocs)
            {
              var collector = new FilteredElementCollector(doc);
              var elementWorksetFilters = new List<ElementFilter>();

              foreach (var w in worksets)
              {
                elementWorksetFilters.Add(new ElementWorksetFilter(w));
              }

              var worksetLogicalFilter = new LogicalOrFilter(elementWorksetFilters);
              selection.AddRange(collector.WherePasses(worksetLogicalFilter).ToElements().ToList());
            }
            return selection;

          case "param":
            try
            {
              foreach (var doc in allDocs)
              {
                var propFilter = filter as PropertySelectionFilter;
                var query = new FilteredElementCollector(doc)
                  .WhereElementIsNotElementType()
                  .WhereElementIsNotElementType()
                  .WhereElementIsViewIndependent()
                  .Where(x => x.IsPhysicalElement())
                  .Where(fi => fi.LookupParameter(propFilter.PropertyName) != null);

                propFilter.PropertyValue = propFilter.PropertyValue.ToLowerInvariant();

                switch (propFilter.PropertyOperator)
                {
                  case "equals":
                    query = query.Where(
                      fi => GetStringValue(fi.LookupParameter(propFilter.PropertyName)) == propFilter.PropertyValue
                    );
                    break;
                  case "contains":
                    query = query.Where(
                      fi =>
                        GetStringValue(fi.LookupParameter(propFilter.PropertyName)).Contains(propFilter.PropertyValue)
                    );
                    break;
                  case "is greater than":
                    query = query.Where(
                      fi =>
                        RevitVersionHelper.ConvertFromInternalUnits(
                          fi.LookupParameter(propFilter.PropertyName).AsDouble(),
                          fi.LookupParameter(propFilter.PropertyName)
                        ) > double.Parse(propFilter.PropertyValue)
                    );
                    break;
                  case "is less than":
                    query = query.Where(
                      fi =>
                        RevitVersionHelper.ConvertFromInternalUnits(
                          fi.LookupParameter(propFilter.PropertyName).AsDouble(),
                          fi.LookupParameter(propFilter.PropertyName)
                        ) < double.Parse(propFilter.PropertyValue)
                    );
                    break;
                }

                selection.AddRange(query.ToList());
              }
            }
            catch (Exception ex)
            {
              SpeckleLog.Logger.Error(
                ex,
                "Swallowing exception in {methodName}: {exceptionMessage}",
                nameof(GetSelectionFilterObjects),
                ex.Message
              );
            }
            return selection;
        }
      }
      catch (Exception ex)
      {
        SpeckleLog.Logger.Error(ex, "Failed to filter objects");
      }

      return selection;
    }

    private string GetStringValue(Parameter p)
    {
      string value = "";
      if (!p.HasValue)
      {
        return value;
      }

      if (string.IsNullOrEmpty(p.AsValueString()) && string.IsNullOrEmpty(p.AsString()))
      {
        return value;
      }

      if (!string.IsNullOrEmpty(p.AsValueString()))
      {
        return p.AsValueString().ToLowerInvariant();
      }
      else
      {
        return p.AsString().ToLowerInvariant();
      }
    }
  }
}<|MERGE_RESOLUTION|>--- conflicted
+++ resolved
@@ -5,11 +5,8 @@
 using ConnectorRevit;
 using DesktopUI2.Models.Filters;
 using DesktopUI2.Models.Settings;
-<<<<<<< HEAD
 using RevitSharedResources.Helpers.Extensions;
-=======
 using Speckle.Core.Kits;
->>>>>>> 33371136
 using Speckle.Core.Logging;
 
 namespace Speckle.ConnectorRevit.UI
@@ -342,18 +339,6 @@
                 selection.Add(view);
                 var ids = selection.Select(x => x.UniqueId);
 
-<<<<<<< HEAD
-              foreach (var doc in allDocs)
-              {
-                selection.AddRange(
-                  new FilteredElementCollector(doc, view.Id)
-                    .WhereElementIsNotElementType()
-                    .WhereElementIsViewIndependent()
-                    //.Where(x => x.IsPhysicalElement())
-                    .Where(x => !ids.Contains(x.UniqueId)) //exclude elements already added from other views
-                    .ToList()
-                );
-=======
                 foreach (var doc in allDocs)
                 {
                   selection.AddRange(new FilteredElementCollector(doc, view.Id)
@@ -363,7 +348,6 @@
                   .Where(x => !ids.Contains(x.UniqueId)) //exclude elements already added from other views
                   .ToList());
                 }
->>>>>>> 33371136
               }
               return selection;
             }
