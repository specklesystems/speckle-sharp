using Autodesk.Revit.DB;
using Autodesk.Revit.DB.ExternalService;
using DesktopUI2;
using DesktopUI2.Models;
using DesktopUI2.ViewModels;
using Speckle.Core.Api;
using Speckle.Core.Kits;
using Speckle.Core.Logging;
using Speckle.Core.Models;
using System;
using System.Collections.Generic;
using System.Threading.Tasks;
using System.Linq;
using ApplicationObject = Speckle.Core.Models.ApplicationObject;
using Autodesk.Revit.DB.DirectContext3D;
using RevitSharedResources.Interfaces;
using RevitSharedResources.Models;

namespace Speckle.ConnectorRevit.UI
{
  public partial class ConnectorBindingsRevit
  {
    public override bool CanPreviewReceive => false;
    private string SelectedReceiveCommit { get; set; }
    List<IDirectContext3DServer> m_servers = new List<IDirectContext3DServer>();

    public override async Task<StreamState> PreviewReceive(StreamState state, ProgressViewModel progress)
    {
      try
      {
        // first check if commit is the same and preview objects have already been generated
        Commit commit = await ConnectorHelpers.GetCommitFromState(state, progress.CancellationToken);
        progress.Report = new ProgressReport();

        if (commit.id != SelectedReceiveCommit)
        {
          // check for converter
          var converter = KitManager.GetDefaultKit().LoadConverter(ConnectorRevitUtils.RevitAppName);
          converter.SetContextDocument(CurrentDoc.Document);

          var settings = new Dictionary<string, string>();
          CurrentSettings = state.Settings;
          foreach (var setting in state.Settings)
            settings.Add(setting.Slug, setting.Selection);

          settings["preview"] = "true";
          converter.SetConverterSettings(settings);

          var commitObject = await ConnectorHelpers.ReceiveCommit(commit, state, progress);

          Preview.Clear();
          StoredObjects.Clear();

          Preview = FlattenCommitObject(commitObject, converter);
          foreach (var previewObj in Preview)
            progress.Report.Log(previewObj);

          IConvertedObjectsCache<Base, Element> convertedObjects = null;
<<<<<<< HEAD
          await RevitTask.RunAsync(app =>
          {
            using (var t = new Transaction(CurrentDoc.Document, $"Baking stream {state.StreamId}"))
=======
          await APIContext.Run(
            app =>
>>>>>>> 57700530
            {
              t.Start();
              convertedObjects = ConvertReceivedObjects(converter, progress, settings);
              t.Commit();
            }

            AddMultipleRevitElementServers(convertedObjects);
          });
        }
        else // just generate the log
        {
          foreach (var previewObj in Preview)
            progress.Report.Log(previewObj);
        }
      }
      catch (Exception ex)
      {
        SpeckleLog.Logger.Error(ex, "Failed to preview receive: {exceptionMessage}", ex.Message);
      }

      return null;
    }

    public override void ResetDocument()
    {
      UnregisterServers();
    }

    public void AddMultipleRevitElementServers(IConvertedObjectsCache<Base, Element> convertedObjects)
    {
      ExternalService directContext3DService = ExternalServiceRegistry.GetService(
        ExternalServices.BuiltInExternalServices.DirectContext3DService
      );
      MultiServerService msDirectContext3DService = directContext3DService as MultiServerService;
      IList<Guid> serverIds = msDirectContext3DService.GetActiveServerIds();

      foreach (var obj in convertedObjects.GetConvertedObjects())
      {
        if (obj is not IDirectContext3DServer server)
          continue;

        directContext3DService.AddServer(server);
        m_servers.Add(server);
        serverIds.Add(server.GetServerId());
        //RefreshView();
      }

      msDirectContext3DService.SetActiveServers(serverIds);

      //m_documents.Add(uidoc.Document);
      CurrentDoc.UpdateAllOpenViews();
    }

    public void UnregisterServers()
    {
      ExternalServiceId externalDrawerServiceId = ExternalServices.BuiltInExternalServices.DirectContext3DService;
      var externalDrawerService = ExternalServiceRegistry.GetService(externalDrawerServiceId) as MultiServerService;
      if (externalDrawerService == null)
        return;

      foreach (var registeredServerId in externalDrawerService.GetRegisteredServerIds())
      {
        var externalDrawServer = externalDrawerService.GetServer(registeredServerId) as IDirectContext3DServer;
        if (externalDrawServer == null)
          continue;
        //if (document != null && !document.Equals(externalDrawServer.Document))
        //  continue;
        externalDrawerService.RemoveServer(registeredServerId);
      }

      m_servers.Clear();
      CurrentDoc.UpdateAllOpenViews();
    }

    public override bool CanPreviewSend => true;

    public override void PreviewSend(StreamState state, ProgressViewModel progress)
    {
      try
      {
        var converter = (ISpeckleConverter)Activator.CreateInstance(Converter.GetType());
        var filterObjs = GetSelectionFilterObjects(converter, state.Filter);
        foreach (var filterObj in filterObjs)
        {
          var descriptor = ConnectorRevitUtils.ObjectDescriptor(filterObj);
          var reportObj = new ApplicationObject(filterObj.UniqueId, descriptor);
          if (!converter.CanConvertToSpeckle(filterObj))
            reportObj.Update(
              status: ApplicationObject.State.Skipped,
              logItem: $"Sending this object type is not supported in Revit"
            );
          else
            reportObj.Update(status: ApplicationObject.State.Created);
          progress.Report.Log(reportObj);
        }

        SelectClientObjects(filterObjs.Select(o => o.UniqueId).ToList(), true);
      }
      catch (Exception ex)
      {
        SpeckleLog.Logger.Error(ex, "Failed to preview send: {exceptionMessage}", ex.Message);
      }
    }
  }
}<|MERGE_RESOLUTION|>--- conflicted
+++ resolved
@@ -56,14 +56,8 @@
             progress.Report.Log(previewObj);
 
           IConvertedObjectsCache<Base, Element> convertedObjects = null;
-<<<<<<< HEAD
-          await RevitTask.RunAsync(app =>
-          {
-            using (var t = new Transaction(CurrentDoc.Document, $"Baking stream {state.StreamId}"))
-=======
           await APIContext.Run(
             app =>
->>>>>>> 57700530
             {
               t.Start();
               convertedObjects = ConvertReceivedObjects(converter, progress, settings);
