﻿using System;
using System.Collections.Concurrent;
using System.Collections.Generic;
using System.Linq;
using System.Threading;
using System.Threading.Tasks;
using Autodesk.Revit.DB;
using Avalonia.Threading;
using DesktopUI2.Models;
using DesktopUI2.Models.Settings;
using DesktopUI2.ViewModels;
using Revit.Async;
using Speckle.Core.Api;
using Speckle.Core.Kits;
using Speckle.Core.Models;
using Speckle.Core.Transports;

namespace Speckle.ConnectorRevit.UI
{
  public partial class ConnectorBindingsRevit
  {
    // used to store the Stream State settings when sending/receiving
    private List<ISetting> CurrentSettings { get; set; }

    /// <summary>
    /// Converts the Revit elements that have been added to the stream by the user, sends them to
    /// the Server and the local DB, and creates a commit with the objects.
    /// </summary>
    /// <param name="state">StreamState passed by the UI</param>
    public override async Task<string> SendStream(StreamState state, ProgressViewModel progress)
    {
      //make sure to instance a new copy so all values are reset correctly
      var converter = (ISpeckleConverter)Activator.CreateInstance(Converter.GetType());
      converter.SetContextDocument(CurrentDoc.Document);
      converter.Report.ReportObjects.Clear();

      // set converter settings as tuples (setting slug, setting selection)
      var settings = new Dictionary<string, string>();
      CurrentSettings = state.Settings;
      foreach (var setting in state.Settings)
        settings.Add(setting.Slug, setting.Selection);
      converter.SetConverterSettings(settings);

      var streamId = state.StreamId;
      var client = state.Client;

      var selectedObjects = GetSelectionFilterObjects(state.Filter);
      state.SelectedObjectIds = selectedObjects.Select(x => x.UniqueId).ToList();

      if (!selectedObjects.Any())
      {
        progress.Report.LogOperationError(new Exception("There are zero objects to send. Please use a filter, or set some via selection."));
        return null;
      }

      converter.SetContextObjects(selectedObjects.Select(x => new ApplicationObject(x.UniqueId, x.GetType().ToString()) { applicationId = x.UniqueId }).ToList());
      var commitObject = converter.ConvertToSpeckle(CurrentDoc.Document) ?? new Base();

      var conversionProgressDict = new ConcurrentDictionary<string, int>();
      conversionProgressDict["Conversion"] = 0;

      progress.Max = selectedObjects.Count();
      var convertedCount = 0;

      var cancelSend = await RevitTask.RunAsync(app =>
      {
        foreach (var revitElement in selectedObjects)
        {
          var descriptor = ConnectorRevitUtils.ObjectDescriptor(revitElement);
          // get the report object
          // for hosted elements, they may have already been converted and added to the converter report
          var alreadyConverted = converter.Report.ReportObjects.TryGetValue(revitElement.UniqueId, out var applicationObject);

          var reportObj = alreadyConverted ?
            applicationObject :
            new ApplicationObject(revitElement.UniqueId, descriptor) { applicationId = revitElement.UniqueId };
          if (alreadyConverted)
          {
            progress.Report.Log(reportObj);
            continue;
          }
          try
          {
            if (revitElement == null)
              continue;

            if (!converter.CanConvertToSpeckle(revitElement))
            {
              if (revitElement is RevitLinkInstance)
                reportObj.Update(status: ApplicationObject.State.Skipped, logItem: $"Enable linked model support from the settings to send this object");
              else
                reportObj.Update(status: ApplicationObject.State.Skipped, logItem: $"Sending this object type is not supported yet");

              progress.Report.Log(reportObj);
              continue;
            }

            if (progress.CancellationTokenSource.Token.IsCancellationRequested)
              return true;

            converter.Report.Log(reportObj); // Log object so converter can access

            var conversionResult = converter.ConvertToSpeckle(revitElement);

            conversionProgressDict["Conversion"]++;
            progress.Update(conversionProgressDict);

            var s = new CancellationTokenSource();
            DispatcherTimer.RunOnce(() => s.Cancel(), TimeSpan.FromMilliseconds(1));
            Dispatcher.UIThread.MainLoop(s.Token);

            convertedCount++;

            if (conversionResult == null)
            {
              reportObj.Update(status: ApplicationObject.State.Failed, logItem: $"Conversion returned null");
              progress.Report.Log(reportObj);
              continue;
            }

            // here we are checking to see if we're receiving an object that has a host
            // but the host doesn't know that it is a host
            if (conversionResult["speckleHost"] is Base host && host["category"] is string catName)
            {
              //ensure we use english names for hosted elements too!
              var cat = ConnectorRevitUtils.GetCategories(CurrentDoc.Document)[catName];
              catName = ConnectorRevitUtils.GetEnglishCategoryName(cat);
              commitObject[$"@{catName}"] ??= new List<Base>();
              if (commitObject[$"@{catName}"] is List<Base> objs)
              {
                var hostIndex = objs.FindIndex(obj => obj.applicationId == host.applicationId);
                // if the "host" is present, then it has already been converted and we need to 
                // attach the current, dependent, elements as a hosted element
                if (hostIndex != -1)
                {
                  objs[hostIndex]["elements"] ??= new List<Base>();
                  ((List<Base>)objs[hostIndex]["elements"]).Add(conversionResult);
                }
                // if host is not present, then it hasn't been converted yet
                // create a placeholder that will be overridden later, but that will contain the hosted element
                else
                {
                  var newBase = new Base() { applicationId = host.applicationId };
                  newBase["elements"] = new List<Base>() { conversionResult };
                  objs.Add(newBase);
                }

                // remove the speckleHost element that we added
                conversionResult["speckleHost"] = null;

                reportObj.Update(status: ApplicationObject.State.Created, logItem: $"Attached as hosted element to {host.applicationId}");
              }
            }
            //is an element type, nest it under Types instead
            else if (typeof(ElementType).IsAssignableFrom(revitElement.GetType()))
            {
              var category = $"@{ConnectorRevitUtils.GetEnglishCategoryName(revitElement.Category)}";

              if (commitObject["Types"] == null)
                commitObject["Types"] = new Base();

              if ((commitObject["Types"] as Base)[category] == null)
                (commitObject["Types"] as Base)[category] = new List<Base>();

              ((List<Base>)((commitObject["Types"] as Base)[category])).Add(conversionResult);
            }
            else
            {
<<<<<<< HEAD
              var category = conversionResult.GetType().Name switch
              {
                "Network" => "@Networks",
                "FreeformElement" => "@FreeformElement",
                _ => $"@{revitElement.Category.Name}"
              };
=======
              var category = conversionResult.GetType().Name == "Network" ?
                "@Networks" :
                $"@{ConnectorRevitUtils.GetEnglishCategoryName(revitElement.Category)}";
>>>>>>> 41836ec1

              commitObject[category] ??= new List<Base>();

              if (commitObject[category] is List<Base> objs)
              {
                var hostIndex = objs.FindIndex(obj => obj.applicationId == conversionResult.applicationId);

                // here we are checking to see if we're converting a host that doesn't know it is a host
                // and if dependent elements of that host have already been converted
                if (hostIndex != -1 && objs[hostIndex]["elements"] is List<Base> elements)
                {
                  objs.RemoveAt(hostIndex);
                  if (conversionResult["elements"] is List<Base> els)
                    els.AddRange(elements);
                  else
                    conversionResult["elements"] = elements;
                }
                objs.Add(conversionResult);
              }
            }

            reportObj.Update(status: ApplicationObject.State.Created, logItem: $"Sent as {ConnectorRevitUtils.SimplifySpeckleType(conversionResult.speckle_type)}");
          }
          catch (Exception e)
          {
            reportObj.Update(status: ApplicationObject.State.Failed, logItem: $"{e.Message}");
          }
          progress.Report.Log(reportObj);
        }
        return false;
      });

      if (cancelSend)
        return null;

      progress.Report.Merge(converter.Report);

      if (convertedCount == 0)
      {
        progress.Report.LogOperationError(new Exception("Zero objects converted successfully. Send stopped."));
        return null;
      }

      if (progress.CancellationTokenSource.Token.IsCancellationRequested)
        return null;

      var transports = new List<ITransport>() { new ServerTransport(client.Account, streamId) };

      var objectId = await Operations.Send(
        @object: commitObject,
        cancellationToken: progress.CancellationTokenSource.Token,
        transports: transports,
        onProgressAction: dict => progress.Update(dict),
        onErrorAction: (s, e) =>
        {
          progress.Report.LogOperationError(e);
          progress.CancellationTokenSource.Cancel();
        },
        disposeTransports: true
        );

      if (progress.Report.OperationErrorsCount != 0)
        return null;

      if (progress.CancellationTokenSource.Token.IsCancellationRequested)
        return null;

      var actualCommit = new CommitCreateInput()
      {
        streamId = streamId,
        objectId = objectId,
        branchName = state.BranchName,
        message = state.CommitMessage != null ? state.CommitMessage : $"Sent {convertedCount} objects from {ConnectorRevitUtils.RevitAppName}.",
        sourceApplication = ConnectorRevitUtils.RevitAppName,
      };

      if (state.PreviousCommitId != null) { actualCommit.parents = new List<string>() { state.PreviousCommitId }; }
      string commitId = null;
      try
      {
        commitId = await client.CommitCreate(actualCommit);

        //await state.RefreshStream();
        state.PreviousCommitId = commitId;
      }
      catch (Exception e)
      {
        progress.Report.LogOperationError(e);
      }

      return commitId;
    }

  }
}<|MERGE_RESOLUTION|>--- conflicted
+++ resolved
@@ -166,18 +166,12 @@
             }
             else
             {
-<<<<<<< HEAD
               var category = conversionResult.GetType().Name switch
               {
                 "Network" => "@Networks",
                 "FreeformElement" => "@FreeformElement",
-                _ => $"@{revitElement.Category.Name}"
+                _ => $"@{ConnectorRevitUtils.GetEnglishCategoryName(revitElement.Category)}"
               };
-=======
-              var category = conversionResult.GetType().Name == "Network" ?
-                "@Networks" :
-                $"@{ConnectorRevitUtils.GetEnglishCategoryName(revitElement.Category)}";
->>>>>>> 41836ec1
 
               commitObject[category] ??= new List<Base>();
 
