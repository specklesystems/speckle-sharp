#nullable enable
using System;
using System.Collections.Concurrent;
using System.Collections.Generic;
using System.Linq;
using System.Threading;
using System.Threading.Tasks;
using Autodesk.Revit.DB;
using Avalonia.Threading;
using DesktopUI2;
using DesktopUI2.Models;
using DesktopUI2.Models.Settings;
using DesktopUI2.ViewModels;
using Revit.Async;
using Serilog.Context;
using Speckle.Core.Api;
using Speckle.Core.Kits;
using Speckle.Core.Logging;
using Speckle.Core.Models;
using Speckle.Core.Transports;

namespace Speckle.ConnectorRevit.UI
{
  public partial class ConnectorBindingsRevit
  {
    // used to store the Stream State settings when sending/receiving
    private List<ISetting>? CurrentSettings { get; set; }

    /// <summary>
    /// Converts the Revit elements that have been added to the stream by the user, sends them to
    /// the Server and the local DB, and creates a commit with the objects.
    /// </summary>
    /// <param name="state">StreamState passed by the UI</param>
    public override async Task<string> SendStream(StreamState state, ProgressViewModel progress)
    {
      //make sure to instance a new copy so all values are reset correctly
      var converter = (ISpeckleConverter)Activator.CreateInstance(Converter.GetType());
      converter.SetContextDocument(CurrentDoc.Document);
      converter.Report.ReportObjects.Clear();

      // set converter settings as tuples (setting slug, setting selection)
      var settings = new Dictionary<string, string>();
      CurrentSettings = state.Settings;
      foreach (var setting in state.Settings)
        settings.Add(setting.Slug, setting.Selection);
      converter.SetConverterSettings(settings);

      var streamId = state.StreamId;
      var client = state.Client;

      var selectedObjects = GetSelectionFilterObjects(state.Filter);
      state.SelectedObjectIds = selectedObjects.Select(x => x.UniqueId).ToList();

      if (!selectedObjects.Any())
        throw new InvalidOperationException(
          "There are zero objects to send. Please use a filter, or set some via selection."
        );

      converter.SetContextObjects(
        selectedObjects
          .Select(x => new ApplicationObject(x.UniqueId, x.GetType().ToString()) { applicationId = x.UniqueId })
          .ToList()
      );
      var commitObject = converter.ConvertToSpeckle(CurrentDoc.Document) ?? new Base();

      var conversionProgressDict = new ConcurrentDictionary<string, int>();
      conversionProgressDict["Conversion"] = 0;

      progress.Max = selectedObjects.Count;
      var convertedCount = 0;

      await RevitTask
        .RunAsync(_ =>
        {
          foreach (var revitElement in selectedObjects)
          {
            if (progress.CancellationToken.IsCancellationRequested)
              break;

            bool alreadyConverted = GetOrCreateApplicationObject(
              revitElement,
              converter,
              out ApplicationObject reportObj
            );
            if (alreadyConverted)
              continue;

            progress.Report.Log(reportObj);

            //Add context to logger
            using var _d0 = LogContext.PushProperty("conversionDirection", nameof(ISpeckleConverter.ConvertToSpeckle));
            using var _d1 = LogContext.PushProperty("elementType", revitElement.GetType());
            using var _d2 = LogContext.PushProperty("elementCategory", revitElement.Category.Name);

            try
            {
              converter.Report.Log(reportObj); // Log object so converter can access

              Base result = ConvertToSpeckle(revitElement, converter);

<<<<<<< HEAD
              HandleToSpeckleObject(result, commitObject, reportObj, revitElement);
=======
            // here we are checking to see if we're receiving an object that has a host
            // but the host doesn't know that it is a host
            if (conversionResult["speckleHost"] is Base host && host["category"] is string catName)
            {
              //ensure we use english names for hosted elements too!
              var cat = ConnectorRevitUtils.GetCategories(CurrentDoc.Document)[catName];
              catName = ConnectorRevitUtils.GetEnglishCategoryName(cat);
              commitObject[$"@{catName}"] ??= new List<Base>();
              if (commitObject[$"@{catName}"] is List<Base> objs)
              {
                var hostIndex = objs.FindIndex(obj => obj.applicationId == host.applicationId);
                // if the "host" is present, then it has already been converted and we need to
                // attach the current, dependent, elements as a hosted element
                if (hostIndex != -1)
                {
                  objs[hostIndex]["@elements"] ??= new List<Base>();
                  ((List<Base>)objs[hostIndex]["@elements"]).Add(conversionResult);
                }
                // if host is not present, then it hasn't been converted yet
                // create a placeholder that will be overridden later, but that will contain the hosted element
                else
                {
                  var newBase = new Base() { applicationId = host.applicationId };
                  newBase["@elements"] = new List<Base>() { conversionResult };
                  objs.Add(newBase);
                }

                // remove the speckleHost element that we added
                conversionResult["speckleHost"] = null;

                reportObj.Update(status: ApplicationObject.State.Created,
                  logItem: $"Attached as hosted element to {host.applicationId}");
              }
>>>>>>> 7186366b
            }
            catch (ConversionSkippedException ex)
            {
              reportObj.Update(status: ApplicationObject.State.Skipped, logItem: ex.Message);
            }
            catch (Exception ex)
            {
<<<<<<< HEAD
              SpeckleLog.Logger.Warning(ex, "Object failed during conversion");
              reportObj.Update(status: ApplicationObject.State.Failed, logItem: $"{ex.Message}");
=======
              var category = conversionResult.GetType().Name switch
              {
                "Network" => "@Networks",
                "FreeformElement" => "@FreeformElement",
                _ => $"@{ConnectorRevitUtils.GetEnglishCategoryName(revitElement.Category)}"
              };

              commitObject[category] ??= new List<Base>();

              if (commitObject[category] is List<Base> objs)
              {
                var hostIndex = objs.FindIndex(obj => obj.applicationId == conversionResult.applicationId);

                // here we are checking to see if we're converting a host that doesn't know it is a host
                // and if dependent elements of that host have already been converted
                if (hostIndex != -1 && objs[hostIndex]["@elements"] is List<Base> elements)
                {
                  objs.RemoveAt(hostIndex);
                  if (conversionResult["@elements"] is List<Base> els)
                    els.AddRange(elements);
                  else
                    conversionResult["@elements"] = elements;
                }

                objs.Add(conversionResult);
              }
>>>>>>> 7186366b
            }

            conversionProgressDict["Conversion"]++;
            progress.Update(conversionProgressDict);

            convertedCount++;

            YeildToUIThread(TimeSpan.FromMilliseconds(1));
          }
        })
        .ConfigureAwait(false);

      progress.Report.Merge(converter.Report);

      progress.CancellationToken.ThrowIfCancellationRequested();

      if (convertedCount == 0)
      {
        throw new SpeckleException("Zero objects converted successfully. Send stopped.");
      }

      var transports = new List<ITransport>() { new ServerTransport(client.Account, streamId) };

      var objectId = await Operations
        .Send(
          @object: commitObject,
          cancellationToken: progress.CancellationToken,
          transports: transports,
          onProgressAction: dict => progress.Update(dict),
          onErrorAction: ConnectorHelpers.DefaultSendErrorHandler,
          disposeTransports: true
        )
        .ConfigureAwait(true);

      progress.CancellationToken.ThrowIfCancellationRequested();

      var actualCommit = new CommitCreateInput()
      {
        streamId = streamId,
        objectId = objectId,
        branchName = state.BranchName,
        message = state.CommitMessage ?? $"Sent {convertedCount} objects from {ConnectorRevitUtils.RevitAppName}.",
        sourceApplication = ConnectorRevitUtils.RevitAppName,
      };

      if (state.PreviousCommitId != null)
      {
        actualCommit.parents = new List<string>() { state.PreviousCommitId };
      }

      var commitId = await ConnectorHelpers
        .CreateCommit(progress.CancellationToken, client, actualCommit)
        .ConfigureAwait(false);

      return commitId;
    }

    private static bool GetOrCreateApplicationObject(
      Element revitElement,
      ISpeckleConverter converter,
      out ApplicationObject reportObj
    )
    {
      string descriptor = ConnectorRevitUtils.ObjectDescriptor(revitElement);
      bool alreadyConverted = converter.Report.ReportObjects.TryGetValue(
        revitElement.UniqueId,
        out var applicationObject
      );
      reportObj = alreadyConverted
        ? applicationObject!
        : new(revitElement.UniqueId, descriptor) { applicationId = revitElement.UniqueId };
      return alreadyConverted;
    }

    private static void YeildToUIThread(TimeSpan delay)
    {
      using CancellationTokenSource s = new(delay);
      Dispatcher.UIThread.MainLoop(s.Token);
    }

    private static Base ConvertToSpeckle(Element revitElement, ISpeckleConverter converter)
    {
      if (!converter.CanConvertToSpeckle(revitElement))
      {
        string skipMessage = revitElement switch
        {
          RevitLinkInstance e => "Enable linked model support from the settings to send this object",
          _ => "Sending this object type is not supported yet"
        };

        throw new ConversionSkippedException(skipMessage, revitElement);
      }

      Base conversionResult = converter.ConvertToSpeckle(revitElement);

      if (conversionResult == null)
        throw new SpeckleException($"Conversion of {revitElement.UniqueId} (ToSpeckle) returned null");

      return conversionResult;
    }

    private static void HandleToSpeckleObject(
      Base conversionResult,
      Base commitObject,
      ApplicationObject reportObject,
      Element revitElement
    )
    {
      // here we are checking to see if we're receiving an object that has a host
      // but the host doesn't know that it is a host
      if (conversionResult["speckleHost"] is Base host && host["category"] is string catName)
      {
        //ensure we use english names for hosted elements too!
        var cat = ConnectorRevitUtils.GetCategories(CurrentDoc.Document)[catName];
        catName = ConnectorRevitUtils.GetEnglishCategoryName(cat);
        var objs = (List<Base>)(commitObject[$"@{catName}"] ??= new List<Base>());

        var hostIndex = objs.FindIndex(obj => obj.applicationId == host.applicationId);
        // if the "host" is present, then it has already been converted and we need to
        // attach the current, dependent, elements as a hosted element
        if (hostIndex != -1)
        {
          objs[hostIndex]["elements"] ??= new List<Base>();
          ((List<Base>)objs[hostIndex]["elements"]).Add(conversionResult);
        }
        // if host is not present, then it hasn't been converted yet
        // create a placeholder that will be overridden later, but that will contain the hosted element
        else
        {
          var newBase = new Base
          {
            applicationId = host.applicationId,
            ["elements"] = new List<Base>() { conversionResult }
          };
          objs.Add(newBase);
        }

        // remove the speckleHost element that we added
        conversionResult["speckleHost"] = null;

        reportObject.Update(
          status: ApplicationObject.State.Created,
          logItem: $"Attached as hosted element to {host.applicationId}"
        );
      }
      //is an element type, nest it under Types instead
      else if (revitElement is ElementType)
      {
        var category = $"@{ConnectorRevitUtils.GetEnglishCategoryName(revitElement.Category)}";

        var types = (Base)(commitObject["Types"] ??= new Base());
        var c = (IList<Base>)(types[category] ??= new List<Base>());

        c.Add(conversionResult);
      }
      else
      {
        var category = conversionResult.GetType().Name switch
        {
          "Network" => "@Networks",
          "FreeformElement" => "@FreeformElement",
          _ => $"@{ConnectorRevitUtils.GetEnglishCategoryName(revitElement.Category)}"
        };

        var objs = (List<Base>)(commitObject[category] ??= new List<Base>());
        var hostIndex = objs.FindIndex(obj => obj.applicationId == conversionResult.applicationId);

        // here we are checking to see if we're converting a host that doesn't know it is a host
        // and if dependent elements of that host have already been converted
        if (hostIndex != -1 && objs[hostIndex]["elements"] is List<Base> elements)
        {
          objs.RemoveAt(hostIndex);
          if (conversionResult["elements"] is List<Base> els)
            els.AddRange(elements);
          else
            conversionResult["elements"] = elements;
        }

        objs.Add(conversionResult);
      }

      reportObject.Update(
        status: ApplicationObject.State.Created,
        logItem: $"Sent as {ConnectorRevitUtils.SimplifySpeckleType(conversionResult.speckle_type)}"
      );
    }
  }
}<|MERGE_RESOLUTION|>--- conflicted
+++ resolved
@@ -98,43 +98,7 @@
 
               Base result = ConvertToSpeckle(revitElement, converter);
 
-<<<<<<< HEAD
               HandleToSpeckleObject(result, commitObject, reportObj, revitElement);
-=======
-            // here we are checking to see if we're receiving an object that has a host
-            // but the host doesn't know that it is a host
-            if (conversionResult["speckleHost"] is Base host && host["category"] is string catName)
-            {
-              //ensure we use english names for hosted elements too!
-              var cat = ConnectorRevitUtils.GetCategories(CurrentDoc.Document)[catName];
-              catName = ConnectorRevitUtils.GetEnglishCategoryName(cat);
-              commitObject[$"@{catName}"] ??= new List<Base>();
-              if (commitObject[$"@{catName}"] is List<Base> objs)
-              {
-                var hostIndex = objs.FindIndex(obj => obj.applicationId == host.applicationId);
-                // if the "host" is present, then it has already been converted and we need to
-                // attach the current, dependent, elements as a hosted element
-                if (hostIndex != -1)
-                {
-                  objs[hostIndex]["@elements"] ??= new List<Base>();
-                  ((List<Base>)objs[hostIndex]["@elements"]).Add(conversionResult);
-                }
-                // if host is not present, then it hasn't been converted yet
-                // create a placeholder that will be overridden later, but that will contain the hosted element
-                else
-                {
-                  var newBase = new Base() { applicationId = host.applicationId };
-                  newBase["@elements"] = new List<Base>() { conversionResult };
-                  objs.Add(newBase);
-                }
-
-                // remove the speckleHost element that we added
-                conversionResult["speckleHost"] = null;
-
-                reportObj.Update(status: ApplicationObject.State.Created,
-                  logItem: $"Attached as hosted element to {host.applicationId}");
-              }
->>>>>>> 7186366b
             }
             catch (ConversionSkippedException ex)
             {
@@ -142,37 +106,8 @@
             }
             catch (Exception ex)
             {
-<<<<<<< HEAD
               SpeckleLog.Logger.Warning(ex, "Object failed during conversion");
               reportObj.Update(status: ApplicationObject.State.Failed, logItem: $"{ex.Message}");
-=======
-              var category = conversionResult.GetType().Name switch
-              {
-                "Network" => "@Networks",
-                "FreeformElement" => "@FreeformElement",
-                _ => $"@{ConnectorRevitUtils.GetEnglishCategoryName(revitElement.Category)}"
-              };
-
-              commitObject[category] ??= new List<Base>();
-
-              if (commitObject[category] is List<Base> objs)
-              {
-                var hostIndex = objs.FindIndex(obj => obj.applicationId == conversionResult.applicationId);
-
-                // here we are checking to see if we're converting a host that doesn't know it is a host
-                // and if dependent elements of that host have already been converted
-                if (hostIndex != -1 && objs[hostIndex]["@elements"] is List<Base> elements)
-                {
-                  objs.RemoveAt(hostIndex);
-                  if (conversionResult["@elements"] is List<Base> els)
-                    els.AddRange(elements);
-                  else
-                    conversionResult["@elements"] = elements;
-                }
-
-                objs.Add(conversionResult);
-              }
->>>>>>> 7186366b
             }
 
             conversionProgressDict["Conversion"]++;
@@ -295,8 +230,8 @@
         // attach the current, dependent, elements as a hosted element
         if (hostIndex != -1)
         {
-          objs[hostIndex]["elements"] ??= new List<Base>();
-          ((List<Base>)objs[hostIndex]["elements"]).Add(conversionResult);
+          objs[hostIndex]["@elements"] ??= new List<Base>();
+          ((List<Base>)objs[hostIndex]["@elements"]).Add(conversionResult);
         }
         // if host is not present, then it hasn't been converted yet
         // create a placeholder that will be overridden later, but that will contain the hosted element
@@ -305,7 +240,7 @@
           var newBase = new Base
           {
             applicationId = host.applicationId,
-            ["elements"] = new List<Base>() { conversionResult }
+            ["@elements"] = new List<Base> { conversionResult }
           };
           objs.Add(newBase);
         }
@@ -340,16 +275,16 @@
         var objs = (List<Base>)(commitObject[category] ??= new List<Base>());
         var hostIndex = objs.FindIndex(obj => obj.applicationId == conversionResult.applicationId);
 
-        // here we are checking to see if we're converting a host that doesn't know it is a host
-        // and if dependent elements of that host have already been converted
-        if (hostIndex != -1 && objs[hostIndex]["elements"] is List<Base> elements)
-        {
-          objs.RemoveAt(hostIndex);
-          if (conversionResult["elements"] is List<Base> els)
-            els.AddRange(elements);
-          else
-            conversionResult["elements"] = elements;
-        }
+                // here we are checking to see if we're converting a host that doesn't know it is a host
+                // and if dependent elements of that host have already been converted
+                if (hostIndex != -1 && objs[hostIndex]["elements"] is List<Base> elements)
+                {
+                  objs.RemoveAt(hostIndex);
+                  if (conversionResult["elements"] is List<Base> els)
+                    els.AddRange(elements);
+                  else
+                    conversionResult["elements"] = elements;
+                }
 
         objs.Add(conversionResult);
       }
