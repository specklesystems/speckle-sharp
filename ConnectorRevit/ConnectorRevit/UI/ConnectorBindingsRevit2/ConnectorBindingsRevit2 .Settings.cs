﻿using System.Collections.Generic;
using System.Linq;
using Autodesk.Revit.DB;
using DesktopUI2.Models.Settings;

namespace Speckle.ConnectorRevit.UI
{
  public partial class ConnectorBindingsRevit2
  {
    // CAUTION: these strings need to have the same values as in the converter
    const string InternalOrigin = "Internal Origin (default)";
    const string ProjectBase = "Project Base";
    const string Survey = "Survey";

<<<<<<< HEAD
    const string defaultValue = "Default";
    const string dxf = "DXF";
    const string familyDxf = "Family DXF";
=======
    const string StructuralFraming = "Structural Framing";
    const string StructuralWalls = "Structural Walls";
    const string ArchitecturalWalls = "Achitectural Walls";
>>>>>>> d29efa6b

    public override List<ISetting> GetSettings()
    {
      List<string> referencePoints = new List<string>() { InternalOrigin };
      List<string> prettyMeshOptions = new List<string>() { defaultValue, dxf, familyDxf };

      // find project base point and survey point. these don't always have name props, so store them under custom strings
      var basePoint = new FilteredElementCollector(CurrentDoc.Document).OfClass(typeof(BasePoint)).Cast<BasePoint>().Where(o => o.IsShared == false).FirstOrDefault();
      if (basePoint != null)
        referencePoints.Add(ProjectBase);
      var surveyPoint = new FilteredElementCollector(CurrentDoc.Document).OfClass(typeof(BasePoint)).Cast<BasePoint>().Where(o => o.IsShared == true).FirstOrDefault();
      if (surveyPoint != null)
        referencePoints.Add(Survey);

      return new List<ISetting>
      {
        new ListBoxSetting {Slug = "reference-point", Name = "Reference Point", Icon ="LocationSearching", Values = referencePoints, Description = "Sends or receives stream objects in relation to this document point"},
        new CheckBoxSetting {Slug = "linkedmodels-send", Name = "Send Linked Models", Icon ="Link", IsChecked= false, Description = "Include Linked Models in the selection filters when sending"},
        new CheckBoxSetting {Slug = "linkedmodels-receive", Name = "Receive Linked Models", Icon ="Link", IsChecked= false, Description = "Include Linked Models when receiving NOTE: elements from linked models will be received in the current document"},
<<<<<<< HEAD
        new ListBoxSetting {Slug = "pretty-mesh", Name = "Mesh Import Method", Icon ="ChartTimelineVarient", Values = prettyMeshOptions, Description = "Determines the display style of imported meshes"},
=======
        new MultiSelectBoxSetting { Slug = "disallow-join", Name = "Disallow Join For Elements", Icon = "CallSplit", Description = "Determine which objects should not be allowed to join by default when receiving",
          Values = new List<string>() { ArchitecturalWalls, StructuralWalls, StructuralFraming } },
>>>>>>> d29efa6b
      };
    }
  }
}<|MERGE_RESOLUTION|>--- conflicted
+++ resolved
@@ -12,15 +12,13 @@
     const string ProjectBase = "Project Base";
     const string Survey = "Survey";
 
-<<<<<<< HEAD
     const string defaultValue = "Default";
     const string dxf = "DXF";
     const string familyDxf = "Family DXF";
-=======
+
     const string StructuralFraming = "Structural Framing";
     const string StructuralWalls = "Structural Walls";
     const string ArchitecturalWalls = "Achitectural Walls";
->>>>>>> d29efa6b
 
     public override List<ISetting> GetSettings()
     {
@@ -40,12 +38,9 @@
         new ListBoxSetting {Slug = "reference-point", Name = "Reference Point", Icon ="LocationSearching", Values = referencePoints, Description = "Sends or receives stream objects in relation to this document point"},
         new CheckBoxSetting {Slug = "linkedmodels-send", Name = "Send Linked Models", Icon ="Link", IsChecked= false, Description = "Include Linked Models in the selection filters when sending"},
         new CheckBoxSetting {Slug = "linkedmodels-receive", Name = "Receive Linked Models", Icon ="Link", IsChecked= false, Description = "Include Linked Models when receiving NOTE: elements from linked models will be received in the current document"},
-<<<<<<< HEAD
-        new ListBoxSetting {Slug = "pretty-mesh", Name = "Mesh Import Method", Icon ="ChartTimelineVarient", Values = prettyMeshOptions, Description = "Determines the display style of imported meshes"},
-=======
         new MultiSelectBoxSetting { Slug = "disallow-join", Name = "Disallow Join For Elements", Icon = "CallSplit", Description = "Determine which objects should not be allowed to join by default when receiving",
           Values = new List<string>() { ArchitecturalWalls, StructuralWalls, StructuralFraming } },
->>>>>>> d29efa6b
+        new ListBoxSetting {Slug = "pretty-mesh", Name = "Mesh Import Method", Icon ="ChartTimelineVarient", Values = prettyMeshOptions, Description = "Determines the display style of imported meshes"},
       };
     }
   }
