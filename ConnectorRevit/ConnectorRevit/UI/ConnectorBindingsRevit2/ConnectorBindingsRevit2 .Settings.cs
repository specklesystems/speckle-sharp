--- conflicted
+++ resolved
@@ -46,12 +46,8 @@
         new CheckBoxSetting {Slug = "recieve-objects-mesh", Name = "Receive Objects as Direct Mesh", Icon = "Link", IsChecked = false, Description = "Recieve the stream as a Meshes only"},
         new MultiSelectBoxSetting { Slug = "disallow-join", Name = "Disallow Join For Elements", Icon = "CallSplit", Description = "Determine which objects should not be allowed to join by default when receiving",
           Values = new List<string>() { ArchitecturalWalls, StructuralWalls, StructuralFraming } },
-<<<<<<< HEAD
-        new ListBoxSetting {Slug = "pretty-mesh", Name = "Mesh Import Method", Icon ="ChartTimelineVarient", Values = prettyMeshOptions, Description = "Determines the display style of imported meshes"},
+        new ListBoxSetting {Slug = "pretty-mesh", Name = "Mesh Import Method", Icon ="ChartTimelineVarient", Values = prettyMeshOptions, Selection = defaultValue, Description = "Determines the display style of imported meshes"},
         new MappingSeting {Slug = "receive-mappings", Name = "Custom Type Mapping", Icon ="LocationSearching", Values = mappingOptions, Description = "Sends or receives stream objects in relation to this document point"},
-=======
-        new ListBoxSetting {Slug = "pretty-mesh", Name = "Mesh Import Method", Icon ="ChartTimelineVarient", Values = prettyMeshOptions, Selection = defaultValue, Description = "Determines the display style of imported meshes"},
->>>>>>> f637337c
       };
     }
   }
