﻿using System;
using System.Collections.Concurrent;
using System.Collections.Generic;
using System.Linq;
using System.Threading.Tasks;
using Autodesk.Revit.DB;
using DesktopUI2.Models;
using DesktopUI2.Models.Settings;
using DesktopUI2.ViewModels;
using Speckle.Core.Api;
using Speckle.Core.Kits;
using Speckle.Core.Models;
using Speckle.Core.Transports;

namespace Speckle.ConnectorRevit.UI
{
  public partial class ConnectorBindingsRevit2
  {
    // used to store the Stream State settings when sending/receiving
    private List<ISetting> CurrentSettings { get; set; }

    public override void PreviewSend(StreamState state, ProgressViewModel progress)
    {
      var filterObjs = GetSelectionFilterObjects(state.Filter);
      foreach (var filterObj in filterObjs)
      {
        var converter = (ISpeckleConverter)Activator.CreateInstance(Converter.GetType());
        var descriptor = ConnectorRevitUtils.ObjectDescriptor(filterObj);
        var reportObj = new ApplicationObject(filterObj.UniqueId, descriptor);
        if (!converter.CanConvertToSpeckle(filterObj))
          reportObj.Update(status: ApplicationObject.State.Skipped, logItem: $"Sending this object type is not supported in Revit");
        else
          reportObj.Update(status: ApplicationObject.State.Created);
        progress.Report.Log(reportObj);
      }
      SelectClientObjects(filterObjs.Select(o => o.UniqueId).ToList());
    }

    /// <summary>
    /// Converts the Revit elements that have been added to the stream by the user, sends them to
    /// the Server and the local DB, and creates a commit with the objects.
    /// </summary>
    /// <param name="state">StreamState passed by the UI</param>
    public override async Task<string> SendStream(StreamState state, ProgressViewModel progress)
    {
      //make sure to instance a new copy so all values are reset correctly
      var converter = (ISpeckleConverter)Activator.CreateInstance(Converter.GetType());
      converter.SetContextDocument(CurrentDoc.Document);
      converter.Report.ReportObjects.Clear();

      // set converter settings as tuples (setting slug, setting selection)
      var settings = new Dictionary<string, string>();
      CurrentSettings = state.Settings;
      foreach (var setting in state.Settings)
        settings.Add(setting.Slug, setting.Selection);
      converter.SetConverterSettings(settings);

      var streamId = state.StreamId;
      var client = state.Client;

      var selectedObjects = GetSelectionFilterObjects(state.Filter);
      state.SelectedObjectIds = selectedObjects.Select(x => x.UniqueId).ToList();

      if (!selectedObjects.Any())
      {
        progress.Report.LogOperationError(new Exception("There are zero objects to send. Please use a filter, or set some via selection."));
        return null;
      }

      converter.SetContextObjects(selectedObjects.Select(x => new ApplicationObject(x.UniqueId, x.GetType().ToString()) { applicationId = x.UniqueId }).ToList());
      var commitObject = converter.ConvertToSpeckle(CurrentDoc.Document) ?? new Base();

      var conversionProgressDict = new ConcurrentDictionary<string, int>();
      conversionProgressDict["Conversion"] = 0;

      progress.Max = selectedObjects.Count();
      var convertedCount = 0;
      foreach (var revitElement in selectedObjects)
      {
        var descriptor = ConnectorRevitUtils.ObjectDescriptor(revitElement);
        // get the report object
        // for hosted elements, they may have already been converted and added to the converter report
        bool alreadyConverted = converter.Report.GetReportObject(revitElement.UniqueId, out int index);
        var reportObj = alreadyConverted ?
          converter.Report.ReportObjects[index] :
          new ApplicationObject(revitElement.UniqueId, descriptor) { applicationId = revitElement.UniqueId };
        if (alreadyConverted)
        {
          progress.Report.Log(reportObj);
          continue;
        }
        try
        {
          if (revitElement == null)
            continue;

          if (!converter.CanConvertToSpeckle(revitElement))
          {
            reportObj.Update(status: ApplicationObject.State.Skipped, logItem: $"Sending this object type is not supported in Revit");
            progress.Report.Log(reportObj);
            continue;
          }

          if (progress.CancellationTokenSource.Token.IsCancellationRequested)
            return null;

          converter.Report.Log(reportObj); // Log object so converter can access
          var conversionResult = converter.ConvertToSpeckle(revitElement);

          conversionProgressDict["Conversion"]++;
          progress.Update(conversionProgressDict);

          convertedCount++;

          if (conversionResult == null)
          {
            reportObj.Update(status: ApplicationObject.State.Failed, logItem: $"Conversion returned null");
            progress.Report.Log(reportObj);
            continue;
          }

<<<<<<< HEAD
          //is an element type, nest it under Types instead
          if (typeof(ElementType).IsAssignableFrom(revitElement.GetType()))
          {
            var category = $"@{revitElement.Category.Name}";

            if (commitObject["Types"] == null)
              commitObject["Types"] = new Base();

            if ((commitObject["Types"] as Base)[category] == null)
              (commitObject["Types"] as Base)[category] = new List<Base>();

            ((List<Base>)((commitObject["Types"] as Base)[category])).Add(conversionResult);
          }
          else
          {
            var category = $"@{revitElement.Category.Name}";
            if (commitObject[category] == null)
              commitObject[category] = new List<Base>();

            ((List<Base>)commitObject[category]).Add(conversionResult);
          }
=======
          var category = conversionResult.GetType().Name == "Network" ?
            "@Networks" :
            $"@{revitElement.Category.Name}";

          if (commitObject[category] == null)
            commitObject[category] = new List<Base>();
>>>>>>> 274fcb68


          reportObj.Update(status: ApplicationObject.State.Created, logItem: $"Sent as {ConnectorRevitUtils.SimplifySpeckleType(conversionResult.speckle_type)}");
        }
        catch (Exception e)
        {
          reportObj.Update(status: ApplicationObject.State.Failed, logItem: $"{e.Message}");
        }
        progress.Report.Log(reportObj);
      }

      progress.Report.Merge(converter.Report);

      if (convertedCount == 0)
      {
        progress.Report.LogOperationError(new Exception("Zero objects converted successfully. Send stopped."));
        return null;
      }

      if (progress.CancellationTokenSource.Token.IsCancellationRequested)
        return null;

      var transports = new List<ITransport>() { new ServerTransport(client.Account, streamId) };

      var objectId = await Operations.Send(
        @object: commitObject,
        cancellationToken: progress.CancellationTokenSource.Token,
        transports: transports,
        onProgressAction: dict => progress.Update(dict),
        onErrorAction: (s, e) =>
        {
          progress.Report.LogOperationError(e);
          progress.CancellationTokenSource.Cancel();
        },
        disposeTransports: true
        );

      if (progress.Report.OperationErrorsCount != 0)
        return null;

      if (progress.CancellationTokenSource.Token.IsCancellationRequested)
        return null;

      var actualCommit = new CommitCreateInput()
      {
        streamId = streamId,
        objectId = objectId,
        branchName = state.BranchName,
        message = state.CommitMessage != null ? state.CommitMessage : $"Sent {convertedCount} objects from {ConnectorRevitUtils.RevitAppName}.",
        sourceApplication = ConnectorRevitUtils.RevitAppName,
      };

      if (state.PreviousCommitId != null) { actualCommit.parents = new List<string>() { state.PreviousCommitId }; }
      string commitId = null;
      try
      {
        commitId = await client.CommitCreate(actualCommit);

        //await state.RefreshStream();
        state.PreviousCommitId = commitId;
      }
      catch (Exception e)
      {
        progress.Report.LogOperationError(e);
      }

      return commitId;
    }

  }
}<|MERGE_RESOLUTION|>--- conflicted
+++ resolved
@@ -119,7 +119,6 @@
             continue;
           }
 
-<<<<<<< HEAD
           //is an element type, nest it under Types instead
           if (typeof(ElementType).IsAssignableFrom(revitElement.GetType()))
           {
@@ -135,21 +134,14 @@
           }
           else
           {
-            var category = $"@{revitElement.Category.Name}";
+            var category = conversionResult.GetType().Name == "Network" ?
+            "@Networks" :
+            $"@{revitElement.Category.Name}";
             if (commitObject[category] == null)
               commitObject[category] = new List<Base>();
 
             ((List<Base>)commitObject[category]).Add(conversionResult);
           }
-=======
-          var category = conversionResult.GetType().Name == "Network" ?
-            "@Networks" :
-            $"@{revitElement.Category.Name}";
-
-          if (commitObject[category] == null)
-            commitObject[category] = new List<Base>();
->>>>>>> 274fcb68
-
 
           reportObj.Update(status: ApplicationObject.State.Created, logItem: $"Sent as {ConnectorRevitUtils.SimplifySpeckleType(conversionResult.speckle_type)}");
         }
