﻿using System;
using System.Collections.Concurrent;
using System.Collections.Generic;
using System.Linq;
using System.Threading.Tasks;
using Autodesk.Revit.DB;
using DesktopUI2.Models;
using DesktopUI2.Models.Settings;
using DesktopUI2.ViewModels;
using Revit.Async;
using Speckle.Core.Api;
using Speckle.Core.Kits;
using Speckle.Core.Models;
using Speckle.Core.Transports;

namespace Speckle.ConnectorRevit.UI
{
  public partial class ConnectorBindingsRevit2
  {
    // used to store the Stream State settings when sending/receiving
    private List<ISetting> CurrentSettings { get; set; }
    public override bool CanPreviewSend => true;

    public override void PreviewSend(StreamState state, ProgressViewModel progress)
    {
      var filterObjs = GetSelectionFilterObjects(state.Filter);
      foreach (var filterObj in filterObjs)
      {
        var converter = (ISpeckleConverter)Activator.CreateInstance(Converter.GetType());
        var descriptor = ConnectorRevitUtils.ObjectDescriptor(filterObj);
        var reportObj = new ApplicationObject(filterObj.UniqueId, descriptor);
        if (!converter.CanConvertToSpeckle(filterObj))
          reportObj.Update(status: ApplicationObject.State.Skipped, logItem: $"Sending this object type is not supported in Revit");
        else
          reportObj.Update(status: ApplicationObject.State.Created);
        progress.Report.Log(reportObj);
      }
      SelectClientObjects(filterObjs.Select(o => o.UniqueId).ToList());
    }

    /// <summary>
    /// Converts the Revit elements that have been added to the stream by the user, sends them to
    /// the Server and the local DB, and creates a commit with the objects.
    /// </summary>
    /// <param name="state">StreamState passed by the UI</param>
    public override async Task<string> SendStream(StreamState state, ProgressViewModel progress)
    {
      //make sure to instance a new copy so all values are reset correctly
      var converter = (ISpeckleConverter)Activator.CreateInstance(Converter.GetType());
      converter.SetContextDocument(CurrentDoc.Document);
      converter.Report.ReportObjects.Clear();

      // set converter settings as tuples (setting slug, setting selection)
      var settings = new Dictionary<string, string>();
      CurrentSettings = state.Settings;
      foreach (var setting in state.Settings)
        settings.Add(setting.Slug, setting.Selection);
      converter.SetConverterSettings(settings);

      var streamId = state.StreamId;
      var client = state.Client;

      var selectedObjects = GetSelectionFilterObjects(state.Filter);
      state.SelectedObjectIds = selectedObjects.Select(x => x.UniqueId).ToList();

      if (!selectedObjects.Any())
      {
        progress.Report.LogOperationError(new Exception("There are zero objects to send. Please use a filter, or set some via selection."));
        return null;
      }

      converter.SetContextObjects(selectedObjects.Select(x => new ApplicationObject(x.UniqueId, x.GetType().ToString()) { applicationId = x.UniqueId }).ToList());
      var commitObject = converter.ConvertToSpeckle(CurrentDoc.Document) ?? new Base();

      var conversionProgressDict = new ConcurrentDictionary<string, int>();
      conversionProgressDict["Conversion"] = 0;

      progress.Max = selectedObjects.Count();
      var convertedCount = 0;

      var cancelSend = await RevitTask.RunAsync(app =>
      {
        foreach (var revitElement in selectedObjects)
        {
          var descriptor = ConnectorRevitUtils.ObjectDescriptor(revitElement);
          // get the report object
          // for hosted elements, they may have already been converted and added to the converter report
          bool alreadyConverted = converter.Report.GetReportObject(revitElement.UniqueId, out int index);
          var reportObj = alreadyConverted ?
            converter.Report.ReportObjects[index] :
            new ApplicationObject(revitElement.UniqueId, descriptor) { applicationId = revitElement.UniqueId };
          if (alreadyConverted)
          {
            progress.Report.Log(reportObj);
            continue;
          }
          try
          {
            if (revitElement == null)
              continue;

            if (!converter.CanConvertToSpeckle(revitElement))
            {
              reportObj.Update(status: ApplicationObject.State.Skipped, logItem: $"Sending this object type is not supported in Revit");
              progress.Report.Log(reportObj);
              continue;
            }

            if (progress.CancellationTokenSource.Token.IsCancellationRequested)
              return true;

            converter.Report.Log(reportObj); // Log object so converter can access

            var conversionResult = converter.ConvertToSpeckle(revitElement);

            conversionProgressDict["Conversion"]++;
            progress.Update(conversionProgressDict);

            convertedCount++;

            if (conversionResult == null)
            {
              reportObj.Update(status: ApplicationObject.State.Failed, logItem: $"Conversion returned null");
              progress.Report.Log(reportObj);
              continue;
            }

            // here we are checking to see if we're receiving an object that has a host
            // but the host doesn't know that it is a host
            if (conversionResult["speckleHost"] is Base host && host["category"] is string catName)
            {
              commitObject[$"@{catName}"] ??= new List<Base>();
              if (commitObject[$"@{catName}"] is List<Base> objs)
              {
                var hostIndex = objs.FindIndex(obj => obj.applicationId == host.applicationId);
                // if the "host" is present, then it has already been converted and we need to 
                // attach the current, dependent, elements as a hosted element
                if (hostIndex != -1)
                {
                  objs[hostIndex]["elements"] ??= new List<Base>();
                  ((List<Base>)objs[hostIndex]["elements"]).Add(conversionResult);
                }
                // if host is not present, then it hasn't been converted yet
                // create a placeholder that will be overridden later, but that will contain the hosted element
                else
                {
                  var newBase = new Base() { applicationId = host.applicationId };
                  newBase["elements"] = new List<Base>() { conversionResult };
                  objs.Add(newBase);
                }

                // remove the speckleHost element that we added
                conversionResult["speckleHost"] = null;

                reportObj.Update(status: ApplicationObject.State.Created, logItem: $"Attached as hosted element to {host.applicationId}");
              }
            }
            //is an element type, nest it under Types instead
            else if (typeof(ElementType).IsAssignableFrom(revitElement.GetType()))
            {
              var category = $"@{revitElement.Category.Name}";

              if (commitObject["Types"] == null)
                commitObject["Types"] = new Base();

              if ((commitObject["Types"] as Base)[category] == null)
                (commitObject["Types"] as Base)[category] = new List<Base>();

              ((List<Base>)((commitObject["Types"] as Base)[category])).Add(conversionResult);
            }
            else
            {
              var category = $"@{revitElement.Category.Name}";
              commitObject[category] ??= new List<Base>();

              if (commitObject[category] is List<Base> objs)
              {
                var hostIndex = objs.FindIndex(obj => obj.applicationId == conversionResult.applicationId);
              
                // here we are checking to see if we're converting a host that doesn't know it is a host
                // and if dependent elements of that host have already been converted
                if (hostIndex != -1 && objs[hostIndex]["elements"] is List<Base> elements)
                {
                  objs.RemoveAt(hostIndex);
                  if (conversionResult["elements"] is List<Base> els)
                    els.AddRange(elements);
                  else
                    conversionResult["elements"] = elements;
                }
                objs.Add(conversionResult);
              }
            }

            reportObj.Update(status: ApplicationObject.State.Created, logItem: $"Sent as {ConnectorRevitUtils.SimplifySpeckleType(conversionResult.speckle_type)}");
          }
          catch (Exception e)
          {
            reportObj.Update(status: ApplicationObject.State.Failed, logItem: $"{e.Message}");
          }
<<<<<<< HEAD
          else
          {
            var category = conversionResult.GetType().Name == "Network" ?
            "@Networks" :
            $"@{revitElement.Category.Name}";
            if (commitObject[category] == null)
              commitObject[category] = new List<Base>();

            ((List<Base>)commitObject[category]).Add(conversionResult);
          }

          reportObj.Update(status: ApplicationObject.State.Created, logItem: $"Sent as {ConnectorRevitUtils.SimplifySpeckleType(conversionResult.speckle_type)}");
        }
        catch (Exception e)
        {
          reportObj.Update(status: ApplicationObject.State.Failed, logItem: $"{e.Message}");
=======
          progress.Report.Log(reportObj);
>>>>>>> 0da7def1
        }
        return false;
      });

      if (cancelSend)
        return null;

      progress.Report.Merge(converter.Report);

      if (convertedCount == 0)
      {
        progress.Report.LogOperationError(new Exception("Zero objects converted successfully. Send stopped."));
        return null;
      }

      if (progress.CancellationTokenSource.Token.IsCancellationRequested)
        return null;

      var transports = new List<ITransport>() { new ServerTransport(client.Account, streamId) };

      var objectId = await Operations.Send(
        @object: commitObject,
        cancellationToken: progress.CancellationTokenSource.Token,
        transports: transports,
        onProgressAction: dict => progress.Update(dict),
        onErrorAction: (s, e) =>
        {
          progress.Report.LogOperationError(e);
          progress.CancellationTokenSource.Cancel();
        },
        disposeTransports: true
        );

      if (progress.Report.OperationErrorsCount != 0)
        return null;

      if (progress.CancellationTokenSource.Token.IsCancellationRequested)
        return null;

      var actualCommit = new CommitCreateInput()
      {
        streamId = streamId,
        objectId = objectId,
        branchName = state.BranchName,
        message = state.CommitMessage != null ? state.CommitMessage : $"Sent {convertedCount} objects from {ConnectorRevitUtils.RevitAppName}.",
        sourceApplication = ConnectorRevitUtils.RevitAppName,
      };

      if (state.PreviousCommitId != null) { actualCommit.parents = new List<string>() { state.PreviousCommitId }; }
      string commitId = null;
      try
      {
        commitId = await client.CommitCreate(actualCommit);

        //await state.RefreshStream();
        state.PreviousCommitId = commitId;
      }
      catch (Exception e)
      {
        progress.Report.LogOperationError(e);
      }

      return commitId;
    }

  }
}<|MERGE_RESOLUTION|>--- conflicted
+++ resolved
@@ -170,7 +170,10 @@
             }
             else
             {
-              var category = $"@{revitElement.Category.Name}";
+              var category = conversionResult.GetType().Name == "Network" ?
+              "@Networks" : 
+              $"@{revitElement.Category.Name}";
+
               commitObject[category] ??= new List<Base>();
 
               if (commitObject[category] is List<Base> objs)
@@ -197,26 +200,7 @@
           {
             reportObj.Update(status: ApplicationObject.State.Failed, logItem: $"{e.Message}");
           }
-<<<<<<< HEAD
-          else
-          {
-            var category = conversionResult.GetType().Name == "Network" ?
-            "@Networks" :
-            $"@{revitElement.Category.Name}";
-            if (commitObject[category] == null)
-              commitObject[category] = new List<Base>();
-
-            ((List<Base>)commitObject[category]).Add(conversionResult);
-          }
-
-          reportObj.Update(status: ApplicationObject.State.Created, logItem: $"Sent as {ConnectorRevitUtils.SimplifySpeckleType(conversionResult.speckle_type)}");
-        }
-        catch (Exception e)
-        {
-          reportObj.Update(status: ApplicationObject.State.Failed, logItem: $"{e.Message}");
-=======
           progress.Report.Log(reportObj);
->>>>>>> 0da7def1
         }
         return false;
       });
