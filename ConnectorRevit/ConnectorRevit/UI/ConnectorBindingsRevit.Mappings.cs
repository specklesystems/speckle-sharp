using System;
using System.Collections.Generic;
using System.Linq;
using System.Text.RegularExpressions;
using System.Threading.Tasks;
using System.Windows.Forms;
using System.Xml;
using Autodesk.Revit.DB;
using DesktopUI2.Models;
using DesktopUI2.Models.Settings;
using DesktopUI2.ViewModels;
using DesktopUI2.Views.Windows.Dialogs;
using Revit.Async;
using Speckle.Core.Logging;
using Speckle.Core.Models;
using Speckle.Newtonsoft.Json;
using static DesktopUI2.ViewModels.ImportFamiliesDialogViewModel;
using static DesktopUI2.ViewModels.MappingViewModel;

namespace Speckle.ConnectorRevit.UI
{

  public partial class ConnectorBindingsRevit
  {

    /// <summary>
    /// Updates the flattenedBase object with user selected types
    /// </summary>
    /// <param name="state"></param>
    /// <param name="progress"></param>
    /// <param name="sourceApp"></param>
    /// <returns></returns>
    public async Task UpdateForCustomMapping(StreamState state, ProgressViewModel progress, string sourceApp)
    {
      // Get Settings for recieve on mapping 
      if (CurrentSettings.FirstOrDefault(x => x.Slug == "receive-mappings") is not MappingSeting mappingSetting 
        || mappingSetting.Selection == null 
        || mappingSetting.Selection == noMapping)
      {
        return;
      }

      Dictionary<string, List<MappingValue>> settingsMapping = null;
      bool isFirstTimeReceiving = false;

      if (mappingSetting.MappingJson != null)
      {
        settingsMapping = JsonConvert.DeserializeObject<Dictionary<string, List<MappingValue>>>(mappingSetting.MappingJson);
      }
      else
      {
        isFirstTimeReceiving = true;
      }

      var hostTypesDict = GetHostTypes();
      var incomingTypesDict = GetIncomingTypes(progress, sourceApp);

      // if mappings already exist, update them and return true
      bool newTypesExist = UpdateExistingMapping(settingsMapping, hostTypesDict, incomingTypesDict, progress);
      if (!newTypesExist && mappingSetting.Selection != everyReceive) { return; }

      Dictionary<string, List<MappingValue>> mapping = settingsMapping;
      mapping ??= ReturnFirstPassMap(incomingTypesDict, hostTypesDict, progress);

      // show custom mapping dialog if the settings corrospond to what is being received
      var vm = new MappingViewModel(mapping, hostTypesDict, newTypesExist && !isFirstTimeReceiving);
      MappingViewDialog mappingView = new MappingViewDialog
      {
        DataContext = vm
      };

      mapping = await mappingView.ShowDialog<Dictionary<string, List<MappingValue>>>().ConfigureAwait(true);

      while (vm.DoneMapping == false)
      {
        hostTypesDict = await ImportFamilyTypes(hostTypesDict).ConfigureAwait(true);

        vm = new MappingViewModel(mapping, hostTypesDict, newTypesExist && !isFirstTimeReceiving);
        mappingView = new MappingViewDialog
        {
          DataContext = vm
        };

        mapping = await mappingView.ShowDialog<Dictionary<string, List<MappingValue>>>();
      }

      // close the dialog
      MainViewModel.CloseDialog();

      mappingSetting.MappingJson = JsonConvert.SerializeObject(mapping);

      // update the mapping object for the user mapped types
      SetMappedValues(mapping, progress, sourceApp);
    }

    /// <summary>
    /// This method creates a mapping dictionary by looping through all of the incoming types and mapping them to the most similar host type of the same category
    /// </summary>
    /// <param name="incomingTypesDict"></param>
    /// <param name="hostTypes"></param>
    /// <param name="progress"></param>
    /// <returns></returns>
    private Dictionary<string, List<MappingValue>> ReturnFirstPassMap(Dictionary<string, List<string>> incomingTypesDict, Dictionary<string, List<string>> hostTypes, ProgressViewModel progress)
    {
      var mappings = new Dictionary<string, List<MappingValue>> { };
      foreach (var incomingTypeCategory in incomingTypesDict.Keys)
      {
        foreach (var speckleType in incomingTypesDict[incomingTypeCategory])
        {
          string mappedValue = GetMappedValue(hostTypes, incomingTypeCategory, speckleType);
          if (mappings.ContainsKey(incomingTypeCategory))
          {
            mappings[incomingTypeCategory].Add(new MappingValue
              (
                speckleType, mappedValue
              ));
          }
          else
          {
            mappings[incomingTypeCategory] = new List<MappingValue>
              {
                new MappingValue
                (
                  speckleType, mappedValue
                )
              };
          }
        }
      }

      return mappings;
    }

    /// <summary>
    /// Gets the most similar host type of the same category for a single incoming type
    /// </summary>
    /// <param name="hostTypes"></param>
    /// <param name="category"></param>
    /// <param name="speckleType"></param>
    /// <returns>name of host type as string</returns>
    private string GetMappedValue(Dictionary<string, List<string>> hostTypes, string category, string speckleType)
    {
      string hostCategory;
      var listVert = new List<int>();

      // if this count is zero, then there aren't any types of this category loaded into the project
      if (hostTypes.TryGetValue(category, out List<string> typeValues))
      {
        if (typeValues.Count == 0)
        {
          return $"No families of the category \"{category}\"";
        }
        hostCategory = category;
      }
      else
      {
        _ = hostTypes.TryGetValue(category, out List<string> miscValues);
        if (miscValues.Count == 0)
        {
          return $"No families of the category \"{category}\"";
        }
        else
        {
          hostCategory = TypeCatMisc;
        }
      }

      foreach (var revitType in hostTypes[hostCategory])
      {
        listVert.Add(LevenshteinDistance(speckleType, revitType));
      }

      return hostTypes[hostCategory][listVert.IndexOf(listVert.Min())];
    }

    /// <summary>
    /// Returns the distance between two strings
    /// </summary>
    /// <param name="s"></param>
    /// <param name="t"></param>
    /// <returns>distance as an integer</returns>
    private static int LevenshteinDistance(string s, string t)
    {
      // Default algorithim for computing the similarity between strings
      int n = s.Length;
      int m = t.Length;
      int[,] d = new int[n + 1, m + 1];
      if (n == 0)
      {
        return m;
      }
      if (m == 0)
      {
        return n;
      }
      for (int i = 0; i <= n; d[i, 0] = i++)
        ;
      for (int j = 0; j <= m; d[0, j] = j++)
        ;
      for (int i = 1; i <= n; i++)
      {
        for (int j = 1; j <= m; j++)
        {
          int cost = (t[j - 1] == s[i - 1]) ? 0 : 1;
          d[i, j] = Math.Min(
              Math.Min(d[i - 1, j] + 1, d[i, j - 1] + 1),
              d[i - 1, j - 1] + cost);
        }
      }
      return d[n, m];
    }

    private const string TypeCatMaterials = "Materials";
    private const string TypeCatFloors = "Floors";
    private const string TypeCatWalls = "Walls";
    private const string TypeCatFraming = "Framing";
    private const string TypeCatColumns = "Columns";
    private const string TypeCatMisc = "Miscellaneous"; // Warning, this string need to be the same as the strings in the MappingViewModel
    private List<string> allTypeCategories = new List<string>
    {
      TypeCatColumns,
      TypeCatFloors,
      TypeCatFraming,
      TypeCatMaterials,
      TypeCatMisc,
      TypeCatWalls
    };

    /// <summary>
    /// Gets the category of a given base object
    /// </summary>
    /// <param name="obj"></param>
    /// <returns>name of category type as string</returns>
    private string GetTypeCategory(Base @object)
    {
      var speckleType = @object.speckle_type.Split('.').LastOrDefault().ToLower();
      return GetTypeCategory(speckleType, @object);
    }

    /// <summary>
    /// Gets the category of a given base object
    /// </summary>
    /// <param name="obj"></param>
    /// <returns>name of category type as string</returns>
    private string GetTypeCategory(string speckleType, Base obj = null)
    {
      try
      {
        switch (speckleType)
        {
          #region CSI
          //case "CSIPier":
          //case "CSISpandrel":
          //case "CSIGridLines":
          case "csielement1d":
            switch ((int)obj["type"])
            {
              case (int)ElementType1D.Bar:
              case (int)ElementType1D.Beam:
              case (int)ElementType1D.Brace:
              case (int)ElementType1D.Cable:
                return TypeCatFraming;
              case (int)ElementType1D.Column:
                return TypeCatColumns;
            }
            return TypeCatMisc;
          case "csielement2d":
            if (obj.GetMemberNames().Contains("property") && obj["property"] is Base prop)
            {
              if (prop.GetMemberNames().Contains("type") && (int)obj["type"] is int type)
              {
                switch (type)
                {
                  case (int)PropertyType2D.Wall:
                    return TypeCatWalls;
                  default:
                    return TypeCatFloors;
                }
              }
            }
            return TypeCatMisc;
          #endregion

          #region General
          case string a when a.Contains("beam"):
          case string b when b.Contains("brace"):
          case string c when c.Contains("framing"):
            return TypeCatFraming;

          case string a when a.Contains("column"):
            return TypeCatColumns;

          case string a when a.Contains("material"):
            return TypeCatMaterials;

          case string a when a.Contains("floor"):
            return TypeCatFloors;

          case string a when a.Contains("wall"):
            return TypeCatWalls;
            #endregion
        }
      }
      catch (Exception _)
      {
        // swallow exception for now
      }
      return TypeCatMisc;
    }

    /// <summary>
    /// Helper class for creating filters for all the different Revit types
    /// </summary>
    private class CustomTypesFilter
    {
      public string key;
      public Type objectClass;
      public ICollection<BuiltInCategory> categories;

      public CustomTypesFilter(string key, Type objectClass = null, ICollection<BuiltInCategory> categories = null)
      {
        this.key = key;
        this.objectClass = objectClass;
        this.categories = categories;
      }
    }

    /// <summary>
    /// Get an object with all the Revit types in the current project
    /// </summary>
    /// <returns>A dictionary where the keys are type categories and the value is a list of all the revit types that fit that category in the existing project</returns>
    private Dictionary<string, List<string>> GetHostTypes()
    {
      var returnDict = new Dictionary<string, List<string>>();
      //var exclusionFilterIds = new List<ElementId>();
      var collector = new FilteredElementCollector(CurrentDoc.Document).WhereElementIsElementType();
      foreach (var customType in allTypeCategories)
      {
        var list = GetFilteredElements(customType, collector);

        var types = list.Select(o => o.Name).Distinct();
        //exclusionFilterIds.AddRange(list.Select(o => o.Id).Distinct().ToList());
        returnDict[customType] = types.ToList();
      }
      return returnDict;
    }

    private CustomTypesFilter GetCustomTypeFilter(string category)
    {
      return category switch
      {
        TypeCatMaterials => new CustomTypesFilter(TypeCatMaterials, typeof(Autodesk.Revit.DB.Material)),
        TypeCatFloors => new CustomTypesFilter(TypeCatFloors, typeof(FloorType)),
        TypeCatWalls => new CustomTypesFilter(TypeCatWalls, typeof(WallType)),
        TypeCatFraming => new CustomTypesFilter(TypeCatFraming, typeof(FamilySymbol), new List<BuiltInCategory> { BuiltInCategory.OST_StructuralFraming }),
        TypeCatColumns => new CustomTypesFilter(TypeCatColumns, typeof(FamilySymbol), new List<BuiltInCategory> { BuiltInCategory.OST_Columns, BuiltInCategory.OST_StructuralColumns }),
        _ => new CustomTypesFilter(TypeCatMisc),
      };
    }

    private FilteredElementCollector GetFilteredElements(string category, FilteredElementCollector collector)
    {
      if (!allTypeCategories.Contains(category))
        throw new Exception($"Category string {category} is not a recognized category");

      collector ??= new FilteredElementCollector(CurrentDoc.Document);

      FilteredElementCollector list = null;
      var customTypeFilter = GetCustomTypeFilter(category);

      if (customTypeFilter.categories != null && customTypeFilter.categories.Count > 0)
      {
        var filter = new ElementMulticategoryFilter(customTypeFilter.categories);
        list = collector.OfClass(customTypeFilter.objectClass).WherePasses(filter);
      }
      else if (customTypeFilter.objectClass != null)
      {
        list = collector.OfClass(customTypeFilter.objectClass);
      }
      else
      {
        list = collector;
      }
      return list;
    }

    /// <summary>
    /// Get an object with all the incoming types for the receive object
    /// </summary>
    /// <returns>A dictionary where the keys are type categories and the value is a list of all the incoming types that fit that category</returns>
    private Dictionary<string, List<string>> GetIncomingTypes(ProgressViewModel progress, string sourceApp)
    {
      var returnDict = new Dictionary<string, List<string>>();
      string typeCategory = null;
      var cleanAppName = Regex.Replace(sourceApp.ToLower(), @"[\d-]", string.Empty);

      foreach (var obj in Preview)
      {
        var @object = StoredObjects[obj.OriginalId];
        string type = null;

        switch (cleanAppName)
        {
          case "etabs":
<<<<<<< HEAD
            var nestedElements = @object["elements"] ?? @object["@elements"];
            if (nestedElements is List<Base> els)
=======
            typeCategory = GetTypeCategory(@object);
            if (!returnDict.ContainsKey(typeCategory))
              returnDict[typeCategory] = new List<string>();

            if (@object.GetMembers().ContainsKey("property") && @object["property"] is Base prop)
>>>>>>> 32373ca0
            {
              if (prop.GetMemberNames().Contains("name") && !string.IsNullOrEmpty(prop["name"] as string))
              {
                if (!returnDict[typeCategory].Contains(prop["name"] as string))
                  returnDict[typeCategory].Add(prop["name"] as string);
              }
            }
            break;
          case "revit":
            typeCategory = GetTypeCategory(@object);
            if (!returnDict.ContainsKey(typeCategory))
              returnDict[typeCategory] = new List<string>();
            if (!string.IsNullOrEmpty(@object["type"] as string))
              returnDict[typeCategory].Add(@object["type"] as string);

            break;
          case "teklastructures":
            typeCategory = GetTypeCategory(@object);
            if (!returnDict.ContainsKey(typeCategory))
              returnDict[typeCategory] = new List<string>();

            if (@object.GetMemberNames().Contains("profile") && @object["profile"] is Base profile)
            {
              if (profile.GetMemberNames().Contains("name") && !string.IsNullOrEmpty(profile["name"] as string))
              {
                if (!returnDict[typeCategory].Contains(profile["name"] as string))
                  returnDict[typeCategory].Add(profile["name"] as string);
              }
            }
            break;
        }
      }

      // make sure list types in list are distinct
      var newDictionary = returnDict.ToDictionary(entry => entry.Key, entry => entry.Value);
      foreach (var key in newDictionary.Keys)
      {
        returnDict[key] = returnDict[key].Distinct().ToList();
      }
      return returnDict;
    }

    /// <summary>
    /// Update receive object to include the user's custom mapping
    /// </summary>
    private void SetMappedValues(Dictionary<string, List<MappingValue>> userMap, ProgressViewModel progress, string sourceApp)
    {

      string typeCategory = null;
      List<string> mappedValues = new List<string>();

      foreach (var obj in Preview)
      {
        var @object = StoredObjects[obj.OriginalId];
        string type = null;

        switch (Regex.Replace(sourceApp.ToLower(), @"[\d-]", string.Empty))
        {
          case "etabs":
            var nestedElements = @object["elements"] ?? @object["@elements"];
            if (nestedElements is List<Base> els)
            {
              foreach (var el in els)
              {
                typeCategory = GetTypeCategory(el);
                if (!userMap.ContainsKey(typeCategory))
                  continue;

                if (el.GetMemberNames().Contains("property") && el["property"] is Base prop)
                {
                  if (prop.GetMemberNames().Contains("name") && prop.GetType().GetProperty("name") is System.Reflection.PropertyInfo info)
                  {
                    if (mappedValues.Contains(info.GetValue(prop) as string))
                      continue;

                    MappingValue mappingWithMatchingType = userMap[typeCategory].Where(i => i.IncomingType == info.GetValue(prop) as string).First();
                    string mappingProperty = mappingWithMatchingType.OutgoingType ?? mappingWithMatchingType.InitialGuess;

                    info.SetValue(prop, mappingProperty);
                    mappedValues.Add(mappingProperty);
                  }
                }
              }
            }
            break;
          case "revit":
            typeCategory = GetTypeCategory(@object);
            if (!userMap.ContainsKey(typeCategory))
              continue;

            if (@object.GetMemberNames().Contains("type") && @object.GetType().GetProperty("type") is System.Reflection.PropertyInfo revType)
            {
              if (mappedValues.Contains(revType.GetValue(@object) as string))
                continue;

              MappingValue mappingWithMatchingType = userMap[typeCategory].Where(i => i.IncomingType == revType.GetValue(@object) as string).First();
              string mappingProperty = mappingWithMatchingType.OutgoingType ?? mappingWithMatchingType.InitialGuess;

              revType.SetValue(@object, mappingProperty);
              mappedValues.Add(mappingProperty);
            }

            break;
          case "teklastructures":
            typeCategory = GetTypeCategory(@object);
            if (!userMap.ContainsKey(typeCategory))
              continue;

            if (@object.GetMemberNames().Contains("profile") && @object["profile"] is Base profile)
            {
              if (profile.GetMemberNames().Contains("name") && profile.GetType().GetProperty("name") is System.Reflection.PropertyInfo info)
              {
                if (mappedValues.Contains(info.GetValue(profile) as string))
                  continue;

                MappingValue mappingWithMatchingType = userMap[typeCategory].Where(i => i.IncomingType == info.GetValue(profile) as string).First();
                string mappingProperty = mappingWithMatchingType.OutgoingType ?? mappingWithMatchingType.InitialGuess;

                info.SetValue(profile, mappingProperty);
                mappedValues.Add(mappingProperty);
              }
            }
            break;
        }
      }

      Analytics.TrackEvent(Analytics.Events.DUIAction, new Dictionary<string, object>() { { "name", "Mappings Applied" } });
    }

    /// <summary>
    /// Update the custom type mapping that the user has saved
    /// </summary>
    /// <returns>A bool indicating whether there are new incoming types or not</returns>
    private bool UpdateExistingMapping(Dictionary<string, List<MappingValue>> settingsMapping, Dictionary<string, List<string>> hostTypesDict, Dictionary<string, List<string>> incomingTypesDict, ProgressViewModel progress)
    {
      // no existing mappings exist
      if (settingsMapping == null)
      {
        return true;
      }

      bool newTypesExist = false;
      var objectsWithNewTypes = new List<Base>();

      foreach (var typeCategory in incomingTypesDict.Keys)
      {
        if (!settingsMapping.ContainsKey(typeCategory) && incomingTypesDict[typeCategory].Count > 0)
        {
          newTypesExist = true;
          settingsMapping[typeCategory] = new List<MappingValue>();
          foreach (var type in incomingTypesDict[typeCategory])
          {
            string mappedValue = GetMappedValue(hostTypesDict, typeCategory, type);
            settingsMapping[typeCategory].Add(new MappingValue(type, mappedValue, true));
          }
        }
        else if (settingsMapping.ContainsKey(typeCategory))
        {
          foreach (var type in incomingTypesDict[typeCategory])
          {
            if (!settingsMapping[typeCategory].Any(i => i.IncomingType == type))
            {
              newTypesExist = true;
              string mappedValue = GetMappedValue(hostTypesDict, typeCategory, type);
              settingsMapping[typeCategory].Add(new MappingValue(type, mappedValue, true));
            }
          }
        }
      }
      return newTypesExist;
    }


    /// <summary>
    /// Imports family symbols into Revit
    /// </summary>
    /// <param name="Mapping"></param>
    /// <returns>
    /// New mapping value with newly imported types added (if applicable)
    /// </returns>
    public override async Task<Dictionary<string, List<MappingValue>>> ImportFamilyCommand(Dictionary<string, List<MappingValue>> Mapping)
    {
      return Mapping;
    }

    /// <summary>
    /// Imports new family types into Revit
    /// </summary>
    /// <param name="hostTypesDict"></param>
    /// <returns>
    /// New host types dictionary with newly imported types added (if applicable)
    /// </returns>
    public async Task<Dictionary<string, List<string>>> ImportFamilyTypes(Dictionary<string, List<string>> hostTypesDict)
    {
      var windowsDialog = new OpenFileDialog();
      windowsDialog.Title = "Choose Revit Families";
      windowsDialog.Filter = "Revit Families (*.rfa)|*.rfa";
      windowsDialog.Multiselect = true;
      var result = windowsDialog.ShowDialog();

      if (result == DialogResult.Cancel)
      {
        return hostTypesDict;
      }

      var allSymbols = new Dictionary<string, List<Symbol>>();
      var familyInfo = new Dictionary<string, FamilyInfo>();

      foreach (var path in windowsDialog.FileNames)
      {
        string pathClone = string.Copy(path);

        //open family file as xml to extract all family symbols without loading all of them into the project
        var symbols = new List<string>();
        CurrentDoc.Document.Application.ExtractPartAtomFromFamilyFile(path, path + ".xml");
        XmlDocument xmlDoc = new XmlDocument(); // Create an XML document object
        xmlDoc.Load(path + ".xml");

        XmlNamespaceManager nsman = new XmlNamespaceManager(xmlDoc.NameTable);
        nsman.AddNamespace("ab", "http://www.w3.org/2005/Atom");

        string familyName = pathClone.Split('\\').LastOrDefault().Split('.').FirstOrDefault();
        if (string.IsNullOrEmpty(familyName))
          continue;

        Family match = null;
        var catRoot = xmlDoc.GetElementsByTagName("category");
        var category = TypeCatMisc;

        foreach (var node in catRoot)
        {
          if (node is XmlElement xmlNode)
          {
            var term = xmlNode.SelectSingleNode("ab:term", nsman);
            if (term != null)
            {
              category = GetTypeCategory(term.InnerText);
              if (category == TypeCatMisc)
                continue;

              var filter = GetCustomTypeFilter(category);
              var families = new FilteredElementCollector(CurrentDoc.Document).OfClass(typeof(Family));
              var list = families.ToElements().Cast<Family>().ToList();

              match = list.FirstOrDefault(x => x.Name == familyName && filter.categories.Contains((BuiltInCategory)x.FamilyCategory?.Id.IntegerValue));
              if (match != null)
                break;
            }
          }
        }

        familyInfo.Add(familyName, new FamilyInfo(path, category));

        // see which types have already been loaded into the project from the selected family
        var loadedSymbols = new List<string>();
        if (match != null) //family exists in project
        {
          var symbolIds = match.GetFamilySymbolIds();
          foreach (var id in symbolIds)
          {
            var sym = CurrentDoc.Document.GetElement(id);
            loadedSymbols.Add(sym.Name);
          }
        }

        // get all types from XML document
        XmlNodeList familySymbols;
        try
        {
          var familyRoot = xmlDoc.GetElementsByTagName("A:family");
          if (familyRoot.Count == 1)
          {
            nsman.AddNamespace("A", familyRoot[0].NamespaceURI);
            nsman.AddNamespace("ab", "http://www.w3.org/2005/Atom");
            familySymbols = familyRoot[0].SelectNodes("A:part/ab:title", nsman);
            if (familySymbols.Count > 0)
              allSymbols[familyName] = new List<Symbol>();
            foreach (var symbol in familySymbols)
            {
              if (symbol is XmlElement el)
              {
                if (loadedSymbols.Contains(el.InnerText))
                  allSymbols[familyName].Add(new Symbol(el.InnerText, familyName, true));
                else
                  allSymbols[familyName].Add(new Symbol(el.InnerText, familyName));
              }
            }
          }
        }
        catch (Exception e)
        { }

        // delete the newly created xml file
        try
        {
          System.IO.File.Delete(path + ".xml");
        }
        catch (Exception ex)
        { }
      }

      //close current dialog body
      MainViewModel.CloseDialog();

      var vm = new ImportFamiliesDialogViewModel(allSymbols);
      var importFamilies = new ImportFamiliesDialog
      {
        DataContext = vm
      };

      await importFamilies.ShowDialog<object>();

      if (vm.selectedFamilySymbols.Count == 0)
      {
        //close current dialog body
        MainViewModel.CloseDialog();
        return hostTypesDict;
      }

      var newHostTypes = await RevitTask.RunAsync(app =>
      {
        using (var t = new Transaction(CurrentDoc.Document, $"Import family types"))
        {
          t.Start();
          bool symbolLoaded = false;

          foreach (var symbol in vm.selectedFamilySymbols)
          {
            bool successfullyImported = CurrentDoc.Document.LoadFamilySymbol(familyInfo[symbol.FamilyName].Path, symbol.Name);
            if (successfullyImported)
            {
              symbolLoaded = true;
              // add newly imported type to host types dict
              hostTypesDict[familyInfo[symbol.FamilyName].Category].Add(symbol.Name);
            }
          }

          if (symbolLoaded)
          {
            t.Commit();
            Analytics.TrackEvent(Analytics.Events.DUIAction, new Dictionary<string, object>() {
              { "name", "Mappings Import Families" },
              { "count", vm.selectedFamilySymbols.Count }});
          }

          else
            t.RollBack();
          return hostTypesDict;
        }
      });




      //close current dialog body
      MainViewModel.CloseDialog();

      return newHostTypes;
    }

    public class FamilyInfo
    {
      public string Path { get; set; }
      public string Category { get; set; }
      public FamilyInfo(string path, string category)
      {
        Path = path;
        Category = category;
      }
    }
  }
}<|MERGE_RESOLUTION|>--- conflicted
+++ resolved
@@ -1,4 +1,4 @@
-using System;
+﻿using System;
 using System.Collections.Generic;
 using System.Linq;
 using System.Text.RegularExpressions;
@@ -402,16 +402,10 @@
         switch (cleanAppName)
         {
           case "etabs":
-<<<<<<< HEAD
-            var nestedElements = @object["elements"] ?? @object["@elements"];
-            if (nestedElements is List<Base> els)
-=======
             typeCategory = GetTypeCategory(@object);
             if (!returnDict.ContainsKey(typeCategory))
               returnDict[typeCategory] = new List<string>();
-
             if (@object.GetMembers().ContainsKey("property") && @object["property"] is Base prop)
->>>>>>> 32373ca0
             {
               if (prop.GetMemberNames().Contains("name") && !string.IsNullOrEmpty(prop["name"] as string))
               {
