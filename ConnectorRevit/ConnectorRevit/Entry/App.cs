--- conflicted
+++ resolved
@@ -63,20 +63,6 @@
         schedulerButton.SetContextualHelp(new ContextualHelp(ContextualHelpType.Url, "https://speckle.systems"));
       }
 
-<<<<<<< HEAD
-      var testButton = specklePanel.AddItem(new PushButtonData("Test", "Test", typeof(App).Assembly.Location, typeof(TestCommand).FullName)) as PushButton;
-
-      if (testButton != null)
-      {
-        testButton.ToolTip = "Test Me!";
-        testButton.AvailabilityClassName = typeof(CmdAvailabilityViews).FullName;
-        testButton.SetContextualHelp(new ContextualHelp(ContextualHelpType.Url, "https://speckle.systems"));
-      }
-
-#endif
-
-=======
->>>>>>> 2242d3d0
       PulldownButton helpPulldown = specklePanel.AddItem(new PulldownButtonData("Help&Resources", "Help & Resources")) as PulldownButton;
       helpPulldown.Image = LoadPngImgSource("Speckle.ConnectorRevit.Assets.help16.png", path);
       helpPulldown.LargeImage = LoadPngImgSource("Speckle.ConnectorRevit.Assets.help32.png", path);
@@ -120,7 +106,6 @@
         bindings.RegisterAppEvents();
         SpeckleRevitCommand.Bindings = bindings;
         SchedulerCommand.Bindings = bindings;
-        TestCommand.Bindings = bindings;
 
         //This is also called in DUI, adding it here to know how often the connector is loaded and used
         Setup.Init(bindings.GetHostAppNameVersion(), bindings.GetHostAppName());
