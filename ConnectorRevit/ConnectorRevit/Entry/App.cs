--- conflicted
+++ resolved
@@ -25,13 +25,8 @@
     public Result OnStartup(UIControlledApplication application)
     {
       //Always initialize RevitTask ahead of time within Revit API context
-<<<<<<< HEAD
-      RevitTask.Initialize(application);
-    
-=======
       APIContext.Initialize(application);
 
->>>>>>> 509239cc
       UICtrlApp = application;
       UICtrlApp.ControlledApplication.ApplicationInitialized += ControlledApplication_ApplicationInitialized;
       string tabName = "Speckle";
@@ -169,12 +164,8 @@
         }
         else
         {
-<<<<<<< HEAD
-          td.MainContent = $"Oh no! Something went wrong while loading Speckle, please report it on the forum:\n\n{ex.Message}";
-=======
           td.MainContent =
             $"Oh no! Something went wrong while loading Speckle, please report it on the forum:\n\n{ex.Message}";
->>>>>>> 509239cc
         }
 
         td.AddCommandLink(TaskDialogCommandLinkId.CommandLink1, "Ask for help on our Community Forum");
