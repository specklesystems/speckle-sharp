﻿<?xml version="1.0" encoding="utf-8"?>
<Project ToolsVersion="14.0" DefaultTargets="Build" xmlns="http://schemas.microsoft.com/developer/msbuild/2003">
  <Import Project="$(MSBuildExtensionsPath)\$(MSBuildToolsVersion)\Microsoft.Common.props" Condition="Exists('$(MSBuildExtensionsPath)\$(MSBuildToolsVersion)\Microsoft.Common.props')" />
  <PropertyGroup>
    <Configuration Condition=" '$(Configuration)' == '' ">Debug</Configuration>
    <Platform Condition=" '$(Platform)' == '' ">AnyCPU</Platform>
    <ProjectGuid>{27A79ACA-7EA8-4406-8BB8-216578CC3AB7}</ProjectGuid>
    <OutputType>Library</OutputType>
    <AppDesignerFolder>Properties</AppDesignerFolder>
    <RootNamespace>Speckle.ConnectorRevit</RootNamespace>
    <AssemblyName>SpeckleConnectorRevit</AssemblyName>
    <TargetFrameworkVersion>v4.8</TargetFrameworkVersion>
    <FileAlignment>512</FileAlignment>
    <ProjectTypeGuids>{60dc8134-eba5-43b8-bcc9-bb4bc16c2548};{FAE04EC0-301F-11D3-BF4B-00C04F79EFBC}</ProjectTypeGuids>
    <WarningLevel>4</WarningLevel>
    <AutoGenerateBindingRedirects>true</AutoGenerateBindingRedirects>
    <Deterministic>true</Deterministic>
    <NuGetPackageImportStamp>
    </NuGetPackageImportStamp>
    <RevitFolderName>SpeckleRevit2</RevitFolderName>
    <RestoreProjectStyle>PackageReference</RestoreProjectStyle>
  </PropertyGroup>
  <!-- MULTI VERSION CONFIGURATION START -->
  <!--2021-->
  <PropertyGroup Condition=" '$(Configuration)|$(Platform)' == 'Debug2021|AnyCPU' ">
    <DebugSymbols>true</DebugSymbols>
    <DebugType>full</DebugType>
    <Optimize>false</Optimize>
    <OutputPath>bin\Debug\</OutputPath>
    <DefineConstants>DEBUG;TRACE</DefineConstants>
    <ErrorReport>prompt</ErrorReport>
    <WarningLevel>4</WarningLevel>
    <StartAction>Program</StartAction>
    <StartProgram>$(ProgramW6432)\Autodesk\Revit 2021\Revit.exe</StartProgram>
    <RevitVersion>2021</RevitVersion>
    <PlatformTarget>x64</PlatformTarget>
  </PropertyGroup>
  <PropertyGroup Condition=" '$(Configuration)|$(Platform)' == 'Release2021|AnyCPU' ">
    <DebugType>pdbonly</DebugType>
    <Optimize>true</Optimize>
    <OutputPath>bin\Release\</OutputPath>
    <DefineConstants>TRACE</DefineConstants>
    <ErrorReport>prompt</ErrorReport>
    <WarningLevel>4</WarningLevel>
    <StartAction>Program</StartAction>
    <StartProgram>$(ProgramW6432)\Autodesk\Revit 2021\Revit.exe</StartProgram>
    <RevitVersion>2021</RevitVersion>
  </PropertyGroup>
  <!--2020-->
  <PropertyGroup Condition=" '$(Configuration)|$(Platform)' == 'Debug2020|AnyCPU' ">
    <DebugSymbols>true</DebugSymbols>
    <DebugType>full</DebugType>
    <Optimize>false</Optimize>
    <OutputPath>bin\Debug\</OutputPath>
    <DefineConstants>DEBUG;TRACE</DefineConstants>
    <ErrorReport>prompt</ErrorReport>
    <WarningLevel>4</WarningLevel>
    <StartAction>Program</StartAction>
    <StartProgram>$(ProgramW6432)\Autodesk\Revit 2020\Revit.exe</StartProgram>
    <RevitVersion>2020</RevitVersion>
    <PlatformTarget>x64</PlatformTarget>
  </PropertyGroup>
  <PropertyGroup Condition=" '$(Configuration)|$(Platform)' == 'Release2020|AnyCPU' ">
    <DebugType>pdbonly</DebugType>
    <Optimize>true</Optimize>
    <OutputPath>bin\Release\</OutputPath>
    <DefineConstants>TRACE</DefineConstants>
    <ErrorReport>prompt</ErrorReport>
    <WarningLevel>4</WarningLevel>
    <StartAction>Program</StartAction>
    <StartProgram>$(ProgramW6432)\Autodesk\Revit 2020\Revit.exe</StartProgram>
    <RevitVersion>2020</RevitVersion>
  </PropertyGroup>
  <!--2019-->
  <PropertyGroup Condition=" '$(Configuration)|$(Platform)' == 'Debug2019|AnyCPU' ">
    <DebugSymbols>true</DebugSymbols>
    <DebugType>full</DebugType>
    <Optimize>false</Optimize>
    <OutputPath>bin\Debug\</OutputPath>
    <DefineConstants>DEBUG;TRACE</DefineConstants>
    <ErrorReport>prompt</ErrorReport>
    <WarningLevel>4</WarningLevel>
    <StartAction>Program</StartAction>
    <StartProgram>$(ProgramW6432)\Autodesk\Revit 2019\Revit.exe</StartProgram>
    <RevitVersion>2019</RevitVersion>
  </PropertyGroup>
  <PropertyGroup Condition=" '$(Configuration)|$(Platform)' == 'Release2019|AnyCPU' ">
    <DebugType>pdbonly</DebugType>
    <Optimize>true</Optimize>
    <OutputPath>bin\Release\</OutputPath>
    <DefineConstants>TRACE</DefineConstants>
    <ErrorReport>prompt</ErrorReport>
    <WarningLevel>4</WarningLevel>
    <StartAction>Program</StartAction>
    <StartProgram>$(ProgramW6432)\Autodesk\Revit 2019\Revit.exe</StartProgram>
    <RevitVersion>2019</RevitVersion>
  </PropertyGroup>
  <!--END-->
  <ItemGroup>
    <Reference Include="PresentationCore" />
    <Reference Include="PresentationFramework" />
    <Reference Include="System" />
    <Reference Include="System.Numerics" />
    <Reference Include="System.Web.Extensions" />
    <Reference Include="WindowsBase" />
  </ItemGroup>
  <ItemGroup>
    <Compile Include="Entry\App.cs" />
    <Compile Include="Entry\CmdAvailabilityViews.cs" />
    <Compile Include="Entry\Cmd.cs" />
    <Compile Include="ExternalEventHandler.cs" />
    <Compile Include="Globals.cs" />
    <Compile Include="Properties\AssemblyInfo.cs" />
    <Compile Include="Storage\StateStorage.cs" />
    <Compile Include="Storage\ClientsStorage.cs" />
    <Compile Include="Storage\HelperClasses.cs" />
    <Compile Include="UI\ConnectorBindingsRevit.cs" />
    <Compile Include="UI\ClientOperations.cs" />
  </ItemGroup>
  <ItemGroup>
    <None Include="app.config" />
    <None Include="SpeckleRevit2.addin">
      <CopyToOutputDirectory>PreserveNewest</CopyToOutputDirectory>
    </None>
  </ItemGroup>
  <!-- SWITCH REVIT NUGETS -->
  <Choose>
    <When Condition="'$(Configuration)' == 'Debug2019' Or '$(Configuration)' == 'Release2019'">
      <ItemGroup>
        <PackageReference Include="ModPlus.Revit.API.2019">
          <Version>1.0.0</Version>
          <ExcludeAssets>runtime</ExcludeAssets>
        </PackageReference>
      </ItemGroup>
      <ItemGroup>
        <ProjectReference Include="..\xUnitRevitUtils2019\xUnitRevitUtils2019.csproj">
          <Project>{02399359-9CA0-4B47-B467-541E290E700F}</Project>
          <Name>xUnitRevitUtils2019</Name>
        </ProjectReference>
      </ItemGroup>
    </When>
    <When Condition="'$(Configuration)' == 'Debug2020' Or '$(Configuration)' == 'Release2020'">
      <ItemGroup>
        <PackageReference Include="ModPlus.Revit.API.2020">
          <Version>1.0.0</Version>
          <ExcludeAssets>runtime</ExcludeAssets>
        </PackageReference>
      </ItemGroup>
      <ItemGroup>
        <ProjectReference Include="..\xUnitRevitUtils2020\xUnitRevitUtils2020.csproj">
          <Project>{0DEF0F23-8AE2-461B-B014-8A0DA7494088}</Project>
          <Name>xUnitRevitUtils2020</Name>
        </ProjectReference>
      </ItemGroup>
    </When>
    <When Condition="'$(Configuration)' == 'Debug2021' Or '$(Configuration)' == 'Release2021'">
      <ItemGroup>
        <PackageReference Include="ModPlus.Revit.API.2021">
          <Version>1.0.0</Version>
          <ExcludeAssets>runtime</ExcludeAssets>
        </PackageReference>
      </ItemGroup>
    </When>
  </Choose>
  <!--END-->
  <ItemGroup>
    <Content Include="Assets\logo.png" />
    <EmbeddedResource Include="Assets\logo16.png" />
    <EmbeddedResource Include="Assets\logo32.png" />
  </ItemGroup>
  <ItemGroup>
    <ProjectReference Include="..\..\Core\Core\Core.csproj">
      <Project>{521d4aee-08cf-4913-bbe8-5511d176d126}</Project>
      <Name>Core</Name>
    </ProjectReference>
    <ProjectReference Include="..\..\Core\ServerTransport\ServerTransport.csproj">
<<<<<<< HEAD
      <Project>{c94935eb-abd7-4556-a5e7-709392ed3ab4}</Project>
=======
      <Project>{09b47cc3-f84b-4eef-8358-2891b1f88bae}</Project>
>>>>>>> 60511a58
      <Name>ServerTransport</Name>
    </ProjectReference>
    <ProjectReference Include="..\..\DesktopUI\DesktopUI\DesktopUI.csproj">
      <Project>{a97c3046-2d55-4c49-ab40-a3c2194b82fa}</Project>
      <Name>DesktopUI</Name>
      <EmbedInteropTypes>False</EmbedInteropTypes>
    </ProjectReference>
    <ProjectReference Include="..\..\Objects\Objects\Objects.csproj">
      <Project>{be852be3-37b8-4b62-ac2c-0872c41a2542}</Project>
      <Name>Objects</Name>
    </ProjectReference>
  </ItemGroup>
  <Import Project="$(MSBuildToolsPath)\Microsoft.CSharp.targets" />
  <PropertyGroup>
    <PostBuildEvent>
    </PostBuildEvent>
  </PropertyGroup>
  <!-- MULTIVERSION POST BUILD EVENTS START -->
  <Target Name="AfterBuild">
    <CallTarget Condition="'$(Configuration)' == 'Debug2021' Or '$(Configuration)' == 'Debug2020' Or '$(Configuration)' == 'Debug2019'" Targets="AfterBuildDebug" />
    <CallTarget Condition="'$(Configuration)' == 'Release2021' Or '$(Configuration)' == 'Release2020' Or '$(Configuration)' == 'Release2019'" Targets="AfterBuildRelease" />
  </Target>
  <Target Name="AfterBuildDebug">
    <ItemGroup>
      <SourceDLLs Include="$(TargetDir)\**\*.*" />
      <SourceManifest Include="$(ProjectDir)*.addin" />
    </ItemGroup>
    <Copy DestinationFolder="$(AppData)\Autodesk\REVIT\Addins\$(RevitVersion)\$(RevitFolderName)\%(RecursiveDir)" SourceFiles="@(SourceDLLs)" />
    <Copy DestinationFolder="$(AppData)\Autodesk\REVIT\Addins\$(RevitVersion)\" SourceFiles="@(SourceManifest)" />
  </Target>
  <Target Name="AfterBuildRelease">
    <ItemGroup>
      <SourceDLLs Include="$(TargetDir)\**\*.*" />
      <SourceManifest Include="$(ProjectDir)*.addin" />
    </ItemGroup>
    <Message Importance="High" Text="RELEASE copy from $(TargetDir) to $(SolutionDir)\Release\Release$(RevitVersion)\$(RevitFolderName)\" />
    <Copy DestinationFolder="$(SolutionDir)\Release\Release$(RevitVersion)\$(RevitFolderName)\%(RecursiveDir)" SourceFiles="@(SourceDLLs)" />
    <Copy DestinationFolder="$(SolutionDir)\Release\Release$(RevitVersion)\" SourceFiles="@(SourceManifest)" />
  </Target>
  <!--END-->
</Project><|MERGE_RESOLUTION|>--- conflicted
+++ resolved
@@ -174,11 +174,7 @@
       <Name>Core</Name>
     </ProjectReference>
     <ProjectReference Include="..\..\Core\ServerTransport\ServerTransport.csproj">
-<<<<<<< HEAD
       <Project>{c94935eb-abd7-4556-a5e7-709392ed3ab4}</Project>
-=======
-      <Project>{09b47cc3-f84b-4eef-8358-2891b1f88bae}</Project>
->>>>>>> 60511a58
       <Name>ServerTransport</Name>
     </ProjectReference>
     <ProjectReference Include="..\..\DesktopUI\DesktopUI\DesktopUI.csproj">
