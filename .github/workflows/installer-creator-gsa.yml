# This workflow uses actions that are not certified by GitHub.
# They are provided by a third-party and are governed by
# separate terms of service, privacy policy, and support
# documentation.

# This workflow will build, test, sign and package a WPF or Windows Forms desktop application
# built on .NET Core.
# To learn how to migrate your existing application to .NET Core,
# refer to https://docs.microsoft.com/en-us/dotnet/desktop-wpf/migration/convert-project-from-net-framework
#
# To configure this workflow:
#
# 1. Configure environment variables
# GitHub sets default environment variables for every workflow run.
# Replace the variables relative to your project in the "env" section below.
#
# 2. Signing
# Generate a signing certificate in the Windows Application
# Packaging Project or add an existing signing certificate to the project.
# Next, use PowerShell to encode the .pfx file using Base64 encoding
# by running the following Powershell script to generate the output string:
#
# $pfx_cert = Get-Content '.\SigningCertificate.pfx' -Encoding Byte
# [System.Convert]::ToBase64String($pfx_cert) | Out-File 'SigningCertificate_Encoded.txt'
#
# Open the output file, SigningCertificate_Encoded.txt, and copy the
# string inside. Then, add the string to the repo as a GitHub secret
# and name it "Base64_Encoded_Pfx."
# For more information on how to configure your signing certificate for
# this workflow, refer to https://github.com/microsoft/github-actions-for-desktop-apps#signing
#
# Finally, add the signing certificate password to the repo as a secret and name it "Pfx_Key".
# See "Build the Windows Application Packaging project" below to see how the secret is used.
#
# For more information on GitHub Actions, refer to https://github.com/features/actions
# For a complete CI/CD sample to get started with GitHub Action workflows for Desktop Applications,
# refer to https://github.com/microsoft/github-actions-for-desktop-apps

name: Create Installer for GSA Connector

on:
  workflow_dispatch:
    inputs:
      version:
        description: 'Version of the installer to make'     
        required: true

jobs:
  build:
    runs-on: windows-latest # https://help.github.com/en/actions/reference/workflow-syntax-for-github-actions#jobsjob_idruns-on
    steps:
    - name: Checkout
      uses: actions/checkout@v2
      with:
        fetch-depth: 2
        
    - name: Calculate tag version
      id: calculateTagVersion
      shell: powershell
      run: |
        $tag = "${{ github.event.inputs.version }}.$($env:GITHUB_RUN_ID%65536)"
        echo "::set-output name=tag::$tag"        
        
    - name: Install the latest version of nuget
      uses: nuget/setup-nuget@v1
      with:
        nuget-version: 'latest'       

    - name: NuGet restore
      run: |
        nuget restore ConnectorGSA/ConnectorGSA.sln
        nuget restore Objects/Converters/ConverterGSA/ConverterGSA/ConverterGSA.csproj
        
    # Add  MSBuild to the PATH: https://github.com/microsoft/setup-msbuild
    - name: Setup MSBuild.exe
      uses: microsoft/setup-msbuild@v1.0.2

    # Restore the application to populate the obj folder with RuntimeIdentifiers
    - name: Restore all the applications
      shell: cmd
      run: |
        for %%x in (Objects, ConnectorGSA) do (
          cd %%x && msbuild %%x.sln /t:Restore /p:Configuration=Release /p:WarningLevel=0 /p:IsDesktopBuild=false && cd ../ 
        )
        
    # Restore the application to populate the obj folder with RuntimeIdentifiers
    - name: Build all Solutions
      shell: cmd
      run: |
        SET _version=${{ github.event.inputs.version }}
        for %%x in (Objects, ConnectorGSA) do (
          cd %%x && msbuild %%x.sln /p:Configuration=Release /p:WarningLevel=0 /p:IsDesktopBuild=false /p:AssemblyVersionNumber=%_version% /p:AssemblyInformationalVersion=%_version% /p:Version=%_version% && cd ../ 
        )               
    - name: create Installer
      id: installer
      run: | 
<<<<<<< HEAD
        iscc /dAppVersion="${{ steps.calculateTagVersion.outputs.tag }}" speckle-v2-gsa-installer.iss
=======
        iscc /dAppVersion="${{ github.event.inputs.version }}.$($env:GITHUB_RUN_ID%65536)" speckle-v2-installer-gsa.iss
>>>>>>> ca1f865f
        $filename = (ls *.exe).Name
        echo "::set-output name=filename::$filename"          
      working-directory: Installer          
          
    - name: Install Azure Key Vault signtool
      run: dotnet tool install --global AzureSignTool --version 2.0.17
        
    # https://github.com/vcsjones/AzureSignTool
    - name: Sign Installer
      shell: powershell
      run: |
        AzureSignTool sign `
          --description-url "https://speckle.arup.com" `
          --azure-key-vault-url "https://oasysevkv.vault.azure.net/" `
          --azure-key-vault-client-id "${{ secrets.AZURE_CLIENT_ID }}" `
          --azure-key-vault-client-secret "${{ secrets.AZURE_CLIENT_SECRET }}" `
          --azure-key-vault-certificate "OasysCodeSigning" `
          --timestamp-rfc3161 "http://timestamp.digicert.com" `
          --verbose `
          ${{ github.workspace }}\Installer\${{ steps.installer.outputs.filename }}           
          
    - name: Upload a Build Artifact      
      uses: actions/upload-artifact@v2
      with:
        name: ${{ steps.installer.outputs.filename }}
        path: ./Installer/${{ steps.installer.outputs.filename }}
        retention-days: 1

<<<<<<< HEAD
=======
    - name: Calculate tag version
      id: calculate-tag-version
      run: |
        $tag = "${{ github.event.inputs.version }}.$($env:GITHUB_RUN_ID%65536)"
        echo "::set-output name=tag::$tag"
        
>>>>>>> ca1f865f
    - name: Create Release
      if: github.ref == 'refs/heads/main'
      id: create-release
      uses: actions/create-release@latest
      env:
        GITHUB_TOKEN: ${{ secrets.GITHUB_TOKEN }} 
      with:
        tag_name: gsa/${{ steps.calculateTagVersion.outputs.tag }}
        release_name: gsa/${{ steps.calculateTagVersion.outputs.tag }}
        body: |
          Automated release of Speckle v2 Connector for Oasys GSA
        draft: false
        prerelease: true

    - name: Upload Release Asset
      if: github.ref == 'refs/heads/main'
      id: upload-release-asset 
      uses: actions/upload-release-asset@v1
      env:
        GITHUB_TOKEN: ${{ secrets.GITHUB_TOKEN }}
      with:
        upload_url: ${{ steps.create-release.outputs.upload_url }}  
        asset_path: ./Installer/${{ steps.installer.outputs.filename }}
        asset_name: ${{ steps.installer.outputs.filename }}
        asset_content_type: application/vnd.microsoft.portable-executable<|MERGE_RESOLUTION|>--- conflicted
+++ resolved
@@ -39,6 +39,8 @@
 name: Create Installer for GSA Connector
 
 on:
+  push:
+    tags: 'v*.*.*-cx'
   workflow_dispatch:
     inputs:
       version:
@@ -53,13 +55,6 @@
       uses: actions/checkout@v2
       with:
         fetch-depth: 2
-        
-    - name: Calculate tag version
-      id: calculateTagVersion
-      shell: powershell
-      run: |
-        $tag = "${{ github.event.inputs.version }}.$($env:GITHUB_RUN_ID%65536)"
-        echo "::set-output name=tag::$tag"        
         
     - name: Install the latest version of nuget
       uses: nuget/setup-nuget@v1
@@ -94,11 +89,7 @@
     - name: create Installer
       id: installer
       run: | 
-<<<<<<< HEAD
-        iscc /dAppVersion="${{ steps.calculateTagVersion.outputs.tag }}" speckle-v2-gsa-installer.iss
-=======
         iscc /dAppVersion="${{ github.event.inputs.version }}.$($env:GITHUB_RUN_ID%65536)" speckle-v2-installer-gsa.iss
->>>>>>> ca1f865f
         $filename = (ls *.exe).Name
         echo "::set-output name=filename::$filename"          
       working-directory: Installer          
@@ -127,15 +118,12 @@
         path: ./Installer/${{ steps.installer.outputs.filename }}
         retention-days: 1
 
-<<<<<<< HEAD
-=======
     - name: Calculate tag version
       id: calculate-tag-version
       run: |
         $tag = "${{ github.event.inputs.version }}.$($env:GITHUB_RUN_ID%65536)"
         echo "::set-output name=tag::$tag"
         
->>>>>>> ca1f865f
     - name: Create Release
       if: github.ref == 'refs/heads/main'
       id: create-release
@@ -143,8 +131,8 @@
       env:
         GITHUB_TOKEN: ${{ secrets.GITHUB_TOKEN }} 
       with:
-        tag_name: gsa/${{ steps.calculateTagVersion.outputs.tag }}
-        release_name: gsa/${{ steps.calculateTagVersion.outputs.tag }}
+        tag_name: ${{ steps.calculate-tag-version.outputs.tag }}
+        release_name: Speckle-cx Installer ${{ steps.calculate-tag-version.outputs.tag }}
         body: |
           Automated release of Speckle v2 Connector for Oasys GSA
         draft: false
