--- conflicted
+++ resolved
@@ -134,15 +134,10 @@
         style = DisplayStyleToSpeckle(ro.Attributes);
 
         if (ro.Attributes.GetUserString(SpeckleSchemaKey) != null) // schema check - this will change in the near future
-<<<<<<< HEAD
           schema = ConvertToSpeckleBE(ro, reportObj) ?? ConvertToSpeckleStr(ro, reportObj);
-        
-=======
-          schema = ConvertToSpeckleBE(ro) ?? ConvertToSpeckleStr(ro);
 
         attributes = ro.Attributes;
 
->>>>>>> 25319b4c
         // Fast way to get the displayMesh, try to get the mesh rhino shows on the viewport when available.
         // This will only return a mesh if the object has been displayed in any mode other than Wireframe.
         if (ro is BrepObject || ro is ExtrusionObject)
@@ -483,14 +478,6 @@
       }
     }
 
-<<<<<<< HEAD
-=======
-    public List<Base> ConvertToSpeckleStr(List<object> objects)
-    {
-      return objects.Select(x => ConvertToSpeckleStr(x)).ToList();
-    }
-
->>>>>>> 25319b4c
     public object ConvertToNative(Base @object)
     {
       object rhinoObj = null;
