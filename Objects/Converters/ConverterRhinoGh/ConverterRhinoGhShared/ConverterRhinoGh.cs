--- conflicted
+++ resolved
@@ -2,20 +2,14 @@
 using System.Collections.Generic;
 using System.IO;
 using System.Linq;
-<<<<<<< HEAD
 using System.Collections.Specialized;
-=======
 using System.Numerics;
->>>>>>> 2fdfb478
 
 using Rhino;
+using Rhino.Display;
 using Rhino.DocObjects;
 using Rhino.Geometry;
-<<<<<<< HEAD
 using Rhino.Collections;
-=======
-using Rhino.Display;
->>>>>>> 2fdfb478
 using RH = Rhino.Geometry;
 using Grasshopper.Kernel.Types;
 
@@ -29,10 +23,7 @@
 using Objects.Geometry;
 using Objects.Other;
 using Objects.Primitive;
-<<<<<<< HEAD
-=======
-
->>>>>>> 2fdfb478
+
 using Alignment = Objects.BuiltElements.Alignment;
 using Arc = Objects.Geometry.Arc;
 using Box = Objects.Geometry.Box;
