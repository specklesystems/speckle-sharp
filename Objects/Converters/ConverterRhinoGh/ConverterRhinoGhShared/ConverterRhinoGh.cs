--- conflicted
+++ resolved
@@ -59,9 +59,9 @@
 
     public IEnumerable<string> GetServicedApplications()
     {
-
+      
 #if RHINO6
-      return new string[] { RhinoAppName, Applications.Grasshopper };
+      return new string[] {RhinoAppName, Applications.Grasshopper};
 #elif RHINO7
       return new string[] {RhinoAppName};
 #endif   
@@ -99,20 +99,7 @@
         style = GetStyle(ro);
 
         if (ro.Attributes.GetUserString(SpeckleSchemaKey) != null) // schema check - this will change in the near future
-<<<<<<< HEAD
-        {
-            try
-            {
-                schema = ConvertToSpeckleBE(ro);
-            }
-            catch 
-            {
-            }
-        }
-
-=======
            schema = ConvertToSpeckleBE(ro) ?? ConvertToSpeckleStr(ro);
->>>>>>> 16d5bbd8
 
         if (!(@object is InstanceObject)) // block instance check
           @object = ro.Geometry;
@@ -409,62 +396,6 @@
       return objects.Select(x => ConvertToSpeckleBE(x)).ToList();
     }
 
-<<<<<<< HEAD
-=======
-    public Base ConvertToSpeckleStr(object @object)
-    {
-      // get schema if it exists
-      RhinoObject obj = @object as RhinoObject;
-      string schema = GetSchema(obj, out string[] args);
-
-      switch (obj.Geometry)
-      {
-
-        //case RH.Point o:
-        //    switch (schema)
-        //    {
-        //        case "Node":
-        //            return PointToSpeckleNode(o);
-
-        //        default:
-        //            throw new NotSupportedException();
-        //    }
-
-        //case RH.Curve o:
-        //    switch (schema)
-        //    {
-        //        case "Element1D":
-        //            return CurveToSpeckleElement1D(o);
-
-        //        default:
-        //            throw new NotSupportedException();
-        //    }
-
-        //case RH.Mesh o:
-        //    switch (schema)
-        //    {
-        //        case "Element2D":
-        //            return MeshToSpeckleElement2D(o);
-
-        //    case "Element3D":
-        //        return MeshToSpeckleElement3D(o);
-
-        //            default:
-        //            throw new NotSupportedException();
-        //    }
-
-        default:
-          throw new NotSupportedException();
-      }
-    }
-
-    public List<Base> ConvertToSpeckleStr(List<object> objects)
-    {
-      return objects.Select(x => ConvertToSpeckleStr(x)).ToList();
-    }
-
-
->>>>>>> 16d5bbd8
     public object ConvertToNative(Base @object)
     {
       object rhinoObj = null;
@@ -675,7 +606,7 @@
     {
       switch (@object)
       {
-        case Point _:
+        case Point _ :
         case Vector _:
         case Interval _:
         case Interval2d _:
@@ -693,7 +624,7 @@
         case Brep _:
         case Surface _:
           return true;
-
+        
         //TODO: This types are not supported in GH!
         case Pointcloud _:
         case ModelCurve _:
@@ -704,7 +635,7 @@
         case Alignment _:
         case Text _:
           return true;
-
+        
         default:
           return false;
       }
