using System;
using System.Collections.Generic;
using System.Collections.Specialized;
using System.Linq;
using System.Reflection;
using Objects.BuiltElements;
using Objects.BuiltElements.Revit;
using Objects.BuiltElements.Revit.Curve;
using Objects.Geometry;
using Objects.Other;
using Objects.Primitive;
using Objects.Structural.Geometry;
using Rhino;
using Rhino.Collections;

using Rhino.DocObjects;
using Speckle.Core.Kits;
using Speckle.Core.Logging;
using Speckle.Core.Models;
using Plane = Objects.Geometry.Plane;
using RH = Rhino.Geometry;
using Vector = Objects.Geometry.Vector;

#if GRASSHOPPER
using Grasshopper.Kernel.Types;
using Rhino.Display;
#endif

namespace Objects.Converter.RhinoGh;

public partial class ConverterRhinoGh : ISpeckleConverter
{
#if RHINO6 && GRASSHOPPER
    public static string RhinoAppName = HostApplications.Grasshopper.GetVersion(HostAppVersion.v6);
#elif RHINO7 && GRASSHOPPER
  public static string RhinoAppName = HostApplications.Grasshopper.GetVersion(HostAppVersion.v7);
#elif RHINO8 && GRASSHOPPER
  public static string RhinoAppName = HostApplications.Grasshopper.GetVersion(HostAppVersion.v8);
#elif RHINO6
  public static string RhinoAppName = HostApplications.Rhino.GetVersion(HostAppVersion.v6);
#elif RHINO7
    public static string RhinoAppName = HostApplications.Rhino.GetVersion(HostAppVersion.v7);
#elif RHINO8
  public static string RhinoAppName = HostApplications.Rhino.GetVersion(HostAppVersion.v8);
#endif

  [Obsolete]
  public enum MeshSettings
  {
    Default,
    CurrentDoc
  }

  [Obsolete]
  public MeshSettings SelectedMeshSettings = MeshSettings.Default;

  public bool PreprocessGeometry;

  public Dictionary<string, string> Settings { get; private set; } = new Dictionary<string, string>();

  public ConverterRhinoGh()
  {
    var ver = Assembly.GetAssembly(typeof(ConverterRhinoGh)).GetName().Version;
  }

  public string Description => "Default Speckle Kit for Rhino & Grasshopper";
  public string Name => nameof(ConverterRhinoGh);
  public string Author => "Speckle";
  public string WebsiteOrEmail => "https://speckle.systems";

  public ProgressReport Report { get; private set; } = new();

  public ReceiveMode ReceiveMode { get; set; }

  public IEnumerable<string> GetServicedApplications()
  {
    return new[] { RhinoAppName };
  }

  public RhinoDoc Doc { get; private set; }

  public Dictionary<string, BlockDefinition> BlockDefinitions { get; private set; } = new();
  public Dictionary<string, InstanceDefinition> InstanceDefinitions { get; private set; } = new();

  public List<ApplicationObject> ContextObjects { get; set; } = new();

  public void SetContextObjects(List<ApplicationObject> objects)
  {
    ContextObjects = objects;
  }

  public void SetPreviousContextObjects(List<ApplicationObject> objects)
  {
    throw new NotImplementedException();
  }

  public void SetConverterSettings(object settings)
  {
    if (settings is Dictionary<string, string> temp)
    {
      Settings = temp;
    }
    // TODO: Both settings bellow are here for backwards compatibility and should be removed after consolidating settings
    else if (settings is MeshSettings meshSettings)
    {
      SelectedMeshSettings = meshSettings;
    }

    if (Settings.TryGetValue("preprocessGeometry", out string setting))
    {
      _ = bool.TryParse(setting, out PreprocessGeometry);
    }
  }

  public void SetContextDocument(object doc)
  {
    Doc = (RhinoDoc)doc;
  }

  // speckle user string for custom schemas
  private string SpeckleMappingKey = "SpeckleMapping";
  private string ApplicationIdKey = "applicationId";

  public RH.Mesh GetRhinoRenderMesh(RhinoObject rhinoObj)
  {
    ObjRef[] meshObjRefs = RhinoObject.GetRenderMeshes(new List<RhinoObject> { rhinoObj }, false, false);
    if (meshObjRefs == null || meshObjRefs.Length == 0)
    {
      return null;
    }

    if (meshObjRefs.Length == 1)
    {
      return meshObjRefs[0]?.Mesh();
    }

    var joinedMesh = new RH.Mesh();
    foreach (var t in meshObjRefs)
    {
      var mesh = t?.Mesh();
      if (mesh != null)
      {
        joinedMesh.Append(mesh);
      }
    }

    return joinedMesh;
  }

  public Base ConvertToSpeckle(object @object)
  {
    ApplicationObject reportObj = null;
    RenderMaterial material = null;
    DisplayStyle style = null;
    RH.Mesh displayMesh = null;
    ObjectAttributes attributes = null;
    ArchivableDictionary userDictionary = null;
    NameValueCollection userStrings = null;
    string objName = null;

    Base @base = null;
    Base schema = null;
    var notes = new List<string>();

    // get preprocessing setting
    var defaultPreprocess = PreprocessGeometry;

    try
    {
      switch (@object)
      {
        case RhinoObject ro:
          var roId = ro.Attributes.GetUserString(ApplicationIdKey) ?? ro.Id.ToString();
          reportObj = new ApplicationObject(ro.Id.ToString(), ro.ObjectType.ToString()) { applicationId = roId };
          material = RenderMaterialToSpeckle(ro.GetMaterial(true));
          style = DisplayStyleToSpeckle(ro.Attributes);
          userDictionary = ro.UserDictionary;
          userStrings = ro.Attributes.GetUserStrings();
          objName = ro.Attributes.Name;

          // Fast way to get the displayMesh, try to get the mesh rhino shows on the viewport when available.
          // This will only return a mesh if the object has been displayed in any mode other than Wireframe.
          if (ro is BrepObject || ro is ExtrusionObject)
          {
            displayMesh = GetRhinoRenderMesh(ro);
          }

          //mapping tool
          var mappingString = ro.Attributes.GetUserString(SpeckleMappingKey);
          if (mappingString != null)
          {
            schema = MappingToSpeckle(mappingString, ro, notes);
          }

          if (!(@object is InstanceObject))
          {
            @object = ro.Geometry; // block instance check
          }

          break;

        case Layer l:
          var lId = l.GetUserString(ApplicationIdKey) ?? l.Id.ToString();
          reportObj = new ApplicationObject(l.Id.ToString(), "Layer") { applicationId = lId };
          if (l.RenderMaterial != null)
          {
            material = RenderMaterialToSpeckle(l.RenderMaterial);
          }

          style = DisplayStyleToSpeckle(new ObjectAttributes(), l);
          userDictionary = l.UserDictionary;
          userStrings = l.GetUserStrings();
          break;
      }

      if (schema != null)
      {
        PreprocessGeometry = true;
      }

      switch (@object)
      {
        case RhinoDoc doc: // this is the base commit! Create a collection object to use
          @base = CollectionToSpeckle(doc);
          break;

        case RH.Point3d o:
          @base = PointToSpeckle(o);
          break;
        case RH.Point o:
          @base = PointToSpeckle(o);
          break;
        case RH.PointCloud o:
          @base = PointcloudToSpeckle(o);
          break;
        case RH.Vector3d o:
          @base = VectorToSpeckle(o);
          break;
        case RH.Interval o:
          @base = IntervalToSpeckle(o);
          break;
        case RH.Line o:
          @base = LineToSpeckle(o);
          break;
        case RH.LineCurve o:
          @base = LineToSpeckle(o);
          break;
        case RH.Plane o:
          @base = PlaneToSpeckle(o);
          break;
        case RH.Rectangle3d o:
          @base = PolylineToSpeckle(o);
          break;
        case RH.Circle o:
          @base = CircleToSpeckle(o);
          break;
        case RH.Arc o:
          @base = ArcToSpeckle(o);
          break;
        case RH.ArcCurve o:
          @base = ArcToSpeckle(o);
          break;
        case RH.Ellipse o:
          @base = EllipseToSpeckle(o);
          break;
        case RH.Polyline o:
          @base = PolylineToSpeckle(o) as Base;
          break;
        case RH.NurbsCurve o:
          @base = CurveToSpeckle(o) as Base;
          break;
        case RH.PolylineCurve o:
          @base = PolylineToSpeckle(o);
          break;
        case RH.PolyCurve o:
          @base = PolycurveToSpeckle(o);
          break;
        case RH.Box o:
          @base = BoxToSpeckle(o);
          break;
        case RH.Hatch o:
          @base = HatchToSpeckle(o);
          break;
        case RH.Mesh o:
          @base = MeshToSpeckle(o);
          break;

#if GRASSHOPPER
        case RH.Transform o:
          @base = new Transform(o.ToFloatArray(true), ModelUnits);
          break;
        case DisplayMaterial o:
          @base = DisplayMaterialToSpeckle(o);
          break;
        case UVInterval o:
          @base = Interval2dToSpeckle(o);
          break;
#endif

#if RHINO7_OR_GREATER
        case RH.SubD o:
          if (o.HasBrepForm)
          {
            @base = BrepToSpeckle(o.ToBrep(new RH.SubDToBrepOptions()), null, displayMesh, material);
          }
          else
          {
            @base = MeshToSpeckle(o);
          }

          break;
#endif
        case RH.Extrusion o:
          @base = BrepToSpeckle(o.ToBrep(), null, displayMesh, material);
          break;
        case RH.Brep o:
          @base = BrepToSpeckle(o.DuplicateBrep(), null, displayMesh, material);
          break;
        case RH.NurbsSurface o:
          @base = SurfaceToSpeckle(o);
          break;
        case ViewInfo o:
          @base = ViewToSpeckle(o);
          break;
        case InstanceDefinition o:
          @base = BlockDefinitionToSpeckle(o);
          break;
        case InstanceObject o:
          @base = BlockInstanceToSpeckle(o);
          break;
        case RH.TextEntity o:
          @base = TextToSpeckle(o);
          break;
        case RH.Dimension o:
          @base = DimensionToSpeckle(o);
          break;
        case Layer o:
          @base = LayerToSpeckle(o);
          break;
        default:
          throw new ConversionNotSupportedException(
            $"Rhino object of type {@object.GetType()} is not supported for conversion."
          );
      }

      if (@base is null)
      {
        return @base;
      }

      GetUserInfo(@base, out List<string> attributeNotes, userDictionary, userStrings, objName);
      notes.AddRange(attributeNotes);
      if (material != null)
      {
        @base["renderMaterial"] = material;
        if (schema != null)
        {
          schema["renderMaterial"] = material;
        }
      }
      if (style != null)
      {
        @base["displayStyle"] = style;
      }

      if (schema != null)
      {
        @base["@SpeckleSchema"] = schema;
      }
    }
    catch (ConversionNotSupportedException e)
    {
      SpeckleLog.Logger.Information(e, "{exceptionMessage}");
      reportObj?.Update(status: ApplicationObject.State.Skipped, logItem: e.Message);
    }
    catch (SpeckleException e)
    {
      SpeckleLog.Logger.Warning(e, "{exceptionMessage}");
      reportObj?.Update(
        status: ApplicationObject.State.Failed,
        logItem: $"{@object.GetType()} unhandled conversion error: {e.Message}\n{e.StackTrace}"
      );
    }
    catch (Exception ex) when (!ex.IsFatal())
    {
      reportObj?.Update(
        status: ApplicationObject.State.Failed,
        logItem: $"{@object.GetType()} unhandled conversion error: {ex.Message}\n{ex.StackTrace}"
      );
    }

    PreprocessGeometry = defaultPreprocess;

    if (reportObj != null)
    {
      reportObj.Update(log: notes);
      Report.UpdateReportObject(reportObj);
    }

    return @base;
  }

  public List<Base> ConvertToSpeckle(List<object> objects)
  {
    return objects.Select(x => ConvertToSpeckle(x)).ToList();
  }

  public object ConvertToNative(Base @object)
  {
    object rhinoObj = null;
    bool isFromRhino = @object[RhinoPropName] != null ? true : false;
    var reportObj =
      @object.id != null && Report.ReportObjects.ContainsKey(@object.id)
        ? new ApplicationObject(@object.id, @object.speckle_type)
        : null;
    List<string> notes = new();
    try
    {
      switch (@object)
      {
        case Point o:
          rhinoObj = PointToNative(o);
          break;

        case Pointcloud o:
          rhinoObj = PointcloudToNative(o);
          break;

        case Vector o:
          rhinoObj = VectorToNative(o);
          break;

        case Hatch o:
          rhinoObj = HatchToNative(o);
          break;

        case Interval o:
          rhinoObj = IntervalToNative(o);
          break;
#if GRASSHOPPER
        case Interval2d o:
          rhinoObj = Interval2dToNative(o);
          break;
#endif
        case Line o:
          rhinoObj = LineToNative(o);
          break;

        case Plane o:
          rhinoObj = PlaneToNative(o);
          break;

        case Circle o:
          rhinoObj = CircleToNative(o);
          break;

        case Arc o:
          rhinoObj = ArcToNative(o);
          break;

        case Ellipse o:
          rhinoObj = EllipseToNative(o);
          break;

        case Spiral o:
          rhinoObj = SpiralToNative(o);
          break;

        case Polyline o:
          rhinoObj = PolylineToNative(o);
          break;

        case Polycurve o:
          rhinoObj = PolycurveToNative(o);
          break;

        case Curve o:
          rhinoObj = CurveToNative(o);
          break;

        case Box o:
          rhinoObj = BoxToNative(o);
          break;

        case Mesh o:
          rhinoObj = MeshToNative(o);
          break;

        case Brep o:
          // Brep conversion should always fallback to mesh if it fails.
          var b = BrepToNative(o, out notes);
          if (b == null)
          {
            notes.Add($"{b.ObjectType} conversion failed: converting displayValue as Meshes");
            rhinoObj = o.displayValue?.Select(MeshToNative).ToArray();
          }
          else
          {
            rhinoObj = b;
          }

          break;

        case Surface o:
          rhinoObj = SurfaceToNative(o);
          break;

        case GridLine o:
          rhinoObj = GridlineToNative(o);
          break;

        case Alignment o:
          rhinoObj = AlignmentToNative(o);
          break;

        case Level o:
          rhinoObj = LevelToNative(o);
          break;

        case ModelCurve o:
          rhinoObj = CurveToNative(o.baseCurve);
          break;

        case View3D o:
          rhinoObj = ViewToNative(o);
          break;

        case BlockDefinition o:
          rhinoObj = DefinitionToNative(o, out notes);
          break;

        case Instance o:
          rhinoObj = InstanceToNative(o);
          break;

        case Text o:
          rhinoObj = TextToNative(o);
          break;

        case Dimension o:
          rhinoObj = isFromRhino ? RhinoDimensionToNative(o) : DimensionToNative(o);
          break;

        case Element1D o:
          rhinoObj = element1DToNative(o);
          break;

        case Collection o:
          rhinoObj = CollectionToNative(o);
          break;

        case DisplayStyle o:
          rhinoObj = DisplayStyleToNative(o);
          break;

        case RenderMaterial o:
#if GRASSHOPPER
          rhinoObj = RenderMaterialToDisplayMaterial(o);
#else
          rhinoObj = RenderMaterialToNative(o);
#endif
          break;

        case Transform o:
          rhinoObj = TransformToNative(o);
          break;

        case Parameter o:
          rhinoObj = ParameterToNative(o);
          break;

        default:
          throw new ConversionNotSupportedException(
            $"Speckle object of type {@object.GetType()} is not supported for conversion."
          );
      }
    }
    catch (ConversionNotSupportedException e)
    {
      SpeckleLog.Logger.Information(e, "{exceptionMessage}");
      reportObj?.Update(status: ApplicationObject.State.Skipped, logItem: e.Message);
    }
    catch (SpeckleException e)
    {
      SpeckleLog.Logger.Warning(e, "{exceptionMessage}");
      reportObj?.Update(
        status: ApplicationObject.State.Failed,
        logItem: $"{@object.GetType()} unhandled conversion error: {e.Message}\n{e.StackTrace}"
      );
    }
    catch (Exception e) when (!e.IsFatal())
    {
<<<<<<< HEAD
      if (reportObj == null)
      {
        return rhinoObj;
      }

      reportObj.Update(
=======
      reportObj?.Update(
>>>>>>> 2dce9759
        status: ApplicationObject.State.Failed,
        logItem: $"{@object.GetType()} unhandled conversion error: {e.Message}\n{e.StackTrace}"
      );
    }

    switch (rhinoObj)
    {
      case ApplicationObject o: // some to native methods return an application object (if object is baked to doc during conv)
        rhinoObj = o.Converted.Count == 0 ? null : o.Converted;
        reportObj?.Update(
          status: o.Status,
          createdIds: o.CreatedIds,
          converted: o.Converted,
          container: o.Container,
          log: o.Log
        );

        break;

      default:
        reportObj?.Update(log: notes);

        break;
    }

    if (reportObj != null)
    {
      Report.UpdateReportObject(reportObj);
    }

    return rhinoObj;
  }

  public object ConvertToNativeDisplayable(Base @object)
  {
    throw new NotImplementedException();
  }

  public List<object> ConvertToNative(List<Base> objects)
  {
    return objects.Select(x => ConvertToNative(x)).ToList();
  }

  public bool CanConvertToSpeckle(object @object)
  {
    if (@object is RhinoObject ro && !(@object is InstanceObject))
    {
      @object = ro.Geometry;
    }

    switch (@object)
    {
      case RH.Point3d _:
      case RH.Point _:
      case RH.PointCloud _:
      case RH.Vector3d _:
      case RH.Interval _:
      case RH.Line _:
      case RH.LineCurve _:
      case RH.Hatch _:
      case RH.Plane _:
      case RH.Rectangle3d _:
      case RH.Circle _:
      case RH.Arc _:
      case RH.ArcCurve _:
      case RH.Ellipse _:
      case RH.Polyline _:
      case RH.PolylineCurve _:
      case RH.PolyCurve _:
      case RH.NurbsCurve _:
      case RH.Box _:
      case RH.Mesh _:
#if RHINO7_OR_GREATER
      case RH.SubD _:
#endif
      case RH.Extrusion _:
      case RH.Brep _:
      case RH.NurbsSurface _:
      case RH.TextEntity _:
        return true;

#if GRASSHOPPER
      // This types are ONLY supported in GH!
      case RH.Transform _:
      case DisplayMaterial _:
      case UVInterval _:
        return true;
#else
      // This types are NOT supported in GH!
      case ViewInfo _:
      case InstanceDefinition _:
      case InstanceObject _:
      case RH.Dimension _:
      case Layer _:
        return true;
#endif
      default:
        return false;
    }
  }

  /// <summary>
  /// Indicates if a Speckle object should be converted to a top-level Rhino document object
  /// </summary>
  /// <param name="object"></param>
  /// <returns>True if the Speckle object should be converted, false if not</returns>
  /// <remarks>Objects like Planes, Vectors, RenderMaterials, and DisplayStyles can be converted to Rhino native equivalents but not added to the document as top-level objects</remarks>
  public bool CanConvertToNative(Base @object)
  {
    switch (@object)
    {
      case Point _:
      case Line _:
      case Circle _:
      case Arc _:
      case Ellipse _:
      case Polyline _:
      case Polycurve _:
      case Curve _:
      case Hatch _:
      case Box _:
      case Mesh _:
      case Brep _:
      case Surface _:
      case Element1D _:
      case Text _:
        return true;
#if GRASSHOPPER
      case Interval _:
      case Interval2d _:
      case Plane _:
      case RenderMaterial _:
      case Spiral _:
      case Transform _:
      case Vector _:
        return true;
#else
      // This types are not supported in GH!
      case Pointcloud _:
      case ModelCurve _:
      case View3D _:
      case Instance _:
      case GridLine _:
      case Alignment _:
      case Level _:
      case Dimension _:
      case Collection c when !c.collectionType.ToLower().Contains("model"):
        return true;
#endif

      default:
        return false;
    }
  }

  public bool CanConvertToNativeDisplayable(Base @object)
  {
    return false;
  }
}<|MERGE_RESOLUTION|>--- conflicted
+++ resolved
@@ -590,16 +590,7 @@
     }
     catch (Exception e) when (!e.IsFatal())
     {
-<<<<<<< HEAD
-      if (reportObj == null)
-      {
-        return rhinoObj;
-      }
-
-      reportObj.Update(
-=======
       reportObj?.Update(
->>>>>>> 2dce9759
         status: ApplicationObject.State.Failed,
         logItem: $"{@object.GetType()} unhandled conversion error: {e.Message}\n{e.StackTrace}"
       );
