--- conflicted
+++ resolved
@@ -310,61 +310,6 @@
       return objects.Select(x => ConvertToSpeckleBE(x)).ToList();
     }
 
-<<<<<<< HEAD
-    public Base ConvertToSpeckleStr(object @object)
-    {
-        // get schema if it exists
-        RhinoObject obj = @object as RhinoObject;
-        string schema = GetSchema(obj, out string[] args);
-
-        switch (obj.Geometry)
-        {
-            case RH.Point o:
-                switch (schema)
-                {
-                    case "Node":
-                        return PointToSpeckleNode(o);
-
-                    default:
-                        throw new NotSupportedException();
-                }
-
-            case RH.Curve o:
-                switch (schema)
-                {
-                    case "Element1D":
-                        return CurveToSpeckleElement1D(o);
-
-                    default:
-                        throw new NotSupportedException();
-                }
-
-            case RH.Mesh o:
-                switch (schema)
-                {
-                    case "Element2D":
-                        return MeshToSpeckleElement2D(o);
-
-                    case "Element3D":
-                        return MeshToSpeckleElement3D(o);
-
-                        default:
-                        throw new NotSupportedException();
-                }
-
-            default:
-                throw new NotSupportedException();
-        }
-    }
-
-    public List<Base> ConvertToSpeckleStr(List<object> objects)
-    {
-        return objects.Select(x => ConvertToSpeckleStr(x)).ToList();
-    }
-
-
-=======
->>>>>>> 30448d1d
     public object ConvertToNative(Base @object)
     {
       switch (@object)
