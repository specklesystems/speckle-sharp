--- conflicted
+++ resolved
@@ -17,7 +17,6 @@
   
   public partial class ConverterRhinoGh
   {
-<<<<<<< HEAD
     public static string invalidRhinoChars = @"{}()";
 
     /// <summary>
@@ -30,7 +29,8 @@
       // using this to handle grasshopper branch syntax
       string cleanStr = str.Replace("{", "").Replace("}", "");
       return cleanStr;
-=======
+    }
+    
     /// <summary>
     /// Retrieves the index of a render material in the document rendermaterialtable by name
     /// </summary>
@@ -49,7 +49,6 @@
         }
       }
       return index;
->>>>>>> 68b320b4
     }
 
     private string GetSchema(RhinoObject obj, out string[] args)
