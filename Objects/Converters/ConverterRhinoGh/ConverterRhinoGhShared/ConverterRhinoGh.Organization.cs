<<<<<<< HEAD
using System;

=======
﻿using System;
using System.Drawing;
using Objects.Organization;
using Objects.Other;
>>>>>>> 222a2b85
using Rhino;
using Rhino.DocObjects;
using Speckle.Core.Kits;
using Speckle.Core.Models;
#if GRASSHOPPER
#endif

<<<<<<< HEAD
using Objects.Other;
=======
namespace Objects.Converter.RhinoGh;
>>>>>>> 222a2b85

public partial class ConverterRhinoGh
{
  // doc, aka base commit
  public Collection CollectionToSpeckle(RhinoDoc doc)
  {
    return new Collection("Rhino Model", "rhino model");
  }

  // layers
  public ApplicationObject CollectionToNative(Collection collection)
  {
    #region local functions
    Layer GetLayer(string path)
    {
      var index = Doc.Layers.FindByFullPath(path, RhinoMath.UnsetIntIndex);
      if (index != RhinoMath.UnsetIntIndex)
        return Doc.Layers[index];
      return null;
    }
    Layer MakeLayer(string name, Layer parentLayer = null)
    {
      try
      {
        Layer newLayer = new() { Name = name };
        if (parentLayer != null)
          newLayer.ParentLayerId = parentLayer.Id;
        int newIndex = Doc.Layers.Add(newLayer);
        if (newIndex < 0)
          return null;
        return Doc.Layers.FindIndex(newIndex);
      }
      catch (Exception e)
      {
        return null;
      }
    }
    #endregion

    var appObj = new ApplicationObject(collection.id, collection.speckle_type)
    {
      applicationId = collection.applicationId
    };
    Layer layer = null;
    var status = ApplicationObject.State.Unknown;

    // see if this layer already exists in the doc
    var layerPath =
      ReceiveMode == ReceiveMode.Create
        ? $"{GetCommitInfo()}{Layer.PathSeparator}{RemoveInvalidRhinoChars(collection["path"] as string)}"
        : RemoveInvalidRhinoChars(collection["path"] as string);
    Layer existingLayer = GetLayer(layerPath);

    // update this layer if it exists & receive mode is on update
    if (existingLayer != null && ReceiveMode == ReceiveMode.Update)
    {
      layer = existingLayer;
      status = ApplicationObject.State.Updated;
    }
    else // create this layer
    {
      Layer parent = null;
      var parentIndex = layerPath.LastIndexOf(Layer.PathSeparator);
      if (parentIndex != -1)
      {
        var parentPath = layerPath.Substring(0, parentIndex);
        parent = GetLayer(parentPath);
        if (parent == null)
        {
          appObj.Update(status: ApplicationObject.State.Failed, logItem: $"Could not find layer parent: {parentPath}");
          return appObj;
        }
      }
      layer = MakeLayer(collection.name, parent);
      status = ApplicationObject.State.Created;
    }

    if (layer == null)
    {
      appObj.Update(status: ApplicationObject.State.Failed, logItem: "Could not create layer");
      return appObj;
    }

    // get attributes and rendermaterial
    var displayStyle =
      collection["displayStyle"] as DisplayStyle != null
        ? DisplayStyleToNative(collection["displayStyle"] as DisplayStyle)
        : new ObjectAttributes { ObjectColor = Color.AliceBlue };
    var renderMaterial =
      collection["renderMaterial"] as RenderMaterial != null
        ? RenderMaterialToNative(collection["renderMaterial"] as RenderMaterial)
        : null;
    layer.Color = displayStyle.ObjectColor;
    if (renderMaterial != null)
      layer.RenderMaterial = renderMaterial;
    layer.PlotWeight = displayStyle.PlotWeight;
    layer.LinetypeIndex = displayStyle.LinetypeIndex;

    appObj.Update(status: status, convertedItem: layer, createdId: layer.Id.ToString());
    return appObj;
  }

  public Collection LayerToSpeckle(Layer layer)
  {
    var collection = new Collection(layer.Name, "layer") { applicationId = layer.Id.ToString() };

    // add dynamic rhino props
    collection["visible"] = layer.IsVisible;

    return collection;
  }
}<|MERGE_RESOLUTION|>--- conflicted
+++ resolved
@@ -1,12 +1,7 @@
-<<<<<<< HEAD
-using System;
-
-=======
 ﻿using System;
 using System.Drawing;
 using Objects.Organization;
 using Objects.Other;
->>>>>>> 222a2b85
 using Rhino;
 using Rhino.DocObjects;
 using Speckle.Core.Kits;
@@ -14,11 +9,7 @@
 #if GRASSHOPPER
 #endif
 
-<<<<<<< HEAD
-using Objects.Other;
-=======
 namespace Objects.Converter.RhinoGh;
->>>>>>> 222a2b85
 
 public partial class ConverterRhinoGh
 {
