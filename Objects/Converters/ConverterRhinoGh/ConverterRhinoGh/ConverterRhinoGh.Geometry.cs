using Grasshopper.Kernel.Types;
using Objects.Geometry;
using Objects.Primitive;
using Rhino.Geometry;
using Rhino.Geometry.Collections;
using Rhino.DocObjects;
using Speckle.Core.Models;
using Speckle.Core.Kits;
using System;
using System.Collections.Generic;
using System.Linq;
using System.Reflection;
using Rhino;
using Arc = Objects.Geometry.Arc;
using Box = Objects.Geometry.Box;
using Brep = Objects.Geometry.Brep;
using BrepEdge = Objects.Geometry.BrepEdge;
using BrepFace = Objects.Geometry.BrepFace;
using BrepLoop = Objects.Geometry.BrepLoop;
using BrepLoopType = Objects.Geometry.BrepLoopType;
using BrepTrim = Objects.Geometry.BrepTrim;
using BrepTrimType = Objects.Geometry.BrepTrimType;
using Circle = Objects.Geometry.Circle;
using ControlPoint = Objects.Geometry.ControlPoint;
using Curve = Objects.Geometry.Curve;
using Ellipse = Objects.Geometry.Ellipse;
using Extrusion = Objects.Geometry.Extrusion;
using Interval = Objects.Primitive.Interval;
using Line = Objects.Geometry.Line;
using Mesh = Objects.Geometry.Mesh;
using Plane = Objects.Geometry.Plane;
using Point = Objects.Geometry.Point;
using Polyline = Objects.Geometry.Polyline;

using RH = Rhino.Geometry;

using Vector = Objects.Geometry.Vector;

namespace Objects.Converter.RhinoGh
{
  public partial class ConverterRhinoGh
  {


    // Convenience methods point:
    public double[] PointToArray(Point3d pt)
    {
      return new double[] { pt.X, pt.Y, pt.Z };
    }

    public double[] PointToArray(Point2d pt)
    {
      return new double[] { pt.X, pt.Y };
    }

    public double[] PointToArray(Point2f pt)
    {
      return new double[] { pt.X, pt.Y };
    }

    // Mass point converter
    public Point3d[] PointListToNative(IEnumerable<double> arr, string units)
    {
      var enumerable = arr.ToList();
      if (enumerable.Count % 3 != 0) throw new Exception("Array malformed: length%3 != 0.");

      Point3d[] points = new Point3d[enumerable.Count / 3];
      var asArray = enumerable.ToArray();
      for (int i = 2, k = 0; i < enumerable.Count; i += 3)
        points[k++] = new Point3d(
          ScaleToNative(asArray[i - 2], units),
          ScaleToNative(asArray[i - 1], units),
          ScaleToNative(asArray[i], units));

      return points;
    }

    public double[] PointsToFlatArray(IEnumerable<Point3d> points)
    {
      return points.SelectMany(pt => PointToArray(pt)).ToArray();
    }

    public double[] PointsToFlatArray(IEnumerable<Point2f> points)
    {
      return points.SelectMany(pt => PointToArray(pt)).ToArray();
    }

    // Convenience methods vector:
    public double[] VectorToArray(Vector3d vc)
    {
      return new double[] { vc.X, vc.Y, vc.Z };
    }

    public Vector3d ArrayToVector(double[] arr)
    {
      return new Vector3d(arr[0], arr[1], arr[2]);
    }

    // Points
    // GhCapture?
    public Point PointToSpeckle(Point3d pt, string units = null)
    {
      return new Point(pt.X, pt.Y, pt.Z, units ?? ModelUnits);
    }

    // Rh Capture?
    public Rhino.Geometry.Point PointToNative(Point pt)
    {
      var myPoint = new Rhino.Geometry.Point(new Point3d(
        ScaleToNative(pt.x, pt.units),
        ScaleToNative(pt.y, pt.units),
        ScaleToNative(pt.z, pt.units)));

      return myPoint;
    }

    public Point PointToSpeckle(Rhino.Geometry.Point pt, string units = null)
    {
      return new Point(pt.Location.X, pt.Location.Y, pt.Location.Z, units ?? ModelUnits);
    }

    // Vectors
    public Vector VectorToSpeckle(Vector3d pt, string units = null)
    {
      return new Vector(pt.X, pt.Y, pt.Z, units ?? ModelUnits);
    }

    public Vector3d VectorToNative(Vector pt)
    {
      return new Vector3d(
        ScaleToNative(pt.x, pt.units),
        ScaleToNative(pt.y, pt.units),
        ScaleToNative(pt.z, pt.units));
    }

    // Interval
    public Interval IntervalToSpeckle(RH.Interval interval)
    {
      var speckleInterval = new Interval(interval.T0, interval.T1);
      return speckleInterval;
    }

    public RH.Interval IntervalToNative(Interval interval)
    {
      return new RH.Interval((double)interval.start, (double)interval.end);
    }

    // Interval2d
    public Interval2d Interval2dToSpeckle(UVInterval interval)
    {
      return new Interval2d(IntervalToSpeckle(interval.U), IntervalToSpeckle(interval.V));
    }

    public UVInterval Interval2dToNative(Interval2d interval)
    {
      return new UVInterval(IntervalToNative(interval.u), IntervalToNative(interval.v));
    }

    // Plane
    public Plane PlaneToSpeckle(RH.Plane plane, string units = null)
    {
      var u = units ?? ModelUnits;
      return new Plane(PointToSpeckle(plane.Origin, u), VectorToSpeckle(plane.Normal, u), VectorToSpeckle(plane.XAxis, u),
        VectorToSpeckle(plane.YAxis, u), u);
    }

    public RH.Plane PlaneToNative(Plane plane)
    {
      var xAxis = VectorToNative(plane.xdir);
      xAxis.Unitize();
      var yAxis = VectorToNative(plane.ydir);
      yAxis.Unitize();

      return new RH.Plane(PointToNative(plane.origin).Location, xAxis, yAxis);
    }

    // Line
    // Gh Line capture
    public Line LineToSpeckle(RH.Line line, string units = null)
    {
      var u = units ?? ModelUnits;
      var sLine =  new Line(PointsToFlatArray(new Point3d[] { line.From, line.To }), u);
      sLine.length = line.Length;
      sLine.domain = new Interval(0, line.Length);
      var box = new RH.Box(line.BoundingBox);
      sLine.bbox = BoxToSpeckle(box, u);
      return sLine;
    }

    // Rh Line capture
    public Line LineToSpeckle(LineCurve line, string units = null)
    {
      var u = units ?? ModelUnits;
      var sLine =  new Line(PointsToFlatArray(new Point3d[] { line.PointAtStart, line.PointAtEnd }), u)
      {
        domain = IntervalToSpeckle(line.Domain)
      };
      sLine.length = line.GetLength();
      var box = new RH.Box(line.GetBoundingBox(true));
      sLine.bbox = BoxToSpeckle(box, u);

      return sLine;
    }

    // Back again only to LINECURVES because we hate grasshopper and its dealings with rhinocommon
    public LineCurve LineToNative(Line line)
    {
      var myLine = new LineCurve(PointToNative(line.start).Location, PointToNative(line.end).Location);
      myLine.Domain = line.domain == null ?  IntervalToNative(line.domain) : new RH.Interval(0, line.length);
      return myLine;
    }

    // Rectangles now and forever forward will become polylines
    public Polyline PolylineToSpeckle(Rectangle3d rect, string units = null)
    {
      var u = units ?? ModelUnits;
      var length = rect.Height * 2 + rect.Width * 2;
      var sPoly = new Polyline(
        PointsToFlatArray(new Point3d[] { rect.Corner(0), rect.Corner(1), rect.Corner(2), rect.Corner(3) }), u)
      {
        closed = true,
        area = rect.Area,
        bbox = BoxToSpeckle(new RH.Box(rect.BoundingBox), u),
        length = length,
        domain = new Interval(0, length)
      };
      
      return sPoly;
    }

    // Circle
    // Gh Capture
    public Circle CircleToSpeckle(RH.Circle circ, string units = null)
    {
      var u = units ?? ModelUnits;
      var circle = new Circle(PlaneToSpeckle(circ.Plane, u), circ.Radius, u);
      circle.domain = new Interval(0, 1);
      circle.length = 2 * Math.PI * circ.Radius;
      circle.area = Math.PI * circ.Radius * circ.Radius;
      return circle;
    }

    public ArcCurve CircleToNative(Circle circ)
    {
      RH.Circle circle = new RH.Circle(PlaneToNative(circ.plane), ScaleToNative((double)circ.radius, circ.units));

      var myCircle = new ArcCurve(circle);
      if (circ.domain != null)
        myCircle.Domain = IntervalToNative(circ.domain);

      return myCircle;
    }

    // Arc
    // Rh Capture can be a circle OR an arc
    public Base ArcToSpeckle(ArcCurve a, string units = null)
    {
      var u = units ?? ModelUnits;
      if (a.IsClosed)
      {
        RH.Circle preCircle;
        a.TryGetCircle(out preCircle);
        Circle myCircle = CircleToSpeckle(preCircle, u);
        myCircle.domain = IntervalToSpeckle(a.Domain);
        myCircle.length = a.GetLength();
        myCircle.bbox = BoxToSpeckle(new RH.Box(a.GetBoundingBox(true)), u);
        return myCircle;
      }
      else
      {
        RH.Arc preArc;
        a.TryGetArc(out preArc);
        Arc myArc = ArcToSpeckle(preArc, u);
        myArc.domain = IntervalToSpeckle(a.Domain);
        myArc.length = a.GetLength();
        myArc.bbox = BoxToSpeckle(new RH.Box(a.GetBoundingBox(true)), u);
        return myArc;
      }
    }

    // Gh Capture
    public Arc ArcToSpeckle(RH.Arc a, string units = null)
    {
      var u = units ?? ModelUnits;
      Arc arc = new Arc(PlaneToSpeckle(a.Plane,u), a.Radius, a.StartAngle, a.EndAngle, a.Angle, u);
      arc.endPoint = PointToSpeckle(a.EndPoint,u);
      arc.startPoint = PointToSpeckle(a.StartPoint,u);
      arc.midPoint = PointToSpeckle(a.MidPoint,u);
      arc.domain = new Interval(0,1);
      arc.length = a.Length;
      arc.bbox = BoxToSpeckle(new RH.Box(a.BoundingBox()), u);
      return arc;
    }

    public ArcCurve ArcToNative(Arc a)
    {
      RH.Arc arc = new RH.Arc(PlaneToNative(a.plane), ScaleToNative((double)a.radius, a.units), (double)a.angleRadians);
      arc.StartAngle = (double)a.startAngle;
      arc.EndAngle = (double)a.endAngle;
      var myArc = new ArcCurve(arc);

      if (a.domain != null)
      {
        myArc.Domain = IntervalToNative(a.domain);
      }

      return myArc;
    }

    //Ellipse
<<<<<<< HEAD
    // TODO: handle conversions that define Radius1/Radius2 as major/minor instead of xaxis/yaxis 
    public Ellipse EllipseToSpeckle(RH.Ellipse e)
    {
      var el = new Ellipse(PlaneToSpeckle(e.Plane), e.Radius1, e.Radius2, ModelUnits);
      el.domain = new Interval(0, 1);
=======
    public Ellipse EllipseToSpeckle(RH.Ellipse e, string units = null)
    {
      var u = units ?? ModelUnits;
      var el =  new Ellipse(PlaneToSpeckle(e.Plane,u), e.Radius1, e.Radius2, u);
      el.domain = new Interval(0,1);
>>>>>>> 03d62205
      el.length = e.ToNurbsCurve().GetLength();
      el.bbox = BoxToSpeckle(new RH.Box(e.ToNurbsCurve().GetBoundingBox(true)), u);
      el.area = Math.PI * e.Radius1 * e.Radius2; // Manual area computing, could not find the Rhino way...
      return el;
    }

    public RH.Curve EllipseToNative(Ellipse e)
    {
      RH.Ellipse elp = new RH.Ellipse(PlaneToNative(e.plane), ScaleToNative((double)e.firstRadius, e.units), ScaleToNative((double)e.secondRadius, e.units));
      var myEllp = elp.ToNurbsCurve();

      if (e.domain != null)
        myEllp.Domain = IntervalToNative(e.domain);

      if (e.trimDomain != null)
        myEllp = myEllp.Trim(IntervalToNative(e.trimDomain)).ToNurbsCurve();

      return myEllp;
    }

    // Polyline
    // Gh Capture
    public ICurve PolylineToSpeckle(RH.Polyline poly, string units = null) => PolylineToSpeckle(poly, null, units);

    public ICurve PolylineToSpeckle(RH.Polyline poly, Interval domain, string units = null)
    {
      var u = units ?? ModelUnits;
      if (poly.Count == 2)
      {
        var l =  new Line(PointsToFlatArray(poly), u);
        l.domain = domain;
        return l;
      }
      
      var myPoly = new Polyline(PointsToFlatArray(poly), u);
      myPoly.closed = poly.IsClosed;

      if (myPoly.closed)
        myPoly.value.RemoveRange(myPoly.value.Count - 3, 3);

      myPoly.domain = domain;
      myPoly.bbox = BoxToSpeckle(new RH.Box(poly.BoundingBox), u);
      myPoly.length = poly.Length;
      
      // TODO: Area of 3d polyline cannot be resolved... 
      return myPoly;
    }

    // Rh Capture
    public Base PolylineToSpeckle(PolylineCurve poly, string units = null)
    {
      var u = units ?? ModelUnits;
      RH.Polyline polyline;

      if (poly.TryGetPolyline(out polyline))
      {
        var intervalToSpeckle = IntervalToSpeckle(poly.Domain);
        if (polyline.Count == 2)
        {
          var polylineToSpeckle = new Line(PointsToFlatArray(polyline), u)
          {
            domain = intervalToSpeckle
          };  
          return polylineToSpeckle;
        }

        var myPoly = new Polyline(PointsToFlatArray(polyline), u);
        myPoly.closed = polyline.IsClosed;

        if (myPoly.closed)
          myPoly.value.RemoveRange(myPoly.value.Count - 3, 3);

        myPoly.domain = intervalToSpeckle;
        myPoly.bbox = BoxToSpeckle(new RH.Box(poly.GetBoundingBox(true)), u);
        myPoly.length = poly.GetLength();
        return myPoly;
      }

      return null;
    }

    // Deserialise
    public PolylineCurve PolylineToNative(Polyline poly)
    {
      var points = PointListToNative(poly.value, poly.units).ToList();
      if (poly.closed) points.Add(points[0]);

      var myPoly = new PolylineCurve(points);
      if (poly.domain != null)
        myPoly.Domain = IntervalToNative(poly.domain);

      return myPoly;
    }

    // Polycurve
    // Rh Capture/Gh Capture
    public Polycurve PolycurveToSpeckle(PolyCurve p, string units = null)
    {
      var u = units ?? ModelUnits;
      var myPoly = new Polycurve();
      myPoly.closed = p.IsClosed;
      myPoly.domain = IntervalToSpeckle(p.Domain);
      myPoly.length = p.GetLength();
      myPoly.bbox = BoxToSpeckle(new RH.Box(p.GetBoundingBox(true)), u);
      
      var segments = new List<RH.Curve>();
      CurveSegments(segments, p, true);

      //let the converter pick the best type of curve
      myPoly.segments = segments.Select(s => (ICurve)ConvertToSpeckle(s)).ToList();

      return myPoly;
    }

    public PolyCurve PolycurveToNative(Polycurve p)
    {
      PolyCurve myPolyc = new PolyCurve();
      foreach (var segment in p.segments)
      {
        try
        {
          //let the converter pick the best type of curve
          myPolyc.AppendSegment((RH.Curve)ConvertToNative((Base)segment));
        }
        catch
        {
        }
      }

      if (p.domain != null)
        myPolyc.Domain = IntervalToNative(p.domain);

      return myPolyc;
    }

    // Curve
    public RH.Curve CurveToNative(ICurve curve)
    {
      switch (curve)
      {
        case Circle circle:
          return CircleToNative(circle);

        case Arc arc:
          return ArcToNative(arc);

        case Ellipse ellipse:
          return EllipseToNative(ellipse);

        case Curve crv:
          return NurbsToNative(crv);

        case Polyline polyline:
          return PolylineToNative(polyline);

        case Line line:
          return LineToNative(line);

        case Polycurve polycurve:
          return PolycurveToNative(polycurve);

        default:
          return null;
      }
    }

    public ICurve CurveToSpeckle(NurbsCurve curve, string units = null)
    {
      var u = units ?? ModelUnits;
      var tolerance = 0.0;
      Rhino.Geometry.Plane pln = Rhino.Geometry.Plane.Unset;
      curve.TryGetPlane(out pln, tolerance);

      if (curve.IsCircle(tolerance) && curve.IsClosed)
      {
        curve.TryGetCircle(out var getObj,tolerance);
        var cir = CircleToSpeckle(getObj, u);
        cir.domain = IntervalToSpeckle(curve.Domain);
        return cir;
      }

      if (curve.IsArc(tolerance))
      {
        curve.TryGetArc(out var getObj,tolerance);
        var arc =  ArcToSpeckle(getObj, u);
        arc.domain = IntervalToSpeckle(curve.Domain);
        return arc;
      }

      if (curve.IsEllipse(tolerance) && curve.IsClosed)
      {
        curve.TryGetEllipse(pln, out var getObj,tolerance);
        var ellipse =  EllipseToSpeckle(getObj, u);
        ellipse.domain = IntervalToSpeckle(curve.Domain);
      }

      if (curve.IsLinear(tolerance) || curve.IsPolyline()) // defaults to polyline
      {
        curve.TryGetPolyline(out var getObj);
        if (null != getObj)
        {
          return PolylineToSpeckle(getObj, IntervalToSpeckle(curve.Domain), u);
        }
      }

      return NurbsToSpeckle(curve, u);
    }

    public Curve NurbsToSpeckle(NurbsCurve curve, string units = null)
    {
      var u = units ?? ModelUnits;
      var tolerance = 0.0;

      curve.ToPolyline(0, 1, 0, 0, 0, 0.1, 0, 0, true).TryGetPolyline(out var poly);

      Polyline displayValue;

      if (poly.Count == 2)
      {
        displayValue = new Polyline();
        displayValue.value = new List<double> { poly[0].X, poly[0].Y, poly[0].Z, poly[1].X, poly[1].Y, poly[1].Z };
      }
      else
      {
        displayValue = PolylineToSpeckle(poly, u) as Polyline;
      }

      var myCurve = new Curve(displayValue, u);
      var nurbsCurve = curve.ToNurbsCurve();

      // increase knot multiplicity to (# control points + degree + 1)
      // add extra knots at start & end  because Rhino's knot multiplicity standard is (# control points + degree - 1)
      var knots = nurbsCurve.Knots.ToList();
      knots.Insert(0, knots[0]);
      knots.Insert(knots.Count - 1, knots[knots.Count - 1]);

      // Hack: Rebuild curve to prevent interior knot multiplicities.
      //var max = Math.Min(nurbsCurve.Points.Count-1, 3);
      //nurbsCurve = nurbsCurve.Rebuild(nurbsCurve.Points.Count, max, true);

      myCurve.weights = nurbsCurve.Points.Select(ctp => ctp.Weight).ToList();
      myCurve.points = PointsToFlatArray(nurbsCurve.Points.Select(ctp => ctp.Location)).ToList();
      myCurve.knots = knots;
      myCurve.degree = nurbsCurve.Degree;
      myCurve.periodic = nurbsCurve.IsPeriodic;
      myCurve.rational = nurbsCurve.IsRational;
      myCurve.domain = IntervalToSpeckle(nurbsCurve.Domain);
      myCurve.closed = nurbsCurve.IsClosed;
      myCurve.length = nurbsCurve.GetLength();
      myCurve.bbox = BoxToSpeckle(new RH.Box(nurbsCurve.GetBoundingBox(true)), u);
      
      return myCurve;
    }

    public NurbsCurve NurbsToNative(Curve curve)
    {
      var ptsList = PointListToNative(curve.points, curve.units);

      var nurbsCurve = NurbsCurve.Create(false, curve.degree, ptsList);

      for (int j = 0; j < nurbsCurve.Points.Count; j++)
      {
        nurbsCurve.Points.SetPoint(j, ptsList[j], curve.weights[j]);
      }

      // check knot multiplicity to match Rhino's standard of (# control points + degree - 1)
      // skip extra knots at start & end if knot multiplicity is (# control points + degree + 1)
      int extraKnots = curve.knots.Count - nurbsCurve.Knots.Count;
      for (int j = 0; j < nurbsCurve.Knots.Count; j++)
      {
        if (extraKnots == 2)
          nurbsCurve.Knots[j] = curve.knots[j + 1];
        else
          nurbsCurve.Knots[j] = curve.knots[j];
      }

      nurbsCurve.Domain = IntervalToNative(curve.domain ?? new Interval(0, 1));
      return nurbsCurve;
    }

    // Box
    public Box BoxToSpeckle(RH.Box box, string units = null)
    {
      var u = units ?? ModelUnits;
      var speckleBox = new Box(PlaneToSpeckle(box.Plane, u), IntervalToSpeckle(box.X), IntervalToSpeckle(box.Y), IntervalToSpeckle(box.Z), u);
      speckleBox.area = box.Area;
      speckleBox.volume = box.Volume;

      return speckleBox;
    }

    public RH.Box BoxToNative(Box box)
    {
      return new RH.Box(PlaneToNative(box.basePlane), IntervalToNative(box.xSize), IntervalToNative(box.ySize), IntervalToNative(box.zSize));
    }

    // Meshes
    public Mesh MeshToSpeckle(RH.Mesh mesh, string units = null)
    {
      var u = units ?? ModelUnits;
      var verts = PointsToFlatArray(mesh.Vertices.ToPoint3dArray());

      var Faces = mesh.Faces.SelectMany(face =>
      {
        if (face.IsQuad) return new int[] { 1, face.A, face.B, face.C, face.D };
        return new int[] { 0, face.A, face.B, face.C };
      }).ToArray();

      var Colors = mesh.VertexColors.Select(cl => cl.ToArgb()).ToArray();

      var speckleMesh = new Mesh(verts, Faces, Colors, null, u);
      speckleMesh.volume = mesh.Volume();
      speckleMesh.bbox = BoxToSpeckle(new RH.Box(mesh.GetBoundingBox(true)), u);
      
      return speckleMesh;
    }

    public RH.Mesh MeshToNative(Mesh mesh)
    {
      RH.Mesh m = new RH.Mesh();
      m.Vertices.AddVertices(PointListToNative(mesh.vertices, mesh.units));

      int i = 0;

      while (i < mesh.faces.Count)
      {
        if (mesh.faces[i] == 0)
        {
          // triangle
          m.Faces.AddFace(new MeshFace(mesh.faces[i + 1], mesh.faces[i + 2], mesh.faces[i + 3]));
          i += 4;
        }
        else
        {
          // quad
          m.Faces.AddFace(new MeshFace(mesh.faces[i + 1], mesh.faces[i + 2], mesh.faces[i + 3], mesh.faces[i + 4]));
          i += 5;
        }
      }

      try
      {
        m.VertexColors.AppendColors(mesh.colors.Select(c => System.Drawing.Color.FromArgb((int)c)).ToArray());
      }
      catch
      {
      }

      if (mesh.textureCoordinates != null)
        for (int j = 0; j < mesh.textureCoordinates.Count; j += 2)
        {
          m.TextureCoordinates.Add(mesh.textureCoordinates[j], mesh.textureCoordinates[j + 1]);
        }

      return m;
    }

    private bool HasInvalidMultiplicity(NurbsCurve curve)
    {
      var knots = curve.Knots;
      var degree = curve.Degree;

      for (int i = degree; i < knots.Count - degree; i++)
      {
        var mult = knots.KnotMultiplicity(i);
        i += mult - 1;
        if (mult > degree - 2)
          return true;
      }
      return false;
    }
    
    /// <summary>
    /// Converts a Rhino <see cref="Rhino.Geometry.Brep"/> instance to a Speckle <see cref="Brep"/>
    /// </summary>
    /// <param name="brep">BREP to be converted.</param>
    /// <returns></returns>
    public Brep BrepToSpeckle(RH.Brep brep, string units = null)
    {
      var tol = 0.0;
      var u = units ?? ModelUnits;
      brep.Repair(tol); //should maybe use ModelAbsoluteTolerance ?
      foreach(var f in brep.Faces){
        f.RebuildEdges(tol, false, false);
      }
      // Create complex
      var joinedMesh = new RH.Mesh();
      var mySettings = MeshingParameters.FastRenderMesh;
      joinedMesh.Append(RH.Mesh.CreateFromBrep(brep, mySettings));
      joinedMesh.Weld(Math.PI);
      joinedMesh.Vertices.CombineIdentical(true,true);
      joinedMesh.Compact();
      
      var spcklBrep = new Brep(displayValue: MeshToSpeckle(joinedMesh, u), provenance: Applications.Rhino, units: u);

      // Vertices, uv curves, 3d curves and surfaces
      spcklBrep.Vertices = brep.Vertices
        .Select(vertex => PointToSpeckle(vertex, u)).ToList();
      spcklBrep.Curve3D = brep.Curves3D
        .Select(curve3d =>
        {
          Rhino.Geometry.Curve crv = curve3d;
          if (crv is NurbsCurve nurbsCurve)
          {
            // Nurbs curves of degree 2 have weird support in Revit, so we up everything to degree 3.
            if (nurbsCurve.Degree < 3)
              nurbsCurve.IncreaseDegree(3);
            // Check for invalid multiplicity in the curves. This is also to better support Revit.
            var invalid = HasInvalidMultiplicity(nurbsCurve);

            // If the curve has invalid multiplicity and is not closed, rebuild with same number of points and degree.
            // TODO: Figure out why closed curves don't like this hack?
            if (invalid && !nurbsCurve.IsClosed)
              nurbsCurve = nurbsCurve.Rebuild(nurbsCurve.Points.Count, nurbsCurve.Degree, true);
            nurbsCurve.Domain = curve3d.Domain;
            crv = nurbsCurve;
          }
          var icrv = ConvertToSpeckle(crv) as ICurve;
          return icrv;

          // And finally convert to speckle
        }).ToList();
      spcklBrep.Curve2D = brep.Curves2D.ToList().Select(c =>
      {
        var nurbsCurve = c.ToNurbsCurve();
        //nurbsCurve.Knots.RemoveMultipleKnots(1, nurbsCurve.Degree, Doc.ModelAbsoluteTolerance );
        var rebuild = nurbsCurve.Rebuild(nurbsCurve.Points.Count,nurbsCurve.Degree,true);
        
        var crv = CurveToSpeckle(rebuild, Units.None);
        return crv;
      }).ToList();
      spcklBrep.Surfaces = brep.Surfaces
        .Select(srf => SurfaceToSpeckle(srf.ToNurbsSurface(), u)).ToList();
      spcklBrep.IsClosed = brep.IsSolid;
      spcklBrep.Orientation = (BrepOrientation)brep.SolidOrientation;

      // Faces
      spcklBrep.Faces = brep.Faces
        .Select(f => new BrepFace(
          spcklBrep,
          f.SurfaceIndex,
          f.Loops.Select(l => l.LoopIndex).ToList(),
          f.OuterLoop.LoopIndex,
          f.OrientationIsReversed
        )).ToList();

      // Edges
      spcklBrep.Edges = brep.Edges
        .Select(edge => new BrepEdge(
          spcklBrep,
          edge.EdgeCurveIndex,
          edge.TrimIndices(),
          edge.StartVertex.VertexIndex,
          edge.EndVertex.VertexIndex,
          edge.ProxyCurveIsReversed,
          IntervalToSpeckle(edge.Domain)
        )).ToList();

      // Loops
      spcklBrep.Loops = brep.Loops
        .Select(loop => new BrepLoop(
          spcklBrep,
          loop.Face.FaceIndex,
          loop.Trims.Select(t => t.TrimIndex).ToList(),
          (BrepLoopType)loop.LoopType
        )).ToList();

      // Trims
      spcklBrep.Trims = brep.Trims
        .Select(trim =>
        {
          var t = new BrepTrim(
            spcklBrep,
            trim.Edge?.EdgeIndex ?? -1,
            trim.Face.FaceIndex,
            trim.Loop.LoopIndex,
            trim.TrimCurveIndex,
            (int)trim.IsoStatus,
            (BrepTrimType)trim.TrimType,
            trim.IsReversed(),
            trim.StartVertex.VertexIndex,
            trim.EndVertex.VertexIndex
          );
          t.Domain = IntervalToSpeckle(trim.Domain);

          return t;
        })
        .ToList();
      spcklBrep.volume = brep.GetVolume();
      spcklBrep.bbox = BoxToSpeckle(new RH.Box(brep.GetBoundingBox(true)), u);
      spcklBrep.area = brep.GetArea();
      return spcklBrep;
    }

    /// <summary>
    /// Converts a Speckle <see cref="Brep"/> instance to a Rhino <see cref="Rhino.Geometry.Brep"/>
    /// </summary>
    /// <param name="brep">The Speckle Brep to convert</param>
    /// <returns></returns>
    /// <exception cref="Exception">Throws exception if the provenance is not Rhino</exception>
    public RH.Brep BrepToNative(Brep brep)
    {
      var tol = RhinoDoc.ActiveDoc.ModelAbsoluteTolerance;
      try
      {
        // TODO: Provenance exception is meaningless now, must change for provenance build checks.
        // if (brep.provenance != Speckle.Core.Kits.Applications.Rhino)
        //   throw new Exception("Unknown brep provenance: " + brep.provenance +
        //                       ". Don't know how to convert from one to the other.");

        var newBrep = new RH.Brep();
        brep.Curve3D.ForEach(crv => newBrep.AddEdgeCurve(CurveToNative(crv)));
        brep.Curve2D.ForEach(crv => newBrep.AddTrimCurve(CurveToNative(crv)));
        brep.Surfaces.ForEach(surf => newBrep.AddSurface(SurfaceToNative(surf)));
        brep.Vertices.ForEach(vert => newBrep.Vertices.Add(PointToNative(vert).Location, tol));
        brep.Edges.ForEach(edge =>
        {
          if (edge.Domain == null || (edge.Domain.start == edge.Curve.domain.start && edge.Domain.end == edge.Curve.domain.end))
            newBrep.Edges.Add(edge.Curve3dIndex);
          else
            newBrep.Edges.Add(edge.StartIndex, edge.EndIndex, edge.Curve3dIndex, IntervalToNative(edge.Domain), tol);
        });
        brep.Faces.ForEach(face =>
        {
          var f = newBrep.Faces.Add(face.SurfaceIndex);
          f.OrientationIsReversed = face.OrientationReversed;
        });

        brep.Loops.ForEach(loop =>
        {
          var f = newBrep.Faces[loop.FaceIndex];
          var l = newBrep.Loops.Add((RH.BrepLoopType)loop.Type, f);
          loop.Trims.ToList().ForEach(trim =>
          {
            RH.BrepTrim rhTrim;
            if (trim.EdgeIndex != -1)
              rhTrim = newBrep.Trims.Add(newBrep.Edges[trim.EdgeIndex], trim.IsReversed,
                newBrep.Loops[trim.LoopIndex], trim.CurveIndex);
            else if (trim.TrimType == BrepTrimType.Singular)
              rhTrim = newBrep.Trims.AddSingularTrim(newBrep.Vertices[trim.EndIndex],
                newBrep.Loops[trim.LoopIndex], (RH.IsoStatus)trim.IsoStatus, trim.CurveIndex);
            else
              rhTrim = newBrep.Trims.Add(trim.IsReversed, newBrep.Loops[trim.LoopIndex], trim.CurveIndex);

            rhTrim.IsoStatus = (IsoStatus)trim.IsoStatus;
            rhTrim.TrimType = (RH.BrepTrimType)trim.TrimType;
            rhTrim.SetTolerances(tol, tol);
          });
        });

        newBrep.Repair(tol);

        return newBrep;
      }
      catch (Exception e)
      {
        System.Diagnostics.Debug.WriteLine("Failed to deserialize brep");
        return null;
      }
    }

    // Extrusions
    // TODO: Research into how to properly create and recreate extrusions. Current way we compromise by transforming them into breps.
    public Brep BrepToSpeckle(Rhino.Geometry.Extrusion extrusion, string units = null)
    {
      return BrepToSpeckle(extrusion.ToBrep(), units ?? ModelUnits);

      //var myExtrusion = new SpeckleExtrusion( SpeckleCore.Converter.Serialise( extrusion.Profile3d( 0, 0 ) ), extrusion.PathStart.DistanceTo( extrusion.PathEnd ), extrusion.IsCappedAtBottom );

      //myExtrusion.PathStart = extrusion.PathStart.ToSpeckle();
      //myExtrusion.PathEnd = extrusion.PathEnd.ToSpeckle();
      //myExtrusion.PathTangent = extrusion.PathTangent.ToSpeckle();

      //var Profiles = new List<SpeckleObject>();
      //for ( int i = 0; i < extrusion.ProfileCount; i++ )
      //  Profiles.Add( SpeckleCore.Converter.Serialise( extrusion.Profile3d( i, 0 ) ) );

      //myExtrusion.Profiles = Profiles;
      //myExtrusion.Properties = extrusion.UserDictionary.ToSpeckle( root: extrusion );
      //myExtrusion.GenerateHash();
      //return myExtrusion;
    }

    // TODO: See above. We're no longer creating new extrusions. This is here just for backwards compatibility.
    public RH.Extrusion ExtrusionToNative(Extrusion extrusion)
    {
      RH.Curve outerProfile = CurveToNative((Curve)extrusion.profile);
      RH.Curve innerProfile = null;
      if (extrusion.profiles.Count == 2) innerProfile = CurveToNative((Curve)extrusion.profiles[1]);

      try
      {
        var IsClosed = extrusion.profile.GetType().GetProperty("IsClosed").GetValue(extrusion.profile, null) as bool?;
        if (IsClosed != true)
          outerProfile.Reverse();
      }
      catch
      {
      }

      var myExtrusion =
        RH.Extrusion.Create(outerProfile.ToNurbsCurve(), (double)extrusion.length, (bool)extrusion.capped);
      if (innerProfile != null)
        myExtrusion.AddInnerProfile(innerProfile);

      return myExtrusion;
    }

    //  Curve profile = null;
    //  try
    //  {
    //    var toNativeMethod = extrusion.Profile.GetType().GetMethod( "ToNative" );
    //    profile = ( Curve ) toNativeMethod.Invoke( extrusion.Profile, new object[ ] { extrusion.Profile } );
    //    if ( new string[ ] { "Polyline", "Polycurve" }.Contains( extrusion.Profile.Type ) )
    //      try
    //      {
    //        var IsClosed = extrusion.Profile.GetType().GetProperty( "IsClosed" ).GetValue( extrusion.Profile, null ) as bool?;
    //        if ( IsClosed != true )
    //        {
    //          profile.Reverse();
    //        }
    //      }
    //      catch { }

    //    //switch ( extrusion.Profile )
    //    //{
    //    //  case SpeckleCore.SpeckleCurve curve:
    //    //    profile = curve.ToNative();
    //    //    break;
    //    //  case SpeckleCore.SpecklePolycurve polycurve:
    //    //    profile = polycurve.ToNative();
    //    //    if ( !profile.IsClosed )
    //    //      profile.Reverse();
    //    //    break;
    //    //  case SpeckleCore.SpecklePolyline polyline:
    //    //    profile = polyline.ToNative();
    //    //    if ( !profile.IsClosed )
    //    //      profile.Reverse();
    //    //    break;
    //    //  case SpeckleCore.SpeckleArc arc:
    //    //    profile = arc.ToNative();
    //    //    break;
    //    //  case SpeckleCore.SpeckleCircle circle:
    //    //    profile = circle.ToNative();
    //    //    break;
    //    //  case SpeckleCore.SpeckleEllipse ellipse:
    //    //    profile = ellipse.ToNative();
    //    //    break;
    //    //  case SpeckleCore.SpeckleLine line:
    //    //    profile = line.ToNative();
    //    //    break;
    //    //  default:
    //    //    profile = null;
    //    //    break;
    //    //}
    //  }
    //  catch { }
    //  var x = new Extrusion();

    //  if ( profile == null ) return null;

    //  var myExtrusion = Extrusion.Create( profile.ToNurbsCurve(), ( double ) extrusion.Length, ( bool ) extrusion.Capped );

    //  myExtrusion.UserDictionary.ReplaceContentsWith( extrusion.Properties.ToNative() );
    //  return myExtrusion;
    //}

    // Proper explosion of polycurves:
    // (C) The Rutten David https://www.grasshopper3d.com/forum/topics/explode-closed-planar-curve-using-rhinocommon
    public bool CurveSegments(List<RH.Curve> L, RH.Curve crv, bool recursive)
    {
      if (crv == null)
      {
        return false;
      }

      PolyCurve polycurve = crv as PolyCurve;

      if (polycurve != null)
      {
        if (recursive)
        {
          polycurve.RemoveNesting();
        }

        RH.Curve[] segments = polycurve.Explode();

        if (segments == null)
        {
          return false;
        }

        if (segments.Length == 0)
        {
          return false;
        }

        if (recursive)
        {
          foreach (RH.Curve S in segments)
          {
            CurveSegments(L, S, recursive);
          }
        }
        else
        {
          foreach (RH.Curve S in segments)
          {
            L.Add(S.DuplicateShallow() as RH.Curve);
          }
        }

        return true;
      }

      //Nothing else worked, lets assume it's a nurbs curve and go from there...
      var nurbs = crv.ToNurbsCurve();
      if (nurbs == null)
      {
        return false;
      }

      double t0 = nurbs.Domain.Min;
      double t1 = nurbs.Domain.Max;
      double t;

      int LN = L.Count;

      do
      {
        if (!nurbs.GetNextDiscontinuity(Continuity.C1_locus_continuous, t0, t1, out t))
        {
          break;
        }

        var trim = new RH.Interval(t0, t);
        if (trim.Length < 1e-10)
        {
          t0 = t;
          continue;
        }

        var M = nurbs.DuplicateCurve();
        M = M.Trim(trim);
        if (M.IsValid)
        {
          L.Add(M);
        }

        t0 = t;
      } while (true);

      if (L.Count == LN)
      {
        L.Add(nurbs);
      }

      return true;
    }

    public NurbsSurface SurfaceToNative(Geometry.Surface surface)
    {
      // Create rhino surface
      var points = surface.GetControlPoints().Select(l => l.Select(p =>
        new ControlPoint(
          ScaleToNative(p.x, p.units),
          ScaleToNative(p.y, p.units),
          ScaleToNative(p.z, p.units),
          p.weight,
          p.units)).ToList()).ToList();

      var result = NurbsSurface.Create(3, surface.rational, surface.degreeU + 1, surface.degreeV + 1,
        points.Count, points[0].Count);

      // Set knot vectors
      for (int i = 0; i < surface.knotsU.Count; i++)
      {
        result.KnotsU[i] = surface.knotsU[i];
      }

      for (int i = 0; i < surface.knotsV.Count; i++)
      {
        result.KnotsV[i] = surface.knotsV[i];
      }

      // Set control points
      for (var i = 0; i < points.Count; i++)
      {
        for (var j = 0; j < points[i].Count; j++)
        {
          var pt = points[i][j];
          result.Points.SetPoint(i, j, pt.x * pt.weight, pt.y * pt.weight, pt.z * pt.weight);
          result.Points.SetWeight(i, j, pt.weight);
        }
      }

      // Return surface
      return result;
    }

    public List<List<ControlPoint>> ControlPointsToSpeckle(NurbsSurfacePointList controlPoints, string units = null)
    {
      var points = new List<List<ControlPoint>>();
      for (var i = 0; i < controlPoints.CountU; i++)
      {
        var row = new List<ControlPoint>();
        for (var j = 0; j < controlPoints.CountV; j++)
        {
          var pt = controlPoints.GetControlPoint(i, j);
          var pos = pt.Location;
          row.Add(new ControlPoint(pos.X, pos.Y, pos.Z, pt.Weight, units ?? ModelUnits));
        }

        points.Add(row);
      }

      return points;
    }

    public Geometry.Surface SurfaceToSpeckle(NurbsSurface surface, string units = null)
    {
      var u = units ?? ModelUnits;
      var result = new Geometry.Surface
      {
        degreeU = surface.OrderU - 1,
        degreeV = surface.OrderV - 1,
        rational = surface.IsRational,
        closedU = surface.IsClosed(0),
        closedV = surface.IsClosed(1),
        domainU = IntervalToSpeckle(surface.Domain(0)),
        domainV = IntervalToSpeckle(surface.Domain(1)),
        knotsU = surface.KnotsU.ToList(),
        knotsV = surface.KnotsV.ToList()
      };
      result.units = u;

      result.SetControlPoints(ControlPointsToSpeckle(surface.Points));
      result.bbox = BoxToSpeckle(new RH.Box(surface.GetBoundingBox(true)), u);

      return result;
    }
  }
}<|MERGE_RESOLUTION|>--- conflicted
+++ resolved
@@ -308,19 +308,12 @@
     }
 
     //Ellipse
-<<<<<<< HEAD
     // TODO: handle conversions that define Radius1/Radius2 as major/minor instead of xaxis/yaxis 
-    public Ellipse EllipseToSpeckle(RH.Ellipse e)
-    {
-      var el = new Ellipse(PlaneToSpeckle(e.Plane), e.Radius1, e.Radius2, ModelUnits);
-      el.domain = new Interval(0, 1);
-=======
     public Ellipse EllipseToSpeckle(RH.Ellipse e, string units = null)
     {
       var u = units ?? ModelUnits;
       var el =  new Ellipse(PlaneToSpeckle(e.Plane,u), e.Radius1, e.Radius2, u);
       el.domain = new Interval(0,1);
->>>>>>> 03d62205
       el.length = e.ToNurbsCurve().GetLength();
       el.bbox = BoxToSpeckle(new RH.Box(e.ToNurbsCurve().GetBoundingBox(true)), u);
       el.area = Math.PI * e.Radius1 * e.Radius2; // Manual area computing, could not find the Rhino way...
