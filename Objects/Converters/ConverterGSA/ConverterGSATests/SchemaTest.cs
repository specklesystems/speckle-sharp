--- conflicted
+++ resolved
@@ -346,11 +346,7 @@
         var speckleObjects = converter.ConvertToSpeckle(new List<object> { record });
         Assert.Empty(converter.ConversionErrors);
 
-<<<<<<< HEAD
-        Instance.GsaModel.Cache.SetSpeckleObjects(record, speckleObjects);
-=======
         Instance.GsaModel.Cache.SetSpeckleObjects(record, speckleObjects.ToDictionary(so => so.applicationId, so => (object)so));
->>>>>>> f6330a31
       }
 
       Assert.True(Instance.GsaModel.Cache.GetSpeckleObjects(out var structuralObjects));
@@ -407,11 +403,7 @@
         var speckleObjects = converter.ConvertToSpeckle(new List<object> { record });
         Assert.Empty(converter.ConversionErrors);
 
-<<<<<<< HEAD
-        Instance.GsaModel.Cache.SetSpeckleObjects(record, speckleObjects);
-=======
         Instance.GsaModel.Cache.SetSpeckleObjects(record, speckleObjects.ToDictionary(so => so.applicationId, so => (object)so));
->>>>>>> f6330a31
       }
 
       Assert.True(Instance.GsaModel.Cache.GetSpeckleObjects(out var structuralObjects));
@@ -492,11 +484,7 @@
         var speckleObjects = converter.ConvertToSpeckle(new List<object> { record });
         Assert.Empty(converter.ConversionErrors);
 
-<<<<<<< HEAD
-        Instance.GsaModel.Cache.SetSpeckleObjects(record, speckleObjects);
-=======
         Instance.GsaModel.Cache.SetSpeckleObjects(record, speckleObjects.ToDictionary(so => so.applicationId, so => (object)so));
->>>>>>> f6330a31
       }
 
       Assert.True(Instance.GsaModel.Cache.GetSpeckleObjects(out var structuralObjects));
@@ -524,11 +512,7 @@
 
       //Checks - Element 2
       Assert.Equal("load beam 2", speckleBeamLoads[1].applicationId);
-<<<<<<< HEAD
-      Assert.Equal("1", speckleBeamLoads[1].name);
-=======
       Assert.Equal("2", speckleBeamLoads[1].name);
->>>>>>> f6330a31
       Assert.Equal("load case 1", speckleBeamLoads[1].loadCase.applicationId);
       Assert.Single(speckleBeamLoads[1].elements);
       Assert.Equal("element 2", speckleBeamLoads[1].elements[0].applicationId);
@@ -585,11 +569,7 @@
         var speckleObjects = converter.ConvertToSpeckle(new List<object> { record });
         Assert.Empty(converter.ConversionErrors);
 
-<<<<<<< HEAD
-        Instance.GsaModel.Cache.SetSpeckleObjects(record, speckleObjects);
-=======
         Instance.GsaModel.Cache.SetSpeckleObjects(record, speckleObjects.ToDictionary(so => so.applicationId, so => (object)so));
->>>>>>> f6330a31
       }
 
       Assert.True(Instance.GsaModel.Cache.GetSpeckleObjects(out var structuralObjects));
@@ -615,11 +595,7 @@
       Assert.Equal(gsaLoadNodess[1].Name, speckleNodeLoads[1].name);
       Assert.Equal("load case 1", speckleNodeLoads[1].loadCase.applicationId);  //assume conversion of load case is tested elsewhere
       Assert.Single(speckleNodeLoads[1].nodes);
-<<<<<<< HEAD
-      Assert.Equal("node 1", speckleNodeLoads[1].nodes[1].applicationId); //assume conversion of node is tested elsewhere
-=======
       Assert.Equal("node 1", speckleNodeLoads[1].nodes[0].applicationId); //assume conversion of node is tested elsewhere
->>>>>>> f6330a31
       Assert.Equal("axis 1", speckleNodeLoads[1].loadAxis.applicationId); //assume conversion of axis is tested elsewhere
       Assert.Equal(LoadDirection.X, speckleNodeLoads[1].direction);
       Assert.Single(speckleNodeLoads[1].value);
