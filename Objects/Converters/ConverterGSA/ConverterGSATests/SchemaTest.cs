--- conflicted
+++ resolved
@@ -846,65 +846,6 @@
     {
       return new GsaPropMass()
       {
-<<<<<<< HEAD
-        new GsaNode()
-        {
-          Name = "1",
-          Index = 1,
-          Colour = Colour.NO_RGB,
-          X = 0,
-          Y = 0,
-          Z = 0,
-          NodeRestraint = NodeRestraint.Free,
-          AxisRefType = NodeAxisRefType.Global
-        },
-        new GsaNode()
-        {
-          Name = "2",
-          Index = 2,
-          Colour = Colour.NO_RGB,
-          X = 1,
-          Y = 0,
-          Z = 0,
-          NodeRestraint = NodeRestraint.Free,
-          AxisRefType = NodeAxisRefType.Global
-        },
-        new GsaNode()
-        {
-          Name = "3",
-          Index = 3,
-          Colour = Colour.NO_RGB,
-          X = 1,
-          Y = 1,
-          Z = 0,
-          NodeRestraint = NodeRestraint.Free,
-          AxisRefType = NodeAxisRefType.Global
-        },
-        new GsaNode()
-        {
-          Name = "4",
-          Index = 4,
-          Colour = Colour.NO_RGB,
-          X = 0,
-          Y = 1,
-          Z = 0,
-          NodeRestraint = NodeRestraint.Free,
-          AxisRefType = NodeAxisRefType.Global
-        },
-        new GsaNode()
-        {
-          Name = "5",
-          Index = 5,
-          Colour = Colour.NO_RGB,
-          X = 2,
-          Y = 0,
-          Z = 0,
-          NodeRestraint = NodeRestraint.Free,
-          AxisRefType = NodeAxisRefType.Global
-        },
-      };
-      return gsaNodes.GetRange(0, numberOfNodes - 1);
-=======
         Index = 1,
         Mass = 10,
         Ixx = 0,
@@ -918,7 +859,6 @@
         ModYPercentage = 1,
         ModZPercentage = 1
       };
->>>>>>> e50b5320
     }
 
     private GsaPropSpr GsaPropSprExample()
