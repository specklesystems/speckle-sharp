--- conflicted
+++ resolved
@@ -874,15 +874,6 @@
       }
     }
 
-<<<<<<< HEAD
-    //https://stackoverflow.com/questions/23921210/grouping-lists-into-groups-of-x-items-per-group
-    public static IEnumerable<IGrouping<int, TSource>> GroupBy<TSource>(this IEnumerable<TSource> source, int itemsPerGroup)
-    {
-      return source.Zip(Enumerable.Range(0, source.Count()),
-                        (s, r) => new { Group = r / itemsPerGroup, Item = s })
-                   .GroupBy(i => i.Group, g => g.Item)
-                   .ToList();
-=======
     public static string RemoveWhitespace(this string input)
     {
       var len = input.Length;
@@ -925,7 +916,15 @@
         }
       }
       return new string(src, 0, dstIdx);
->>>>>>> ee06e4fc
+    }
+    
+    //https://stackoverflow.com/questions/23921210/grouping-lists-into-groups-of-x-items-per-group
+    public static IEnumerable<IGrouping<int, TSource>> GroupBy<TSource>(this IEnumerable<TSource> source, int itemsPerGroup)
+    {
+      return source.Zip(Enumerable.Range(0, source.Count()),
+                        (s, r) => new { Group = r / itemsPerGroup, Item = s })
+                   .GroupBy(i => i.Group, g => g.Item)
+                   .ToList();
     }
   }
 }