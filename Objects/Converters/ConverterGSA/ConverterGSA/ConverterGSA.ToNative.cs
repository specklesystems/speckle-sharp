﻿using Objects.Geometry;
using Objects.Structural.Geometry;
using Objects.Structural.GSA.Geometry;
using Objects.Structural.GSA.Materials;
using Objects.Structural.GSA.Properties;
using Objects.Structural.Properties;
using Speckle.Core.Models;
using Speckle.GSA.API;
using Speckle.GSA.API.GwaSchema;
using System;
using System.Collections.Generic;
using System.Linq;
using System.Text;
using System.Threading.Tasks;
using Objects.Structural.GSA.Loading;
using Objects.Structural.GSA.Analysis;
using Objects.Structural.GSA.Bridge;
using GwaAxisDirection6 = Speckle.GSA.API.GwaSchema.AxisDirection6;
using Restraint = Objects.Structural.Geometry.Restraint;
using Speckle.Core.Kits;
<<<<<<< HEAD
using Objects.Structural.Properties.Profiles;
using Objects.Structural;
using Objects.Structural.Materials;
using Objects;
=======
using Objects.Structural.Loading;
using Objects.Structural;
using Objects.Structural.Materials;
>>>>>>> ee06e4fc

namespace ConverterGSA
{
  //Container just for ToNative methods, and their helper methods
  public partial class ConverterGSA
  {
    private Dictionary<Type, Func<Base, List<GsaRecord>>> ToNativeFns;

    void SetupToNativeFns()
    {
      ToNativeFns = new Dictionary<Type, Func<Base, List<GsaRecord>>>()
      {
        //Geometry
        { typeof(Axis), AxisToNative },
        { typeof(GSANode), NodeToNative },
        { typeof(GSAElement1D), Element1dToNative },
        { typeof(Element1D), Element1dToNative },
        { typeof(GSAElement2D), Element2dToNative },
        //Loading
        { typeof(GSALoadCase), GSALoadCaseToNative },
        { typeof(LoadCase), LoadCaseToNative },
        { typeof(GSAAnalysisCase), GSAAnalysisCaseToNative },
        { typeof(GSALoadCombination), GSALoadCombinationToNative },
        { typeof(LoadCombination), LoadCombinationToNative },
        { typeof(GSALoadBeam), GSALoadBeamToNative },
        { typeof(LoadBeam), LoadBeamToNative },
        { typeof(GSALoadFace), GSALoadFaceToNative },
        { typeof(LoadFace), LoadFaceToNative },
        { typeof(GSALoadNode), GSALoadNodeToNative },
        { typeof(LoadNode), LoadNodeToNative },
        { typeof(GSALoadGravity), GSALoadGravityToNative },
        { typeof(LoadGravity), LoadGravityToNative },
        { typeof(GSALoadThermal2d), GSALoadThermal2dToNative },
        //Materials
        { typeof(GSASteel), GSASteelToNative },
        { typeof(Steel), SteelToNative },
        { typeof(GSAConcrete), GSAConcreteToNative },
        { typeof(Concrete), ConcreteToNative },
        //Properties
        { typeof(Property1D), Property1dToNative },
        // Bridge
        { typeof(GSAInfluenceNode), InfNodeToNative},
        { typeof(GSAInfluenceBeam), InfBeamToNative},
        {typeof(GSAAlignment), AlignToNative},
        {typeof(GSAPath), PathToNative},
        // Analysis
        {typeof(GSAStage), AnalStageToNative},
<<<<<<< HEAD
        //Material
        { typeof(GSASteel), SteelToNative },
        //Property
        { typeof(Property1D), Property1dToNative },
        { typeof(GSAProperty1D), GsaProperty1dToNative },
=======
>>>>>>> ee06e4fc
      };
    }

    #region ToNative
    //TO DO: implement conversion code for ToNative

    #region Geometry
    private List<GsaRecord> AxisToNative(Base speckleObject)
    {
      var speckleAxis = (Axis)speckleObject;
      var gsaAxis = new GsaAxis()
      {
        ApplicationId = speckleAxis.applicationId,
        Index = Instance.GsaModel.Cache.ResolveIndex<GsaAxis>(speckleAxis.applicationId),
        Name = speckleAxis.name,
        OriginX = speckleAxis.definition.origin.x,
        OriginY = speckleAxis.definition.origin.y,
        OriginZ = speckleAxis.definition.origin.z,
      };
      if (speckleAxis.definition.xdir.Norm() != 0)
      {
        gsaAxis.XDirX = speckleAxis.definition.xdir.x;
        gsaAxis.XDirY = speckleAxis.definition.xdir.y;
        gsaAxis.XDirZ = speckleAxis.definition.xdir.z;
      }
      if (speckleAxis.definition.ydir.Norm() != 0)
      {
        gsaAxis.XYDirX = speckleAxis.definition.ydir.x;
        gsaAxis.XYDirY = speckleAxis.definition.ydir.y;
        gsaAxis.XYDirZ = speckleAxis.definition.ydir.z;
      }
      return new List<GsaRecord>{ gsaAxis };
    }

    private List<GsaRecord> NodeToNative(Base speckleObject)
    {
      var speckleNode = (GSANode)speckleObject;
      var gsaNode = new GsaNode()
      {
        ApplicationId = speckleNode.applicationId,
        Index = Instance.GsaModel.Cache.ResolveIndex<GsaNode>(speckleNode.applicationId),
        Name = speckleNode.name,
        Colour = speckleNode.colour.ColourToNative(),
        X = speckleNode.basePoint.x,
        Y = speckleNode.basePoint.y,
        Z = speckleNode.basePoint.z,
      };

      if (speckleNode.springProperty != null) gsaNode.SpringPropertyIndex = Instance.GsaModel.Cache.ResolveIndex<GsaPropSpr>(speckleNode.springProperty.applicationId);
      if (speckleNode.massProperty != null) gsaNode.MassPropertyIndex = Instance.GsaModel.Cache.ResolveIndex<GsaPropMass>(speckleNode.massProperty.applicationId);
      if (GetRestraint(speckleNode.restraint, out var gsaNodeRestraint, out var gsaRestraint))
      {
        gsaNode.NodeRestraint = gsaNodeRestraint;
        gsaNode.Restraints = gsaRestraint;
      }
      if (GetAxis(speckleNode.constraintAxis, out var gsaAxisRefType, out var gsaAxisIndex))
      {
        gsaNode.AxisRefType = gsaAxisRefType;
        gsaNode.AxisIndex = gsaAxisIndex;
      }
      if (speckleNode.localElementSize > 0) gsaNode.MeshSize = speckleNode.localElementSize;

      return new List<GsaRecord>() { gsaNode };
    }

    private List<GsaRecord> Element1dToNative(Base speckleObject)
    {
      var speckleElement = (GSAElement1D)speckleObject;
      var gsaElement = new GsaEl()
      {
        ApplicationId = speckleElement.applicationId,
        Index = speckleElement.ResolveElementIndex(),
        Name = speckleElement.name,
        Colour = speckleElement.colour?.ColourToNative() ?? Colour.NotSet,
        Type = speckleElement.type.ToNative(),
        //TaperOffsetPercentageEnd1 - currently not supported
        //TaperOffsetPercentageEnd2 - currently not supported
        NodeIndices = speckleElement.topology?.Select(n => GetIndexFromNode(n)).ToList() ?? new List<int>(),
        Dummy = speckleElement.isDummy,
      };
      if (speckleElement.property != null) gsaElement.PropertyIndex = speckleElement.property.ResolveIndex();
      if (GetReleases(speckleElement.end1Releases, out var gsaRelease1, out var gsaStiffnesses1, out var gsaReleaseInclusion1))
      {
        gsaElement.Releases1 = gsaRelease1;
        gsaElement.Stiffnesses1 = gsaStiffnesses1;
        gsaElement.ReleaseInclusion = gsaReleaseInclusion1;
      }
      if (GetReleases(speckleElement.end2Releases, out var gsaRelease2, out var gsaStiffnesses2, out var gsaReleaseInclusion2))
      {
        gsaElement.Releases2 = gsaRelease2;
        gsaElement.Stiffnesses2 = gsaStiffnesses2;
        gsaElement.ReleaseInclusion = gsaReleaseInclusion2;
      }
      if (speckleElement.end1Offset.x != 0) gsaElement.End1OffsetX = speckleElement.end1Offset.x;
      if (speckleElement.end2Offset.x != 0) gsaElement.End2OffsetX = speckleElement.end2Offset.x;
      if (speckleElement.end1Offset.y == speckleElement.end2Offset.y)
      {
        if (speckleElement.end1Offset.y != 0) gsaElement.OffsetY = speckleElement.end1Offset.y;
      }
      else
      {
        gsaElement.OffsetY = speckleElement.end1Offset.y;
        ConversionErrors.Add(new Exception("Element1dToNative: " 
          + "Error converting element1d with application id (" + speckleElement.applicationId + "). "
          + "Different y offsets were assigned at either end."
          + "end 1 y offset of " + gsaElement.OffsetY.ToString() + " has been applied"));
      }
      if (speckleElement.end1Offset.z == speckleElement.end2Offset.z)
      {
        if (speckleElement.end1Offset.z != 0) gsaElement.OffsetZ = speckleElement.end1Offset.z;
      }
      else
      {
        gsaElement.OffsetZ = speckleElement.end1Offset.z;
        ConversionErrors.Add(new Exception("Element1dToNative: "
          + "Error converting element1d with application id (" + speckleElement.applicationId + "). "
          + "Different z offsets were assigned at either end."
          + "end 1 z offset of " + gsaElement.OffsetY.ToString() + " has been applied"));
      }
      if (speckleElement.end1Offset.x != 0)       gsaElement.End1OffsetX = speckleElement.end1Offset.x;
      if (speckleElement.orientationAngle != 0)   gsaElement.Angle = speckleElement.orientationAngle;
      if (speckleElement.orientationNode != null) gsaElement.OrientationNodeIndex = speckleElement.orientationNode.ResolveIndex();
      if (speckleElement.group > 0)               gsaElement.Group = speckleElement.group;
      if (speckleElement.parent != null) gsaElement.ParentIndex = speckleElement.parent.ResolveMemberIndex(); 
      return new List<GsaRecord>() { gsaElement };
    }

    private List<GsaRecord> Element2dToNative(Base speckleObject)
    {
      var speckleElement = (GSAElement2D)speckleObject;
      var gsaElement = new GsaEl()
      {
        ApplicationId = speckleElement.applicationId,
        Index = Instance.GsaModel.Cache.ResolveIndex<GsaEl>(speckleElement.applicationId),
        Name = speckleElement.name,
        Colour = speckleElement.colour.ColourToNative(),
        Type = speckleElement.type.ToNative(),
        NodeIndices = speckleElement.topology.Select(n => GetIndexFromNode(n)).ToList(),
        Dummy = speckleElement.isDummy,
        ReleaseInclusion = ReleaseInclusion.NotIncluded,
      };
      if (speckleElement.property != null) gsaElement.PropertyIndex = Instance.GsaModel.Cache.ResolveIndex<GsaProp2d>(speckleElement.property.applicationId);
      if (speckleElement.orientationAngle != 0) gsaElement.Angle = speckleElement.orientationAngle;
      if (speckleElement.group > 0) gsaElement.Group = speckleElement.group;
      if (speckleElement.offset != 0) gsaElement.OffsetZ = speckleElement.offset;
      if (speckleElement.parent != null) gsaElement.ParentIndex = Instance.GsaModel.Cache.ResolveIndex<GsaMemb>(speckleElement.parent.applicationId);
      return new List<GsaRecord>() { gsaElement };
    }
    #endregion

    #region Loading
    private List<GsaRecord> GSALoadCaseToNative(Base speckleObject)
    {
      var gsaLoadCase = (GsaLoadCase)LoadCaseToNative(speckleObject).First(o => o is GsaLoadCase);
      var speckleLoadCase = (GSALoadCase)speckleObject;
      gsaLoadCase.Direction = speckleLoadCase.direction.ToNative();
      gsaLoadCase.Include = speckleLoadCase.include.IncludeOptionToNative();
      if (speckleLoadCase.bridge) gsaLoadCase.Bridge = true;
      return new List<GsaRecord>() { gsaLoadCase };
    }

    private List<GsaRecord> LoadCaseToNative(Base speckleObject)
    {
      var speckleLoadCase = (LoadCase)speckleObject;
      var gsaLoadCase = new GsaLoadCase()
      {
        ApplicationId = speckleLoadCase.applicationId,
        Index = Instance.GsaModel.Cache.ResolveIndex<GsaLoadCase>(speckleLoadCase.applicationId),
        Title = speckleLoadCase.name,
        CaseType = speckleLoadCase.loadType.ToNative(),
        Category = speckleLoadCase.description.LoadCategoryToNative(),
        Source = int.Parse(speckleLoadCase.group),
      };
      return new List<GsaRecord>() { gsaLoadCase };
    }

    private List<GsaRecord> GSAAnalysisCaseToNative(Base speckleObject)
    {
      var speckleCase = (GSAAnalysisCase)speckleObject;
      var gsaCase = new GsaAnal()
      {
        ApplicationId = speckleCase.applicationId,
        Index = Instance.GsaModel.Cache.ResolveIndex<GsaAnal>(speckleCase.applicationId),
        Name = speckleCase.name,
        //TaskIndex = Instance.GsaModel.Cache.ResolveIndex<GsaTask>(speckleCase.task.applicationId), //TODO:
        Desc = GetAnalysisCaseDescription(speckleCase.loadCases, speckleCase.loadFactors),
      };
      return new List<GsaRecord>() { gsaCase };
    }

    private List<GsaRecord> GSALoadCombinationToNative(Base speckleObject)
    {
      var gsaLoadCombination = (GsaCombination)LoadCombinationToNative(speckleObject).First(o => o is GsaCombination);
      var speckleLoadCombination = (GSALoadCombination)speckleObject;
      var members = speckleLoadCombination.GetMembers();
      if (members.ContainsKey("bridge") && speckleLoadCombination["bridge"] is bool && (bool)speckleLoadCombination["bridge"]) gsaLoadCombination.Bridge = true;
      if (members.ContainsKey("note") && speckleLoadCombination["note"] is string) gsaLoadCombination.Note = speckleLoadCombination["note"] as string;
      return new List<GsaRecord>() { gsaLoadCombination };
    }

    private List<GsaRecord> LoadCombinationToNative(Base speckleObject)
    {
      var speckleLoadCombination = (LoadCombination)speckleObject;
      var gsaLoadCombination = new GsaCombination()
      {
        ApplicationId = speckleLoadCombination.applicationId,
        Index = speckleLoadCombination.ResolveIndex(),
        Name = speckleLoadCombination.name,
        Desc = GetLoadCombinationDescription(speckleLoadCombination.combinationType, speckleLoadCombination.loadCases, speckleLoadCombination.loadFactors),
      };
      return new List<GsaRecord>() { gsaLoadCombination };
    }

    #region LoadBeam
    private List<GsaRecord> GSALoadBeamToNative(Base speckleObject)
    {
      var gsaLoad = (GsaLoadBeam)LoadBeamToNative(speckleObject).First(o => o is GsaLoadBeam);
      var speckleLoad = (GSALoadBeam)speckleObject;
      //Add any app specific conversions here
      return new List<GsaRecord>() { gsaLoad };
    }

    private List<GsaRecord> LoadBeamToNative(Base speckleObject)
    {
      var speckleLoad = (LoadBeam)speckleObject;
      GsaLoadBeam gsaLoad = null;

      var fns = new Dictionary<BeamLoadType, Func<LoadBeam, GsaLoadBeam>>
      { { BeamLoadType.Uniform, LoadBeamUniformToNative },
        { BeamLoadType.Linear, LoadBeamLinearToNative },
        { BeamLoadType.Point, LoadBeamPointToNative },
        { BeamLoadType.Patch, LoadBeamPatchToNative },
        { BeamLoadType.TriLinear, LoadBeamTriLinearToNative },
      };

      //Apply spring type specific properties
      if (fns.ContainsKey(speckleLoad.loadType))
      {
        gsaLoad = fns[speckleLoad.loadType](speckleLoad);
      }
      else
      {
        ConversionErrors.Add(new Exception("LoadBeamToNative: beam load type (" + speckleLoad.loadType.ToString() + ") is not currently supported"));
      }

      return new List<GsaRecord>() { gsaLoad };
    }

    private GsaLoadBeam LoadBeamUniformToNative(LoadBeam speckleLoad)
    {
      var gsaLoad = LoadBeamBaseToNative<GsaLoadBeamUdl>(speckleLoad);
      if (speckleLoad.values != null) gsaLoad.Load = speckleLoad.values[0];
      return gsaLoad;
    }

    private GsaLoadBeam LoadBeamLinearToNative(LoadBeam speckleLoad)
    {
      var gsaLoad = LoadBeamBaseToNative<GsaLoadBeamLine>(speckleLoad);
      if (speckleLoad.values != null && speckleLoad.values.Count() >= 2)
      {
        gsaLoad.Load1 = speckleLoad.values[0];
        gsaLoad.Load2 = speckleLoad.values[1];
      }
      return gsaLoad;
    }

    private GsaLoadBeam LoadBeamPointToNative(LoadBeam speckleLoad)
    {
      var gsaLoad = LoadBeamBaseToNative<GsaLoadBeamPoint>(speckleLoad);
      if (speckleLoad.values != null) gsaLoad.Load = speckleLoad.values[0];
      if (speckleLoad.positions != null) gsaLoad.Position = speckleLoad.positions[0];
      return gsaLoad;
    }

    private GsaLoadBeam LoadBeamPatchToNative(LoadBeam speckleLoad)
    {
      var gsaLoad = LoadBeamBaseToNative<GsaLoadBeamPatch>(speckleLoad);
      if (speckleLoad.values != null && speckleLoad.values.Count() >= 2)
      {
        gsaLoad.Load1 = speckleLoad.values[0];
        gsaLoad.Load2 = speckleLoad.values[1];
      }
      if (speckleLoad.positions != null && speckleLoad.positions.Count() >= 2)
      {
        gsaLoad.Position1 = speckleLoad.positions[0];
        gsaLoad.Position2Percent = speckleLoad.positions[1];
      }
      return gsaLoad;
    }

    private GsaLoadBeam LoadBeamTriLinearToNative(LoadBeam speckleLoad)
    {
      var gsaLoad = LoadBeamBaseToNative<GsaLoadBeamTrilin>(speckleLoad);
      if (speckleLoad.values != null && speckleLoad.values.Count() >= 2)
      {
        gsaLoad.Load1 = speckleLoad.values[0];
        gsaLoad.Load2 = speckleLoad.values[1];
      }
      if (speckleLoad.positions != null && speckleLoad.positions.Count() >= 2)
      {
        gsaLoad.Position1 = speckleLoad.positions[0];
        gsaLoad.Position2Percent = speckleLoad.positions[1];
      }
      return gsaLoad;
    }

    private T LoadBeamBaseToNative<T>(LoadBeam speckleLoad) where T : GsaLoadBeam
    {
      var gsaLoad = (T)Activator.CreateInstance(typeof(T), new object());
      gsaLoad.ApplicationId = speckleLoad.applicationId;
      gsaLoad.Index = Instance.GsaModel.Cache.ResolveIndex<T>(speckleLoad.applicationId);
      gsaLoad.Name = speckleLoad.name;
      gsaLoad.LoadCaseIndex = speckleLoad.loadCase.ResolveIndex();
      gsaLoad.Projected = speckleLoad.isProjected;
      gsaLoad.LoadDirection = speckleLoad.direction.ToNative();
      if (speckleLoad.elements != null)
      {
        gsaLoad.ElementIndices = speckleLoad.elements.GetElementIndicies();
        gsaLoad.MemberIndices = speckleLoad.elements.GetMemberIndicies();
      }
      if (GetLoadBeamAxis(speckleLoad.loadAxis, out var gsaAxisRefType, out var gsaAxisIndex))
      {
        gsaLoad.AxisRefType = gsaAxisRefType;
        gsaLoad.AxisIndex = gsaAxisIndex;
      }
      return gsaLoad;
    }
    #endregion

    private List<GsaRecord> GSALoadFaceToNative(Base speckleObject)
    {
      var gsaLoad = (GsaLoad2dFace)LoadFaceToNative(speckleObject).First(o => o is GsaLoad2dFace);
      var speckleLoad = (GSALoadFace)speckleObject;
      //Add any app specific conversions here
      return new List<GsaRecord>() { gsaLoad };
    }

    private List<GsaRecord> LoadFaceToNative(Base speckleObject)
    {
      var speckleLoad = (LoadFace)speckleObject;
      var gsaLoad = new GsaLoad2dFace()
      {
        ApplicationId = speckleLoad.applicationId,
        Index = speckleLoad.ResolveIndex(),
        Name = speckleLoad.name,
        Type = speckleLoad.loadType.ToNative(),
        LoadCaseIndex = speckleLoad.loadCase.ResolveIndex(),
        Values = speckleLoad.values,
        LoadDirection = speckleLoad.direction.ToNative(),
        Projected = speckleLoad.isProjected,
      };
      if (speckleLoad.elements != null)
      {
        gsaLoad.ElementIndices = speckleLoad.elements.GetElementIndicies();
        gsaLoad.MemberIndices = speckleLoad.elements.GetMemberIndicies();
      }
      if (GetLoadFaceAxis(speckleLoad.loadAxis, speckleLoad.loadAxisType, out var gsaAxisRefType, out var gsaAxisIndex))
      {
        gsaLoad.AxisRefType = gsaAxisRefType;
        gsaLoad.AxisIndex = gsaAxisIndex;
      }
      if (speckleLoad.positions != null && speckleLoad.positions.Count() >= 2)
      {
        gsaLoad.R = speckleLoad.positions[0];
        gsaLoad.S = speckleLoad.positions[1];
      }

      return new List<GsaRecord>() { gsaLoad };
    }

    private List<GsaRecord> GSALoadNodeToNative(Base speckleObject)
    {
      var gsaLoad = (GsaLoadNode)LoadNodeToNative(speckleObject).First(o => o is GsaLoadNode);
      var speckleLoad = (GSALoadNode)speckleObject;
      //Add any app specific conversions here
      return new List<GsaRecord>() { gsaLoad };
    }

    private List<GsaRecord> LoadNodeToNative(Base speckleObject)
    {
      var speckleLoad = (LoadNode)speckleObject;
      var gsaLoad = new GsaLoadNode()
      {
        ApplicationId = speckleLoad.applicationId,
        Index = speckleLoad.ResolveIndex(),
        Name = speckleLoad.name,
        LoadDirection = speckleLoad.direction.ToNative(),
        LoadCaseIndex = speckleLoad.loadCase.ResolveIndex(),
      };
      if (speckleLoad.value != 0) gsaLoad.Value = speckleLoad.value;
      if (speckleLoad.nodes != null) gsaLoad.NodeIndices = speckleLoad.nodes.GetIndicies();
      if (speckleLoad.loadAxis.definition.IsGlobal())
      {
        gsaLoad.GlobalAxis = true;
      }
      else
      {
        gsaLoad.GlobalAxis = false;
        gsaLoad.AxisIndex = speckleLoad.loadAxis.ResolveIndex();
      }
      return new List<GsaRecord>() { gsaLoad };
    }

    private List<GsaRecord> GSALoadGravityToNative(Base speckleObject)
    {
      var gsaLoad = (GsaLoadGravity)LoadGravityToNative(speckleObject).First(o => o is GsaLoadGravity);
      var speckleLoad = (GSALoadGravity)speckleObject;
      //Add any app specific conversions here
      return new List<GsaRecord>() { gsaLoad };
    }

    private List<GsaRecord> LoadGravityToNative(Base speckleObject)
    {
      var speckleLoad = (LoadGravity)speckleObject;
      var gsaLoad = new GsaLoadGravity()
      {
        ApplicationId = speckleLoad.applicationId,
        Index = speckleLoad.ResolveIndex(),
        Name = speckleLoad.name,
        LoadCaseIndex = speckleLoad.loadCase.ResolveIndex(),
      };
      if (speckleLoad.nodes != null) gsaLoad.Nodes = speckleLoad.nodes.Select(o => (Node)o).ToList().GetIndicies();
      if (speckleLoad.elements != null)
      {
        gsaLoad.ElementIndices = speckleLoad.elements.GetElementIndicies();
        gsaLoad.MemberIndices = speckleLoad.elements.GetMemberIndicies();
      }
      if (speckleLoad.gravityFactors.x != 0) gsaLoad.X = speckleLoad.gravityFactors.x;
      if (speckleLoad.gravityFactors.y != 0) gsaLoad.Y = speckleLoad.gravityFactors.y;
      if (speckleLoad.gravityFactors.z != 0) gsaLoad.Z = speckleLoad.gravityFactors.z;

      return new List<GsaRecord>() { gsaLoad };
    }

    private List<GsaRecord> GSALoadThermal2dToNative(Base speckleObject)
    {
      var speckleLoad = (GSALoadThermal2d)speckleObject;
      var gsaLoad = new GsaLoad2dThermal()
      {
        ApplicationId = speckleLoad.applicationId,
        Index = speckleLoad.ResolveIndex(),
        Name = speckleLoad.name,
        LoadCaseIndex = speckleLoad.loadCase.ResolveIndex(),
        Type = speckleLoad.type.ToNative(),
        Values = speckleLoad.values,
      };
      if (speckleLoad.elements != null)
      {
        var speckleElements = speckleLoad.elements.Select(o => (Base)o).ToList();
        gsaLoad.ElementIndices = speckleElements.GetElementIndicies();
        gsaLoad.MemberIndices = speckleElements.GetMemberIndicies();
      }
      return new List<GsaRecord>() { gsaLoad };
    }

    #endregion

    #region Materials
    private List<GsaRecord> GSASteelToNative(Base speckleObject)
    {
      var gsaSteel = (GsaMatSteel)SteelToNative(speckleObject).First(o => o is GsaMatSteel);
      var speckleSteel = (GSASteel)speckleObject;
      var members = speckleSteel.GetMembers();
      if (members.ContainsKey("Mat") && speckleSteel["Mat"] is Base) gsaSteel.Mat = GetMat(speckleSteel["Mat"] as Base);
      return new List<GsaRecord>() { gsaSteel };
    }

    private List<GsaRecord> SteelToNative(Base speckleObject)
    {
      //Values based on GSA10.1 with design code AS4100-1998, material grade 200-450 from AS3678
      var speckleSteel = (Steel)speckleObject;
      var gsaSteel = new GsaMatSteel()
      {
        ApplicationId = speckleSteel.applicationId,
        Index = speckleSteel.ResolveIndex(),
        Name = speckleSteel.name,
        Mat = new GsaMat()
        {
          E = speckleSteel.elasticModulus,
          F = speckleSteel.yieldStrength,
          Nu = speckleSteel.poissonsRatio,
          G = speckleSteel.shearModulus,
          Rho = speckleSteel.density,
          Alpha = speckleSteel.thermalExpansivity,
          Prop = new GsaMatAnal()
          {
            E = speckleSteel.elasticModulus,
            Nu = speckleSteel.poissonsRatio,
            Rho = speckleSteel.density,
            Alpha = speckleSteel.thermalExpansivity,
            G = speckleSteel.shearModulus,
            Damp = speckleSteel.dampingRatio,
          },
          NumUC = 0,
          AbsUC = Dimension.NotSet,
          OrdUC = Dimension.NotSet,
          PtsUC = null,
          NumSC = 0,
          AbsSC = Dimension.NotSet,
          OrdSC = Dimension.NotSet,
          PtsSC = null,
          NumUT = 0,
          AbsUT = Dimension.NotSet,
          OrdUT = Dimension.NotSet,
          PtsUT = null,
          NumST = 0,
          AbsST = Dimension.NotSet,
          OrdST = Dimension.NotSet,
          PtsST = null,
          Eps = speckleSteel.maxStrain,
          Uls = new GsaMatCurveParam()
          {
            Model = new List<MatCurveParamType>() { MatCurveParamType.ELAS_PLAS },
            StrainElasticCompression = GetSteelStrain(speckleSteel.yieldStrength),
            StrainElasticTension = GetSteelStrain(speckleSteel.yieldStrength),
            StrainPlasticCompression = GetSteelStrain(speckleSteel.yieldStrength),
            StrainPlasticTension = GetSteelStrain(speckleSteel.yieldStrength),
            StrainFailureCompression = speckleSteel.maxStrain,
            StrainFailureTension = speckleSteel.maxStrain,
            GammaF = 1,
            GammaE = 1,
          },
          Sls = new GsaMatCurveParam()
          {
            Model = new List<MatCurveParamType>() { MatCurveParamType.ELAS_PLAS },
            StrainElasticCompression = GetSteelStrain(speckleSteel.yieldStrength),
            StrainElasticTension = GetSteelStrain(speckleSteel.yieldStrength),
            StrainPlasticCompression = GetSteelStrain(speckleSteel.yieldStrength),
            StrainPlasticTension = GetSteelStrain(speckleSteel.yieldStrength),
            StrainFailureCompression = speckleSteel.maxStrain,
            StrainFailureTension = speckleSteel.maxStrain,
            GammaF = 1,
            GammaE = 1,
          },
          Cost = speckleSteel.cost,
          Type = MatType.STEEL,
        },
        Fy = speckleSteel.yieldStrength,
        Fu = speckleSteel.ultimateStrength,
        EpsP = 0,
        Eh = speckleSteel.strainHardeningModulus,
      };

      //TODO:
      //SpeckleObject:
      //  string grade
      //  string designCode
      //  string codeYear
      //  double strength
      //  double materialSafetyFactor
      return new List<GsaRecord>() { gsaSteel };
    }

<<<<<<< HEAD
    #region Properties
    private List<GsaRecord> GsaProperty1dToNative(Base speckleObject)
    {
      var speckleProperty = (GSAProperty1D)speckleObject;
      var natives = Property1dToNative(speckleObject);
      var gsaSection = (GsaSection)natives.FirstOrDefault(n => n is GsaSection);
      if (gsaSection != null)
      {
        gsaSection.Colour = (Enum.TryParse(speckleProperty.colour, true, out Colour gsaColour) ? gsaColour : Colour.NO_RGB);
        gsaSection.Mass = (speckleProperty.additionalMass == 0) ? null : (double?)speckleProperty.additionalMass;
        gsaSection.Cost = (speckleProperty.cost == 0) ? null : (double?)speckleProperty.cost;
        if (speckleProperty.designMaterial != null && gsaSection.Components != null && gsaSection.Components.Count > 0)
        {
          var sectionComp = (SectionComp)gsaSection.Components.First();
          if (speckleProperty.designMaterial.type == MaterialType.Steel)
          {
            sectionComp.MaterialType = Section1dMaterialType.STEEL;
            sectionComp.MaterialIndex = Instance.GsaModel.Cache.LookupIndex<GsaMatSteel>(speckleProperty.designMaterial.applicationId);

            var steelMaterial = (Steel)speckleProperty.designMaterial;
            var gsaSectionSteel = new SectionSteel()
            {
              //GradeIndex = 0,
              //Defaults
              PlasElas = 1,
              NetGross = 1,
              Exposed = 1,
              Beta = 0.4,
              Type = SectionSteelSectionType.Undefined,
              Plate = SectionSteelPlateType.Undefined,
              Locked = false
            };
            gsaSection.Components.Add(gsaSectionSteel);
          }
          else if (speckleProperty.material.type == MaterialType.Concrete)
          {
            sectionComp.MaterialType = Section1dMaterialType.CONCRETE;
            sectionComp.MaterialIndex = Instance.GsaModel.Cache.LookupIndex<GsaMatConcrete>(speckleProperty.material.applicationId);

            var gsaSectionConc = new SectionConc();
            var gsaSectionCover = new SectionCover();
            var gsaSectionTmpl = new SectionTmpl();
            gsaSection.Components.Add(gsaSectionConc);
            gsaSection.Components.Add(gsaSectionCover);
            gsaSection.Components.Add(gsaSectionTmpl);
          }
          else
          {
            //Not supported yet
          }
        }
      }
      return natives;
    }

    //Note: there should be no ToNative for SectionProfile because it's not a type that will create a first-class citizen in the GSA model
    //      so there is basically a ToNative of that class here in this method too
    private List<GsaRecord> Property1dToNative(Base speckleObject)
    {
      var speckleProperty = (Property1D)speckleObject;
      
      var gsaSection = new GsaSection()
      {
        Index = Instance.GsaModel.Cache.ResolveIndex<GsaSection>(speckleProperty.applicationId),
        Name = speckleProperty.name,
        ApplicationId = speckleProperty.applicationId,
        Type = speckleProperty.memberType.ToNative(),
        //PoolIndex = 0,
        ReferencePoint = speckleProperty.referencePoint.ToNative(),
        RefY = (speckleProperty.offsetY == 0) ? null : (double?)speckleProperty.offsetY,
        RefZ = (speckleProperty.offsetZ == 0) ? null : (double?)speckleProperty.offsetZ,
        Fraction = 1,
        //Left = 0,
        //Right = 0,
        //Slab = 0,
        Components = new List<GsaSectionComponentBase>()
      };

      var sectionComp = new SectionComp()
      {
        Name = string.IsNullOrEmpty(speckleProperty.profile.name) ? null : speckleProperty.profile.name
      };
      
      Property1dProfileToSpeckle(speckleProperty.profile, out sectionComp.ProfileDetails, out sectionComp.ProfileGroup);
      gsaSection.Components.Add(sectionComp);

        /*
         * new SectionSteel()
            {
              //GradeIndex = 0,
              PlasElas = 1,
              NetGross = 1,
              Exposed = 1,
              Beta = 0.4,
              Type = SectionSteelSectionType.HotRolled,
              Plate = SectionSteelPlateType.Undefined,
              Locked = false
            }
        */
        return new List<GsaRecord>() { gsaSection };
    }

    private bool CurveToGsaOutline(ICurve outline, ref List<double?> Y, ref List<double?> Z, ref List<string> actions)
    {
      if (!(outline is Curve))
      {
        return false;
      }
      var pointCoords = ((Curve)outline).points.GroupBy(3).Select(g => g.ToList()).ToList();
      foreach (var coords in pointCoords)
      {
        Y.Add(coords[1]);
        Z.Add(coords[2]);
      }
      actions.Add("M");
      actions.AddRange(Enumerable.Repeat("L", (pointCoords.Count() - 1)));
      return true;
    }

    private bool Property1dProfileToSpeckle(SectionProfile sectionProfile, out ProfileDetails gsaProfileDetails, out Section1dProfileGroup gsaProfileGroup)
    {
      if (sectionProfile.shapeType == ShapeType.Catalogue)
      {
        var p = (Catalogue)sectionProfile;
        gsaProfileDetails = new ProfileDetailsCatalogue()
        {
          Profile = p.description
        };
        gsaProfileGroup = Section1dProfileGroup.Catalogue;
      }
      else if (sectionProfile.shapeType == ShapeType.Explicit)
      {
        var p = (Explicit)sectionProfile;
        gsaProfileDetails = new ProfileDetailsExplicit() { Area = p.area, Iyy = p.Iyy, Izz = p.Izz, J = p.J, Ky = p.Ky, Kz = p.Kz };
        gsaProfileGroup = Section1dProfileGroup.Explicit;
      }
      else if (sectionProfile.shapeType == ShapeType.Perimeter)
      {
        var p = (Perimeter)sectionProfile;
        var hollow = (p.voids != null && p.voids.Count > 0);
        gsaProfileDetails = new ProfileDetailsPerimeter()
        {
          Type = "P"
        };
        if (p.outline is Curve && (p.voids == null || (p.voids.All(v => v is Curve))))
        {
          ((ProfileDetailsPerimeter)gsaProfileDetails).Actions = new List<string>();
          ((ProfileDetailsPerimeter)gsaProfileDetails).Y = new List<double?>();
          ((ProfileDetailsPerimeter)gsaProfileDetails).Z = new List<double?>();

          CurveToGsaOutline(p.outline, ref ((ProfileDetailsPerimeter)gsaProfileDetails).Y, 
            ref ((ProfileDetailsPerimeter)gsaProfileDetails).Z, ref ((ProfileDetailsPerimeter)gsaProfileDetails).Actions);

          if (hollow)
          {
            foreach (var v in p.voids)
            {
              CurveToGsaOutline(v, ref ((ProfileDetailsPerimeter)gsaProfileDetails).Y, 
                ref ((ProfileDetailsPerimeter)gsaProfileDetails).Z, ref ((ProfileDetailsPerimeter)gsaProfileDetails).Actions);
            }
          }
        }
        gsaProfileGroup = Section1dProfileGroup.Perimeter;
      }
      else
      {
        gsaProfileGroup = Section1dProfileGroup.Standard;
        if (sectionProfile.shapeType == ShapeType.Rectangular)
        {
          var p = (Rectangular)sectionProfile;
          var hollow = (p.flangeThickness > 0 || p.webThickness > 0);
          if (hollow)
          {
            gsaProfileDetails = new ProfileDetailsTwoThickness() { ProfileType = Section1dStandardProfileType.RectangularHollow };
            ((ProfileDetailsStandard)gsaProfileDetails).SetValues(p.depth, p.width, p.webThickness, p.flangeThickness);
          }
          else
          {
            gsaProfileDetails = new ProfileDetailsRectangular() { ProfileType = Section1dStandardProfileType.Rectangular };
            ((ProfileDetailsStandard)gsaProfileDetails).SetValues(p.depth, p.width);
          }
        }
        else if (sectionProfile.shapeType == ShapeType.Circular)
        {
          var p = (Circular)sectionProfile;
          var hollow = (p.wallThickness > 0);
          if (hollow)
          {
            gsaProfileDetails = new ProfileDetailsCircularHollow() { ProfileType = Section1dStandardProfileType.CircularHollow };
            ((ProfileDetailsStandard)gsaProfileDetails).SetValues(p.radius * 2, p.wallThickness);
          }
          else
          {
            gsaProfileDetails = new ProfileDetailsCircular() { ProfileType = Section1dStandardProfileType.Circular };
            ((ProfileDetailsStandard)gsaProfileDetails).SetValues(p.radius * 2);
          }
        }
        else if (sectionProfile.shapeType == ShapeType.Angle)
        {
          var p = (Angle)sectionProfile;
          gsaProfileDetails = new ProfileDetailsTwoThickness() { ProfileType = Section1dStandardProfileType.Angle };
          ((ProfileDetailsStandard)gsaProfileDetails).SetValues(p.depth, p.width, p.webThickness, p.flangeThickness);
        }
        else if (sectionProfile.shapeType == ShapeType.Channel)
        {
          var p = (Channel)sectionProfile;
          gsaProfileDetails = new ProfileDetailsTwoThickness() { ProfileType = Section1dStandardProfileType.Channel };
          ((ProfileDetailsStandard)gsaProfileDetails).SetValues(p.depth, p.width, p.webThickness, p.flangeThickness);
        }
        else if (sectionProfile.shapeType == ShapeType.I)
        {
          var p = (ISection)sectionProfile;
          gsaProfileDetails = new ProfileDetailsTwoThickness() { ProfileType = Section1dStandardProfileType.ISection };
          ((ProfileDetailsStandard)gsaProfileDetails).SetValues(p.depth, p.width, p.webThickness, p.flangeThickness);
        }
        else if (sectionProfile.shapeType == ShapeType.Tee)
        {
          var p = (Tee)sectionProfile;
          gsaProfileDetails = new ProfileDetailsTwoThickness() { ProfileType = Section1dStandardProfileType.Tee };
          ((ProfileDetailsStandard)gsaProfileDetails).SetValues(p.depth, p.width, p.webThickness, p.flangeThickness);
        }
        else
        {
          gsaProfileDetails = null;
        }
      }
      return true;
    }

    /*
    private ProfileDetailsStandard GetProfileStandardRectangular(Rectangular sectionProfile)
    {
      var p = (Rectangular)sectionProfile;
      var profileDetails = new ProfileDetailsStandard()
      {
        ProfileType = Section1dStandardProfileType.Rectangular,

      }
      var speckleProfile = new Rectangular()
      {
        name = "",
        shapeType = ShapeType.Rectangular,
      };
      if (p.b.HasValue) speckleProfile.width = p.b.Value;
      if (p.d.HasValue) speckleProfile.depth = p.d.Value;
      return speckleProfile;
    }
    private ProfileDetailsTwoThickness GetProfileStandardRHS(Rectangular sectionProfile)
    {
      var speckleProfile = new Rectangular()
      {
        name = "",
        shapeType = ShapeType.Rectangular,
      };
      if (p.b.HasValue) speckleProfile.width = p.b.Value;
      if (p.d.HasValue) speckleProfile.depth = p.d.Value;
      if (p.tw.HasValue) speckleProfile.webThickness = p.tw.Value;
      if (p.tf.HasValue) speckleProfile.flangeThickness = p.tf.Value;
      return speckleProfile;
=======
    private List<GsaRecord> GSAConcreteToNative(Base speckleObject)
    {
      var gsaConcrete = (GsaMatConcrete)ConcreteToNative(speckleObject).First(o => o is GsaMatConcrete);
      var speckleConcrete = (GSAConcrete)speckleObject;
      var members = speckleConcrete.GetMembers();
      if (members.ContainsKey("Mat") && speckleConcrete["Mat"] is Base)              gsaConcrete.Mat = GetMat(speckleConcrete["Mat"] as Base);
      if (members.ContainsKey("Type") && speckleConcrete["Type"] is string)          Enum.TryParse(speckleObject["Type"] as string, true, out gsaConcrete.Type);
      if (members.ContainsKey("Cement") && speckleConcrete["Cement"] is string)      Enum.TryParse(speckleObject["Cement"] as string, true, out gsaConcrete.Cement);
      if (members.ContainsKey("Fcd") && speckleConcrete["Fcd"] is double?)           gsaConcrete.Fcd = speckleObject["Fcd"] as double?;
      if (members.ContainsKey("Fcdc") && speckleConcrete["Fcdc"] is double?)         gsaConcrete.Fcdc = speckleObject["Fcdc"] as double?;
      if (members.ContainsKey("Fcfib") && speckleConcrete["Fcfib"] is double?)       gsaConcrete.Fcfib = speckleObject["Fcfib"] as double?;
      if (members.ContainsKey("EmEs") && speckleConcrete["EmEs"] is double?)         gsaConcrete.EmEs = speckleObject["EmEs"] as double?;
      if (members.ContainsKey("N") && speckleConcrete["N"] is double?)               gsaConcrete.N = speckleObject["N"] as double?;
      if (members.ContainsKey("Emod") && speckleConcrete["Emod"] is double?)         gsaConcrete.Emod = speckleObject["Emod"] as double?;
      if (members.ContainsKey("EpsPeak") && speckleConcrete["EpsPeak"] is double?)   gsaConcrete.EpsPeak = speckleObject["EpsPeak"] as double?;
      if (members.ContainsKey("EpsMax") && speckleConcrete["EpsMax"] is double?)     gsaConcrete.EpsMax = speckleObject["EpsMax"] as double?;
      if (members.ContainsKey("EpsAx") && speckleConcrete["EpsAx"] is double?)       gsaConcrete.EpsAx = speckleObject["EpsAx"] as double?;
      if (members.ContainsKey("EpsTran") && speckleConcrete["EpsTran"] is double?)   gsaConcrete.EpsTran = speckleObject["EpsTran"] as double?;
      if (members.ContainsKey("EpsAxs") && speckleConcrete["EpsAxs"] is double?)     gsaConcrete.EpsAxs = speckleObject["EpsAxs"] as double?;
      if (members.ContainsKey("XdMin") && speckleConcrete["XdMin"] is double?)       gsaConcrete.XdMin = speckleObject["XdMin"] as double?;
      if (members.ContainsKey("XdMax") && speckleConcrete["XdMax"] is double?)       gsaConcrete.XdMax = speckleObject["XdMax"] as double?;
      if (members.ContainsKey("Beta") && speckleConcrete["Beta"] is double?)         gsaConcrete.Beta = speckleObject["Beta"] as double?;
      if (members.ContainsKey("Shrink") && speckleConcrete["Shrink"] is double?)     gsaConcrete.Shrink = speckleObject["Shrink"] as double?;
      if (members.ContainsKey("Confine") && speckleConcrete["Confine"] is double?)   gsaConcrete.Confine = speckleObject["Confine"] as double?;
      if (members.ContainsKey("Fcc") && speckleConcrete["Fcc"] is double?)           gsaConcrete.Fcc = speckleObject["Fcc"] as double?;
      if (members.ContainsKey("EpsPlasC") && speckleConcrete["EpsPlasC"] is double?) gsaConcrete.EpsPlasC = speckleObject["EpsPlasC"] as double?;
      if (members.ContainsKey("EpsUC") && speckleConcrete["EpsUC"] is double?)       gsaConcrete.EpsUC = speckleObject["EpsUC"] as double?;
      return new List<GsaRecord>() { gsaConcrete };
    }

    private List<GsaRecord> ConcreteToNative(Base speckleObject)
    {
      //Values based on GSA10.1 with design code AS3600-2018
      var speckleConcrete = (Concrete)speckleObject;
      var gsaConcrete = new GsaMatConcrete()
      {
        ApplicationId = speckleConcrete.applicationId,
        Index = speckleConcrete.ResolveIndex(),
        Name = speckleConcrete.name,
        Mat = new GsaMat()
        {
          E = speckleConcrete.elasticModulus,
          F = null,
          Nu = speckleConcrete.poissonsRatio,
          G = speckleConcrete.shearModulus,
          Rho = speckleConcrete.density,
          Alpha = speckleConcrete.thermalExpansivity,
          Prop = new GsaMatAnal()
          {
            Name = "",
            Colour = Colour.NO_RGB,
            E = speckleConcrete.elasticModulus,
            Nu = speckleConcrete.poissonsRatio,
            Rho = speckleConcrete.density,
            Alpha = speckleConcrete.thermalExpansivity,
            G = speckleConcrete.shearModulus,
            Damp = speckleConcrete.dampingRatio,
          },
          NumUC = 0,
          AbsUC = Dimension.NotSet,
          OrdUC = Dimension.NotSet,
          PtsUC = null,
          NumSC = 0,
          AbsSC = Dimension.NotSet,
          OrdSC = Dimension.NotSet,
          PtsSC = null,
          NumUT = 0,
          AbsUT = Dimension.NotSet,
          OrdUT = Dimension.NotSet,
          PtsUT = null,
          NumST = 0,
          AbsST = Dimension.NotSet,
          OrdST = Dimension.NotSet,
          PtsST = null,
          Eps = 0,
          Uls = new GsaMatCurveParam()
          {
            Model = new List<MatCurveParamType>() { MatCurveParamType.RECTANGLE, MatCurveParamType.NO_TENSION },
            StrainElasticCompression = GetEpsMax(speckleConcrete.maxCompressiveStrain),
            StrainElasticTension = 0,
            StrainPlasticCompression = GetEpsMax(speckleConcrete.maxCompressiveStrain),
            StrainPlasticTension = 0,
            StrainFailureCompression = 0.003,
            StrainFailureTension = 1,
            GammaF = 1,
            GammaE = 1,
          },
          Sls = new GsaMatCurveParam()
          {
            Model = new List<MatCurveParamType>() { MatCurveParamType.LINEAR, MatCurveParamType.INTERPOLATED },
            StrainElasticCompression = 0.003,
            StrainElasticTension = 0,
            StrainPlasticCompression = 0.003,
            StrainPlasticTension = 0,
            StrainFailureCompression = 0.003,
            StrainFailureTension = speckleConcrete.maxTensileStrain,
            GammaF = 1,
            GammaE = 1,
          },
          Cost = speckleConcrete.cost,
          Type = MatType.CONCRETE,
        },
        Type = MatConcreteType.CYLINDER, //strength type
        Cement = MatConcreteCement.N, //cement class
        Fc = speckleConcrete.compressiveStrength, //concrete strength
        Fcd = 0.85 * speckleConcrete.compressiveStrength, //design strength
        Fcdc = 0.4 * speckleConcrete.compressiveStrength, //cracked strength
        Fcdt = speckleConcrete.tensileStrength, //tensile strength
        Fcfib = 0.6 * speckleConcrete.tensileStrength, //peak strength for FIB/Popovics curves
        EmEs = 0, //ratio of initial elastic modulus to secant modulus
        N = 2, //parabolic coefficient (normally 2)
        Emod = 1, //modifier on elastic stiffness typically in range (0.8:1.2)
        EpsPeak = 0.003, //concrete strain at peak SLS stress
        EpsMax = GetEpsMax(speckleConcrete.maxCompressiveStrain), //maximum conrete SLS strain
        EpsU = speckleConcrete.maxCompressiveStrain, //concrete ULS failure strain
        EpsAx = 0.0025, //concrete max compressive ULS strain
        EpsTran = 0.002, //slab transition strain
        EpsAxs = 0.0025, //slab axial strain limit
        Light = speckleConcrete.lightweight, //lightweight flag
        Agg = speckleConcrete.maxAggregateSize, //maximum aggregate size
        XdMin = 0, //minimum x/d in flexure
        XdMax = 1, //maximum x/d in flexure
        Beta = GetBeta(speckleConcrete.compressiveStrength), //depth of rectangular stress block
        Shrink = null, //shrinkage strain
        Confine = null, //confining stress
        Fcc = null, //concrete strength [confined]
        EpsPlasC = null, //plastic strain (ULS) [confined]
        EpsUC = null, //concrete failure strain [confined]
      };
      //TODO:
      //SpeckleObject:
      //  string grade
      //  string designCode
      //  string codeYear
      //  double strength
      //  double materialSafetyFactor
      //  double flexuralStrength
      //  double maxTensileStrain
      return new List<GsaRecord>() { gsaConcrete };
    }
    #endregion

    #region Properties
    private List<GsaRecord> Property1dToNative(Base speckleObject)
    {
      var speckleProperty = (GSAProperty1D)speckleObject;
      var gsaProperty = GsaSectionExample(speckleProperty);
      return new List<GsaRecord>() { gsaProperty };
>>>>>>> ee06e4fc
    }
    private ProfileDetailsCircular GetProfileStandardCircular(SectionProfile sectionProfile)
    {
      var speckleProfile = new Circular()
      {
        name = "",
        shapeType = ShapeType.Circular,
      };
      if (p.d.HasValue) speckleProfile.radius = p.d.Value / 2;
      return speckleProfile;
    }
    private ProfileDetailsCircularHollow GetProfileStandardCHS(SectionProfile sectionProfile)
    {
      var speckleProfile = new Circular()
      {
        name = "",
        shapeType = ShapeType.Circular,
      };
      if (p.d.HasValue) speckleProfile.radius = p.d.Value / 2;
      if (p.t.HasValue) speckleProfile.wallThickness = p.t.Value;
      return speckleProfile;
    }
    private ProfileDetailsTwoThickness GetProfileStandardISection(SectionProfile sectionProfile)
    {
      var speckleProfile = new ISection()
      {
        name = "",
        shapeType = ShapeType.I,
      };
      if (p.b.HasValue) speckleProfile.width = p.b.Value;
      if (p.d.HasValue) speckleProfile.depth = p.d.Value;
      if (p.tw.HasValue) speckleProfile.webThickness = p.tw.Value;
      if (p.tf.HasValue) speckleProfile.flangeThickness = p.tf.Value;
      return speckleProfile;
    }
    private ProfileDetailsTwoThickness GetProfileStandardTee(SectionProfile sectionProfile)
    {
      var speckleProfile = new Tee()
      {
        name = "",
        shapeType = ShapeType.Tee,
      };
      if (p.b.HasValue) speckleProfile.width = p.b.Value;
      if (p.d.HasValue) speckleProfile.depth = p.d.Value;
      if (p.tw.HasValue) speckleProfile.webThickness = p.tw.Value;
      if (p.tf.HasValue) speckleProfile.flangeThickness = p.tf.Value;
      return speckleProfile;
    }
    private ProfileDetailsTwoThickness GetProfileStandardAngle(SectionProfile sectionProfile)
    {
      var speckleProfile = new Angle()
      {
        name = "",
        shapeType = ShapeType.Angle,
      };
      if (p.b.HasValue) speckleProfile.width = p.b.Value;
      if (p.d.HasValue) speckleProfile.depth = p.d.Value;
      if (p.tw.HasValue) speckleProfile.webThickness = p.tw.Value;
      if (p.tf.HasValue) speckleProfile.flangeThickness = p.tf.Value;
      return speckleProfile;
    }
    private ProfileDetailsTwoThickness GetProfileStandardChannel(SectionProfile sectionProfile)
    {
      var speckleProfile = new Channel()
      {
        name = "",
        shapeType = ShapeType.Channel,
      };
      if (p.b.HasValue) speckleProfile.width = p.b.Value;
      if (p.d.HasValue) speckleProfile.depth = p.d.Value;
      if (p.tw.HasValue) speckleProfile.webThickness = p.tw.Value;
      if (p.tf.HasValue) speckleProfile.flangeThickness = p.tf.Value;
      return speckleProfile;
    }
    */

    #endregion

    #region Bridge

    private List<GsaRecord> AlignToNative(Base speckleObject)
    {
      var speckleAlign = (GSAAlignment)speckleObject;
      var gsaAlign = new GsaAlign()
      {
        ApplicationId = speckleAlign.applicationId,
        Index = Instance.GsaModel.Cache.ResolveIndex<GsaAlign>(speckleAlign.applicationId),
        Chain = speckleAlign.chainage,
        Curv = speckleAlign.curvature,
        Name = speckleAlign.name,
        Sid = speckleAlign.id,
        GridSurfaceIndex = speckleAlign.gridSurface.nativeId,
        NumAlignmentPoints = speckleAlign.GetNumAlignmentPoints(),
      };
      return new List<GsaRecord>() { gsaAlign };
    }

    private List<GsaRecord> InfBeamToNative(Base speckleObject)
    {
      var speckleInfBeam = (GSAInfluenceBeam)speckleObject;
      var elementIndex = ((GsaEl)Element1dToNative(speckleInfBeam.element).First()).Index;
      var gsaInfBeam = new GsaInfBeam
      {
        Name = speckleInfBeam.name,
        Index = Instance.GsaModel.Cache.ResolveIndex<GsaInfBeam>(speckleInfBeam.applicationId),
        Direction = speckleInfBeam.direction.ToNative(),
        Element = elementIndex,
        Factor = speckleInfBeam.factor,
        Position = speckleInfBeam.position,
        Sid = speckleObject.id,
        Type = speckleInfBeam.type.ToNative(),
      };
      return new List<GsaRecord>() { gsaInfBeam };
    }
    
    private List<GsaRecord> InfNodeToNative(Base speckleObject)
    {
      var speckleInfNode = (GSAInfluenceNode)speckleObject;
      GetAxis(speckleInfNode.axis, out var gsaRefType, out var axisIndex);
      var nodeIndex = ((GsaNode)(NodeToNative(speckleInfNode.node).First())).Index;
      var gsaInfBeam = new GsaInfNode()
      {
        ApplicationId = speckleObject.applicationId,
        Index = Instance.GsaModel.Cache.ResolveIndex<GsaInfNode>(speckleInfNode.applicationId),
        Name = speckleInfNode.name,
        Direction = speckleInfNode.direction.ToNative(),
        Factor = speckleInfNode.factor,
        Sid = speckleObject.id,
        Type = speckleInfNode.type.ToNative(),
        AxisIndex = axisIndex,
        Node = nodeIndex
      };
      return new List<GsaRecord>() { gsaInfBeam };
    }
    
    private List<GsaRecord> PathToNative(Base speckleObject)
    {
      var specklePath = (GSAPath)speckleObject;
      var alignmentIndex = ((GsaAlign)(AlignToNative(specklePath.alignment)).First()).Index;
      var gsaPath = new GsaPath()
      {
        ApplicationId = speckleObject.applicationId,
        Index = Instance.GsaModel.Cache.ResolveIndex<GsaPath>(specklePath.applicationId),
        Name = specklePath.name,
        Sid = speckleObject.id,
        Factor = specklePath.factor,
        Alignment = alignmentIndex,
        Group = specklePath.group,
        Left = specklePath.left,
        Right = specklePath.right,
        NumMarkedLanes = specklePath.numMarkedLanes,
        Type = specklePath.type.ToNative(),
      };
      return new List<GsaRecord>() { gsaPath };
    }
    
    #endregion

    #region Analysis Stage
    
    public List<GsaRecord> AnalStageToNative(Base speckleObject)
    {
      var analStage = (GSAStage)speckleObject;
      var gsaAnalStage = new GsaAnalStage()
      {
        Name = analStage.name,
        Days = analStage.stageTime,
        Colour = analStage.colour.ColourToNative(),
        ElementIndices = analStage.elements.Select(x => GetElementIndex(x)).ToList(),
        LockElementIndices = analStage.lockedElements.Select(x => ((GSAElement1D)x).nativeId).ToList(),
        Phi = analStage.creepFactor,
      };
      return new List<GsaRecord>() { gsaAnalStage };
    }

    #endregion

    #endregion

    #region Helper
    #region ToNative
    #region Geometry
    private int GetElementIndex(object obj)
    {
      if (obj is GSAElement1D element1D)
        return element1D.nativeId;
      else if (obj is GSAElement2D element2D)
        return element2D.nativeId;
      else
        return -1;
    }

    #region Axis
    private bool GetAxis(Axis speckleAxis, out NodeAxisRefType gsaAxisRefType, out int? gsaAxisIndex)
    {
      gsaAxisRefType = NodeAxisRefType.NotSet;
      gsaAxisIndex = null;
      if (speckleAxis.definition.IsGlobal())
      {
        gsaAxisRefType = NodeAxisRefType.Global;
      }
      else if (speckleAxis.definition.IsXElevation())
      {
        gsaAxisRefType = NodeAxisRefType.XElevation;
      }
      else if (speckleAxis.definition.IsYElevation())
      {
        gsaAxisRefType = NodeAxisRefType.YElevation;
      }
      else if (speckleAxis.definition.IsVertical())
      {
        gsaAxisRefType = NodeAxisRefType.Vertical;
      }
      else
      {
        gsaAxisRefType = NodeAxisRefType.Reference;
        gsaAxisIndex = Instance.GsaModel.Cache.ResolveIndex<GsaAxis>(speckleAxis.applicationId);
      }
      
      return true;
    }
    #endregion

    #region Node
    private bool GetRestraint(Restraint speckleRestraint, out NodeRestraint gsaNodeRestraint, out List<GwaAxisDirection6> gsaRestraint)
    {
      gsaRestraint = null; //default

      switch(speckleRestraint.code)
      {
        case "RRRRRR":
          gsaNodeRestraint = NodeRestraint.Free;
          break;
        case "FFFRRR":
          gsaNodeRestraint = NodeRestraint.Pin;
          break;
        case "FFFFFF":
          gsaNodeRestraint = NodeRestraint.Fix;
          break;
        default:
          gsaNodeRestraint = NodeRestraint.Custom;
          gsaRestraint = new List<GwaAxisDirection6>();
          int i = 0;
          foreach(char c in speckleRestraint.code)
          {
            if (c == 'F')
            {
              if (i == 0) gsaRestraint.Add(GwaAxisDirection6.X);
              else if (i == 1) gsaRestraint.Add(GwaAxisDirection6.Y);
              else if (i == 2) gsaRestraint.Add(GwaAxisDirection6.Z);
              else if (i == 3) gsaRestraint.Add(GwaAxisDirection6.XX);
              else if (i == 4) gsaRestraint.Add(GwaAxisDirection6.YY);
              else if (i == 5) gsaRestraint.Add(GwaAxisDirection6.ZZ);
            }
            i++;
          }
          break;
      }
      return true;
    }
    private int GetIndexFromNode(Node speckleNode)
    {
      return Instance.GsaModel.Cache.ResolveIndex<GsaNode>(speckleNode.applicationId);
    }
    #endregion

    #region Element
    private bool GetReleases(Restraint speckleRelease, out Dictionary<GwaAxisDirection6,ReleaseCode> gsaRelease, out List<double> gsaStiffnesses, out ReleaseInclusion gsaReleaseInclusion)
    {
      if (speckleRelease.code == "FFFFFF")
      {
        gsaReleaseInclusion = ReleaseInclusion.NotIncluded;
        gsaRelease = null;
        gsaStiffnesses = null;
      }
      else if (speckleRelease.code.ToUpperInvariant().IndexOf('K') > 0)
      {
        gsaReleaseInclusion = ReleaseInclusion.Stiff;
        gsaRelease = speckleRelease.code.ReleasesToNative();
        gsaStiffnesses = new List<double>();
        if (speckleRelease.stiffnessX > 0) gsaStiffnesses.Add(speckleRelease.stiffnessX);
        if (speckleRelease.stiffnessY > 0) gsaStiffnesses.Add(speckleRelease.stiffnessY);
        if (speckleRelease.stiffnessZ > 0) gsaStiffnesses.Add(speckleRelease.stiffnessZ);
        if (speckleRelease.stiffnessXX > 0) gsaStiffnesses.Add(speckleRelease.stiffnessXX);
        if (speckleRelease.stiffnessYY > 0) gsaStiffnesses.Add(speckleRelease.stiffnessYY);
        if (speckleRelease.stiffnessZZ > 0) gsaStiffnesses.Add(speckleRelease.stiffnessZZ);
      }
      else
      {
        gsaReleaseInclusion = ReleaseInclusion.Included;
        gsaRelease = speckleRelease.code.ReleasesToNative();
        gsaStiffnesses = null;
      }
      return true;
    }
    #endregion
    #endregion
    #region Loading
    private bool GetLoadBeamAxis(Axis speckleAxis, out LoadBeamAxisRefType gsaAxisRefType, out int? gsaAxisIndex)
    {
      gsaAxisIndex = null;
      if (speckleAxis.definition.IsGlobal())
      {
        gsaAxisRefType = LoadBeamAxisRefType.Global;
      }
      else
      {
        gsaAxisIndex = Instance.GsaModel.Cache.ResolveIndex<GsaAxis>(speckleAxis.applicationId);
        if (gsaAxisIndex == null)
        {
          //TODO: handle local, and natural cases
          gsaAxisRefType = LoadBeamAxisRefType.NotSet;
          return false;
        }
        else
        {
          gsaAxisRefType = LoadBeamAxisRefType.Reference;
        }
      }

      return true;
    }

    private bool GetLoadFaceAxis(Axis speckleAxis, LoadAxisType speckleAxisType, out AxisRefType gsaAxisRefType, out int? gsaAxisIndex)
    {
      gsaAxisIndex = null;
      if (speckleAxis == null)
      {
        gsaAxisRefType = speckleAxisType.ToNative();
      }
      else if (speckleAxis.definition.IsGlobal())
      {
        gsaAxisRefType = AxisRefType.Global;
      }
      else
      {
        gsaAxisIndex = Instance.GsaModel.Cache.LookupIndex<GsaAxis>(speckleAxis.applicationId);
        if (gsaAxisIndex == null)
        {
          //TODO: handle local, and natural cases
          gsaAxisRefType = AxisRefType.NotSet;
          return false;
        }
        else
        {
          gsaAxisRefType = AxisRefType.Reference;
        }
      }

      return true;
    }

    private string GetAnalysisCaseDescription(List<LoadCase> speckleLoadCases, List<double> speckleLoadFactors)
    {
      var gsaDescription = "";
      for (var i = 0; i < speckleLoadCases.Count(); i++)
      {
        if (i > 0 && speckleLoadFactors[i] > 0) gsaDescription += "+";
        if (speckleLoadFactors[i] == 1)
        {
          //Do nothing
        }
        else if (speckleLoadFactors[i] == -1)
        {
          gsaDescription += "-";
        }
        else
        {
          gsaDescription += speckleLoadFactors[i].ToString();
        }
        gsaDescription += "L" + speckleLoadCases[i].ResolveIndex();
      }
      return gsaDescription;
    }

    private string GetLoadCombinationDescription(CombinationType type, List<Base> loadCases, List<double> loadFactors)
    {
      if (type != CombinationType.LinearAdd) return null; //TODO - handle other cases
      var desc = "";

      for (var i = 0; i < loadCases.Count(); i++)
      {
        if (i > 0 && loadFactors[i] > 0) desc += "+";
        if (loadFactors[i] == 1)
        {
          //Do nothing
        }
        else if (loadFactors[i] == -1)
        {
          desc += "-";
        }
        else
        {
          desc += loadFactors[i].ToString();
        }
        if (loadCases[i].GetType() == typeof(GSALoadCombination))
        {
          desc += "C" + Instance.GsaModel.Cache.ResolveIndex<GsaCombination>(loadCases[i].applicationId);
        }
        else if (loadCases[i].GetType() == typeof(GSAAnalysisCase))
        {
          desc += "A" + Instance.GsaModel.Cache.ResolveIndex<GsaAnal>(loadCases[i].applicationId);
        }
        else
        {
          return null;
        }

      }
      return desc;
    }
    #endregion
    #region Materials
    private GsaMatSteel GsaMatSteelExample(Steel speckleSteel)
    {
      return new GsaMatSteel()
      {
        Index = speckleSteel.ResolveIndex(),
        ApplicationId = speckleSteel.applicationId,
        Name = "",
        Mat = new GsaMat()
        {
          Name = "",
          E = 2e11,
          F = 360000000,
          Nu = 0.3,
          G = 7.692307692e+10,
          Rho = 7850,
          Alpha = 1.2e-5,
          Prop = new GsaMatAnal()
          {
            Type = MatAnalType.MAT_ELAS_ISO,
            NumParams = 6,
            E = 2e11,
            Nu = 0.3,
            Rho = 7850,
            Alpha = 1.2e-5,
            G = 7.692307692e+10,
            Damp = 0
          },
          NumUC = 0,
          AbsUC = Dimension.NotSet,
          OrdUC = Dimension.NotSet,
          PtsUC = new double[0],
          NumSC = 0,
          AbsSC = Dimension.NotSet,
          OrdSC = Dimension.NotSet,
          PtsSC = new double[0],
          NumUT = 0,
          AbsUT = Dimension.NotSet,
          OrdUT = Dimension.NotSet,
          PtsUT = new double[0],
          NumST = 0,
          AbsST = Dimension.NotSet,
          OrdST = Dimension.NotSet,
          PtsST = new double[0],
          Eps = 0.05,
          Uls = new GsaMatCurveParam()
          {
            Model = new List<MatCurveParamType>() { MatCurveParamType.UNDEF },
            StrainElasticCompression = 0.0018,
            StrainElasticTension = 0.0018,
            StrainPlasticCompression = 0.0018,
            StrainPlasticTension = 0.0018,
            StrainFailureCompression = 0.05,
            StrainFailureTension = 0.05,
            GammaF = 1,
            GammaE = 1
          },
          Sls = new GsaMatCurveParam()
          {
            Model = new List<MatCurveParamType>() { MatCurveParamType.ELAS_PLAS },
            StrainElasticCompression = 0.0018,
            StrainElasticTension = 0.0018,
            StrainPlasticCompression = 0.0018,
            StrainPlasticTension = 0.0018,
            StrainFailureCompression = 0.05,
            StrainFailureTension = 0.05,
            GammaF = 1,
            GammaE = 1
          },
          Cost = 0,
          Type = MatType.STEEL
        },
        Fy = 360000000,
        Fu = 450000000,
        EpsP = 0,
        Eh = 0,
      };
    }

    private GsaMat GetMat(Base speckleObject)
    {
      var members = speckleObject.GetMembers();
      var gsaMat = new GsaMat();
      if (members.ContainsKey("Name") && speckleObject["Name"] is string)    gsaMat.Name = speckleObject["Name"] as string;
      if (members.ContainsKey("E") && speckleObject["E"] is double?)         gsaMat.E = speckleObject["E"] as double?;
      if (members.ContainsKey("F") && speckleObject["F"] is double?)         gsaMat.F = speckleObject["F"] as double?;
      if (members.ContainsKey("Nu") && speckleObject["Nu"] is double?)       gsaMat.Nu = speckleObject["Nu"] as double?;
      if (members.ContainsKey("G") && speckleObject["G"] is double?)         gsaMat.G = speckleObject["G"] as double?;
      if (members.ContainsKey("Rho") && speckleObject["Rho"] is double?)     gsaMat.Rho = speckleObject["Rho"] as double?;
      if (members.ContainsKey("Alpha") && speckleObject["Alpha"] is double?) gsaMat.Alpha = speckleObject["Alpha"] as double?;
      if (members.ContainsKey("Prop") && speckleObject["Prop"] is Base)      gsaMat.Prop = GetMatAnal(speckleObject["Prop"] as Base);
      if (members.ContainsKey("Uls") && speckleObject["Uls"] is Base)        gsaMat.Uls = GetMatCurveParam(speckleObject["Uls"] as Base);
      if (members.ContainsKey("Sls") && speckleObject["Sls"] is Base)        gsaMat.Sls = GetMatCurveParam(speckleObject["Sls"] as Base);
      if (members.ContainsKey("Eps") && speckleObject["Eps"] is double?)     gsaMat.Eps = speckleObject["Eps"] as double?;
      if (members.ContainsKey("Cost") && speckleObject["Cost"] is double?)   gsaMat.Cost = speckleObject["Cost"] as double?;
      if (members.ContainsKey("Type") && speckleObject["Type"] is string)    gsaMat.Type = Enum.TryParse(speckleObject["Type"] as string, true, out MatType v) ? v : MatType.GENERIC;
      if (members.ContainsKey("PtsUC") && speckleObject["PtsUC"] is double[])
      {
        gsaMat.PtsUC = speckleObject["PtsUC"] as double[];
        gsaMat.NumUC = gsaMat.PtsUC.Length;
        if (members.ContainsKey("AbsUC") && speckleObject["AbsUC"] is string) gsaMat.AbsUC = Enum.TryParse(speckleObject["AbsUC"] as string, true, out Dimension v) ? v : Dimension.NotSet;
        if (members.ContainsKey("OrdUC") && speckleObject["OrdUC"] is string) gsaMat.OrdUC = Enum.TryParse(speckleObject["OrdUC"] as string, true, out Dimension v) ? v : Dimension.NotSet;
      }
      if (members.ContainsKey("PtsSC") && speckleObject["PtsSC"] is double[])
      {
        gsaMat.PtsSC = speckleObject["PtsSC"] as double[];
        gsaMat.NumSC = gsaMat.PtsSC.Length;
        if (members.ContainsKey("AbsSC") && speckleObject["AbsSC"] is string) gsaMat.AbsSC = Enum.TryParse(speckleObject["AbsSC"] as string, true, out Dimension v) ? v : Dimension.NotSet;
        if (members.ContainsKey("OrdSC") && speckleObject["OrdSC"] is string) gsaMat.OrdSC = Enum.TryParse(speckleObject["OrdSC"] as string, true, out Dimension v) ? v : Dimension.NotSet;
      }
      if (members.ContainsKey("PtsUT") && speckleObject["PtsUT"] is double[])
      {
        gsaMat.PtsUT = speckleObject["PtsUT"] as double[];
        gsaMat.NumUT = gsaMat.PtsUT.Length;
        if (members.ContainsKey("AbsUT") && speckleObject["AbsUT"] is string) gsaMat.AbsUT = Enum.TryParse(speckleObject["AbsUT"] as string, true, out Dimension v) ? v : Dimension.NotSet;
        if (members.ContainsKey("OrdUT") && speckleObject["OrdUT"] is string) gsaMat.OrdUT = Enum.TryParse(speckleObject["OrdUT"] as string, true, out Dimension v) ? v : Dimension.NotSet;
      }
      if (members.ContainsKey("PtsST") && speckleObject["PtsST"] is double[])
      {
        gsaMat.PtsST = speckleObject["PtsST"] as double[];
        gsaMat.NumST = gsaMat.PtsST.Length;
        if (members.ContainsKey("AbsST") && speckleObject["AbsST"] is string) gsaMat.AbsST = Enum.TryParse(speckleObject["AbsST"] as string, true, out Dimension v) ? v : Dimension.NotSet;
        if (members.ContainsKey("OrdST") && speckleObject["OrdST"] is string) gsaMat.OrdST = Enum.TryParse(speckleObject["OrdST"] as string, true, out Dimension v) ? v : Dimension.NotSet;
      }
      return gsaMat;
    }

    private GsaMatAnal GetMatAnal(Base speckleObject)
    {
      var members = speckleObject.GetMembers();
      var gsaMatAnal = new GsaMatAnal();
      if (members.ContainsKey("Name") && speckleObject["Name"] is string)          gsaMatAnal.Name = speckleObject["Name"] as string;
      if (members.ContainsKey("Colour") && speckleObject["Colour"] is string)      gsaMatAnal.Colour = Enum.TryParse(speckleObject["Colour"] as string, true, out Colour v) ? v : Colour.NotSet;
      if (members.ContainsKey("Type") && speckleObject["Type"] is string)          gsaMatAnal.Type = Enum.TryParse(speckleObject["Type"] as string, true, out MatAnalType v) ? v : MatAnalType.MAT_ELAS_ISO;
      if (members.ContainsKey("NumParams") && speckleObject["NumParams"] is int?)  gsaMatAnal.NumParams = speckleObject["NumParams"] as int?;
      if (members.ContainsKey("E") && speckleObject["E"] is double?)               gsaMatAnal.E = speckleObject["E"] as double?;
      if (members.ContainsKey("Nu") && speckleObject["Nu"] is double?)             gsaMatAnal.Nu = speckleObject["Nu"] as double?;
      if (members.ContainsKey("Rho") && speckleObject["Rho"] is double?)           gsaMatAnal.Rho = speckleObject["Rho"] as double?;
      if (members.ContainsKey("Alpha") && speckleObject["Alpha"] is double?)       gsaMatAnal.Alpha = speckleObject["Alpha"] as double?;
      if (members.ContainsKey("G") && speckleObject["G"] is double?)               gsaMatAnal.G = speckleObject["G"] as double?;
      if (members.ContainsKey("Damp") && speckleObject["Damp"] is double?)         gsaMatAnal.Damp = speckleObject["Damp"] as double?;
      if (members.ContainsKey("Yield") && speckleObject["Yield"] is double?)       gsaMatAnal.Yield = speckleObject["Yield"] as double?;
      if (members.ContainsKey("Ultimate") && speckleObject["Ultimate"] is double?) gsaMatAnal.Ultimate = speckleObject["Ultimate"] as double?;
      if (members.ContainsKey("Eh") && speckleObject["Eh"] is double?)             gsaMatAnal.Eh = speckleObject["Eh"] as double?;
      if (members.ContainsKey("Beta") && speckleObject["Beta"] is double?)         gsaMatAnal.Beta = speckleObject["Beta"] as double?;
      if (members.ContainsKey("Cohesion") && speckleObject["Cohesion"] is double?) gsaMatAnal.Cohesion = speckleObject["Cohesion"] as double?;
      if (members.ContainsKey("Phi") && speckleObject["Phi"] is double?)           gsaMatAnal.Phi = speckleObject["Phi"] as double?;
      if (members.ContainsKey("Psi") && speckleObject["Psi"] is double?)           gsaMatAnal.Psi = speckleObject["Psi"] as double?;
      if (members.ContainsKey("Scribe") && speckleObject["Scribe"] is double?)     gsaMatAnal.Scribe = speckleObject["Scribe"] as double?;
      if (members.ContainsKey("Ex") && speckleObject["Ex"] is double?)             gsaMatAnal.Ex = speckleObject["Ex"] as double?;
      if (members.ContainsKey("Ey") && speckleObject["Ey"] is double?)             gsaMatAnal.Ey = speckleObject["Ey"] as double?;
      if (members.ContainsKey("Ez") && speckleObject["Ez"] is double?)             gsaMatAnal.Ez = speckleObject["Ez"] as double?;
      if (members.ContainsKey("Nuxy") && speckleObject["Nuxy"] is double?)         gsaMatAnal.Nuxy = speckleObject["Nuxy"] as double?;
      if (members.ContainsKey("Nuyz") && speckleObject["Nuyz"] is double?)         gsaMatAnal.Nuyz = speckleObject["Nuyz"] as double?;
      if (members.ContainsKey("Nuzx") && speckleObject["Nuzx"] is double?)         gsaMatAnal.Nuzx = speckleObject["Nuzx"] as double?;
      if (members.ContainsKey("Alphax") && speckleObject["Alphax"] is double?)     gsaMatAnal.Alphax = speckleObject["Alphax"] as double?;
      if (members.ContainsKey("Alphay") && speckleObject["Alphay"] is double?)     gsaMatAnal.Alphay = speckleObject["Alphay"] as double?;
      if (members.ContainsKey("Alphaz") && speckleObject["Alphaz"] is double?)     gsaMatAnal.Alphaz = speckleObject["Alphaz"] as double?;
      if (members.ContainsKey("Gxy") && speckleObject["Gxy"] is double?)           gsaMatAnal.Gxy = speckleObject["Gxy"] as double?;
      if (members.ContainsKey("Gyz") && speckleObject["Gyz"] is double?)           gsaMatAnal.Gyz = speckleObject["Gyz"] as double?;
      if (members.ContainsKey("Gzx") && speckleObject["Gzx"] is double?)           gsaMatAnal.Gzx = speckleObject["Gzx"] as double?;
      if (members.ContainsKey("Comp") && speckleObject["Comp"] is double?)         gsaMatAnal.Comp = speckleObject["Comp"] as double?;
      return gsaMatAnal;
    }

    private GsaMatCurveParam GetMatCurveParam(Base speckleObject)
    {
      var members = speckleObject.GetMembers();
      var gsaMatCurveParam = new GsaMatCurveParam();
      if (members.ContainsKey("Name") && speckleObject["Name"] is string) gsaMatCurveParam.Name = speckleObject["Name"] as string;
      if (members.ContainsKey("Model") && speckleObject["Model"] is List<string>)
      {
        var model = speckleObject["Model"] as List<string>;
        gsaMatCurveParam.Model = model.Select(s => Enum.TryParse(s, true, out MatCurveParamType v) ? v : MatCurveParamType.UNDEF).ToList();
      }

      if (members.ContainsKey("StrainElasticCompression") && speckleObject["StrainElasticCompression"] is double?)
      {
        gsaMatCurveParam.StrainElasticCompression = speckleObject["StrainElasticCompression"] as double?;
      }
      if (members.ContainsKey("StrainElasticTension") && speckleObject["StrainElasticTension"] is double?)
      {
        gsaMatCurveParam.StrainElasticTension = speckleObject["StrainElasticTension"] as double?;
      }
      if (members.ContainsKey("StrainPlasticCompression") && speckleObject["StrainPlasticCompression"] is double?)
      {
        gsaMatCurveParam.StrainPlasticCompression = speckleObject["StrainPlasticCompression"] as double?;
      }
      if (members.ContainsKey("StrainPlasticTension") && speckleObject["StrainPlasticTension"] is double?)
      {
        gsaMatCurveParam.StrainPlasticTension = speckleObject["StrainPlasticTension"] as double?;
      }
      if (members.ContainsKey("StrainFailureCompression") && speckleObject["StrainFailureCompression"] is double?)
      {
        gsaMatCurveParam.StrainFailureCompression = speckleObject["StrainFailureCompression"] as double?;
      }
      if (members.ContainsKey("StrainFailureTension") && speckleObject["StrainFailureTension"] is double?)
      {
        gsaMatCurveParam.StrainFailureTension = speckleObject["StrainFailureTension"] as double?;
      }
      if (members.ContainsKey("GammaF") && speckleObject["GammaF"] is double?)
      {
        gsaMatCurveParam.GammaF = speckleObject["GammaF"] as double?;
      }
      if (members.ContainsKey("GammaE") && speckleObject["GammaE"] is double?)
      {
        gsaMatCurveParam.GammaE = speckleObject["GammaE"] as double?;
      }
      return gsaMatCurveParam;
    }

    private double GetBeta(double fc) => LinearInterp(20e6, 100e6, 0.92, 0.72, fc); //TODO: - units

    private double GetEpsMax(double fc) => LinearInterp(20e6, 100e6, 0.00024, 0.00084, fc); //TODO: - units

    private double GetSteelStrain(double fy) => LinearInterp(200e6, 450e6, 0.001, 0.00225, fy); //TODO - units
    #endregion
    #region Properties
    private GsaSection GsaSectionExample(GSAProperty1D speckleProperty)
    {
      return new GsaSection()
      {
        Index = speckleProperty.ResolveIndex(),
        Name = speckleProperty.name,
        ApplicationId = speckleProperty.applicationId,
        Colour = Colour.NO_RGB,
        Type = Section1dType.Generic,
        //PoolIndex = 0,
        ReferencePoint = ReferencePoint.Centroid,
        RefY = 0,
        RefZ = 0,
        Mass = 0,
        Fraction = 1,
        Cost = 0,
        Left = 0,
        Right = 0,
        Slab = 0,
        Components = new List<GsaSectionComponentBase>()
        {
          new SectionComp()
          {
            Name = "",
            //MatAnalIndex = 0,
            MaterialType = Section1dMaterialType.STEEL,
            MaterialIndex = 1,
            OffsetY = 0,
            OffsetZ = 0,
            Rotation = 0,
            Reflect = ComponentReflection.NONE,
            //Pool = 0,
            TaperType = Section1dTaperType.NONE,
            //TaperPos = 0
            ProfileGroup = Section1dProfileGroup.Catalogue,
            ProfileDetails = new ProfileDetailsCatalogue()
            {
              Group = Section1dProfileGroup.Catalogue,
              Profile = "CAT A-UB 610UB125 19981201"
            }
          },
          new SectionSteel()
          {
            //GradeIndex = 0,
            PlasElas = 1,
            NetGross = 1,
            Exposed = 1,
            Beta = 0.4,
            Type = SectionSteelSectionType.HotRolled,
            Plate = SectionSteelPlateType.Undefined,
            Locked = false
          }
        },
        Environ = false
      };
    }
    #endregion
    #region Other
    private double LinearInterp(double x1, double x2, double y1, double y2, double x) => (y2 - y1) / (x2 - x1) * (x - x1) + y1;
    #endregion
    #endregion
    #endregion
  }
}<|MERGE_RESOLUTION|>--- conflicted
+++ resolved
@@ -18,16 +18,11 @@
 using GwaAxisDirection6 = Speckle.GSA.API.GwaSchema.AxisDirection6;
 using Restraint = Objects.Structural.Geometry.Restraint;
 using Speckle.Core.Kits;
-<<<<<<< HEAD
-using Objects.Structural.Properties.Profiles;
+using Objects.Structural.Loading;
 using Objects.Structural;
 using Objects.Structural.Materials;
 using Objects;
-=======
-using Objects.Structural.Loading;
-using Objects.Structural;
-using Objects.Structural.Materials;
->>>>>>> ee06e4fc
+using Objects.Structural.Properties.Profiles;
 
 namespace ConverterGSA
 {
@@ -68,6 +63,7 @@
         { typeof(Concrete), ConcreteToNative },
         //Properties
         { typeof(Property1D), Property1dToNative },
+        { typeof(GSAProperty1D), GsaProperty1dToNative },
         // Bridge
         { typeof(GSAInfluenceNode), InfNodeToNative},
         { typeof(GSAInfluenceBeam), InfBeamToNative},
@@ -75,14 +71,6 @@
         {typeof(GSAPath), PathToNative},
         // Analysis
         {typeof(GSAStage), AnalStageToNative},
-<<<<<<< HEAD
-        //Material
-        { typeof(GSASteel), SteelToNative },
-        //Property
-        { typeof(Property1D), Property1dToNative },
-        { typeof(GSAProperty1D), GsaProperty1dToNative },
-=======
->>>>>>> ee06e4fc
       };
     }
 
@@ -636,267 +624,6 @@
       return new List<GsaRecord>() { gsaSteel };
     }
 
-<<<<<<< HEAD
-    #region Properties
-    private List<GsaRecord> GsaProperty1dToNative(Base speckleObject)
-    {
-      var speckleProperty = (GSAProperty1D)speckleObject;
-      var natives = Property1dToNative(speckleObject);
-      var gsaSection = (GsaSection)natives.FirstOrDefault(n => n is GsaSection);
-      if (gsaSection != null)
-      {
-        gsaSection.Colour = (Enum.TryParse(speckleProperty.colour, true, out Colour gsaColour) ? gsaColour : Colour.NO_RGB);
-        gsaSection.Mass = (speckleProperty.additionalMass == 0) ? null : (double?)speckleProperty.additionalMass;
-        gsaSection.Cost = (speckleProperty.cost == 0) ? null : (double?)speckleProperty.cost;
-        if (speckleProperty.designMaterial != null && gsaSection.Components != null && gsaSection.Components.Count > 0)
-        {
-          var sectionComp = (SectionComp)gsaSection.Components.First();
-          if (speckleProperty.designMaterial.type == MaterialType.Steel)
-          {
-            sectionComp.MaterialType = Section1dMaterialType.STEEL;
-            sectionComp.MaterialIndex = Instance.GsaModel.Cache.LookupIndex<GsaMatSteel>(speckleProperty.designMaterial.applicationId);
-
-            var steelMaterial = (Steel)speckleProperty.designMaterial;
-            var gsaSectionSteel = new SectionSteel()
-            {
-              //GradeIndex = 0,
-              //Defaults
-              PlasElas = 1,
-              NetGross = 1,
-              Exposed = 1,
-              Beta = 0.4,
-              Type = SectionSteelSectionType.Undefined,
-              Plate = SectionSteelPlateType.Undefined,
-              Locked = false
-            };
-            gsaSection.Components.Add(gsaSectionSteel);
-          }
-          else if (speckleProperty.material.type == MaterialType.Concrete)
-          {
-            sectionComp.MaterialType = Section1dMaterialType.CONCRETE;
-            sectionComp.MaterialIndex = Instance.GsaModel.Cache.LookupIndex<GsaMatConcrete>(speckleProperty.material.applicationId);
-
-            var gsaSectionConc = new SectionConc();
-            var gsaSectionCover = new SectionCover();
-            var gsaSectionTmpl = new SectionTmpl();
-            gsaSection.Components.Add(gsaSectionConc);
-            gsaSection.Components.Add(gsaSectionCover);
-            gsaSection.Components.Add(gsaSectionTmpl);
-          }
-          else
-          {
-            //Not supported yet
-          }
-        }
-      }
-      return natives;
-    }
-
-    //Note: there should be no ToNative for SectionProfile because it's not a type that will create a first-class citizen in the GSA model
-    //      so there is basically a ToNative of that class here in this method too
-    private List<GsaRecord> Property1dToNative(Base speckleObject)
-    {
-      var speckleProperty = (Property1D)speckleObject;
-      
-      var gsaSection = new GsaSection()
-      {
-        Index = Instance.GsaModel.Cache.ResolveIndex<GsaSection>(speckleProperty.applicationId),
-        Name = speckleProperty.name,
-        ApplicationId = speckleProperty.applicationId,
-        Type = speckleProperty.memberType.ToNative(),
-        //PoolIndex = 0,
-        ReferencePoint = speckleProperty.referencePoint.ToNative(),
-        RefY = (speckleProperty.offsetY == 0) ? null : (double?)speckleProperty.offsetY,
-        RefZ = (speckleProperty.offsetZ == 0) ? null : (double?)speckleProperty.offsetZ,
-        Fraction = 1,
-        //Left = 0,
-        //Right = 0,
-        //Slab = 0,
-        Components = new List<GsaSectionComponentBase>()
-      };
-
-      var sectionComp = new SectionComp()
-      {
-        Name = string.IsNullOrEmpty(speckleProperty.profile.name) ? null : speckleProperty.profile.name
-      };
-      
-      Property1dProfileToSpeckle(speckleProperty.profile, out sectionComp.ProfileDetails, out sectionComp.ProfileGroup);
-      gsaSection.Components.Add(sectionComp);
-
-        /*
-         * new SectionSteel()
-            {
-              //GradeIndex = 0,
-              PlasElas = 1,
-              NetGross = 1,
-              Exposed = 1,
-              Beta = 0.4,
-              Type = SectionSteelSectionType.HotRolled,
-              Plate = SectionSteelPlateType.Undefined,
-              Locked = false
-            }
-        */
-        return new List<GsaRecord>() { gsaSection };
-    }
-
-    private bool CurveToGsaOutline(ICurve outline, ref List<double?> Y, ref List<double?> Z, ref List<string> actions)
-    {
-      if (!(outline is Curve))
-      {
-        return false;
-      }
-      var pointCoords = ((Curve)outline).points.GroupBy(3).Select(g => g.ToList()).ToList();
-      foreach (var coords in pointCoords)
-      {
-        Y.Add(coords[1]);
-        Z.Add(coords[2]);
-      }
-      actions.Add("M");
-      actions.AddRange(Enumerable.Repeat("L", (pointCoords.Count() - 1)));
-      return true;
-    }
-
-    private bool Property1dProfileToSpeckle(SectionProfile sectionProfile, out ProfileDetails gsaProfileDetails, out Section1dProfileGroup gsaProfileGroup)
-    {
-      if (sectionProfile.shapeType == ShapeType.Catalogue)
-      {
-        var p = (Catalogue)sectionProfile;
-        gsaProfileDetails = new ProfileDetailsCatalogue()
-        {
-          Profile = p.description
-        };
-        gsaProfileGroup = Section1dProfileGroup.Catalogue;
-      }
-      else if (sectionProfile.shapeType == ShapeType.Explicit)
-      {
-        var p = (Explicit)sectionProfile;
-        gsaProfileDetails = new ProfileDetailsExplicit() { Area = p.area, Iyy = p.Iyy, Izz = p.Izz, J = p.J, Ky = p.Ky, Kz = p.Kz };
-        gsaProfileGroup = Section1dProfileGroup.Explicit;
-      }
-      else if (sectionProfile.shapeType == ShapeType.Perimeter)
-      {
-        var p = (Perimeter)sectionProfile;
-        var hollow = (p.voids != null && p.voids.Count > 0);
-        gsaProfileDetails = new ProfileDetailsPerimeter()
-        {
-          Type = "P"
-        };
-        if (p.outline is Curve && (p.voids == null || (p.voids.All(v => v is Curve))))
-        {
-          ((ProfileDetailsPerimeter)gsaProfileDetails).Actions = new List<string>();
-          ((ProfileDetailsPerimeter)gsaProfileDetails).Y = new List<double?>();
-          ((ProfileDetailsPerimeter)gsaProfileDetails).Z = new List<double?>();
-
-          CurveToGsaOutline(p.outline, ref ((ProfileDetailsPerimeter)gsaProfileDetails).Y, 
-            ref ((ProfileDetailsPerimeter)gsaProfileDetails).Z, ref ((ProfileDetailsPerimeter)gsaProfileDetails).Actions);
-
-          if (hollow)
-          {
-            foreach (var v in p.voids)
-            {
-              CurveToGsaOutline(v, ref ((ProfileDetailsPerimeter)gsaProfileDetails).Y, 
-                ref ((ProfileDetailsPerimeter)gsaProfileDetails).Z, ref ((ProfileDetailsPerimeter)gsaProfileDetails).Actions);
-            }
-          }
-        }
-        gsaProfileGroup = Section1dProfileGroup.Perimeter;
-      }
-      else
-      {
-        gsaProfileGroup = Section1dProfileGroup.Standard;
-        if (sectionProfile.shapeType == ShapeType.Rectangular)
-        {
-          var p = (Rectangular)sectionProfile;
-          var hollow = (p.flangeThickness > 0 || p.webThickness > 0);
-          if (hollow)
-          {
-            gsaProfileDetails = new ProfileDetailsTwoThickness() { ProfileType = Section1dStandardProfileType.RectangularHollow };
-            ((ProfileDetailsStandard)gsaProfileDetails).SetValues(p.depth, p.width, p.webThickness, p.flangeThickness);
-          }
-          else
-          {
-            gsaProfileDetails = new ProfileDetailsRectangular() { ProfileType = Section1dStandardProfileType.Rectangular };
-            ((ProfileDetailsStandard)gsaProfileDetails).SetValues(p.depth, p.width);
-          }
-        }
-        else if (sectionProfile.shapeType == ShapeType.Circular)
-        {
-          var p = (Circular)sectionProfile;
-          var hollow = (p.wallThickness > 0);
-          if (hollow)
-          {
-            gsaProfileDetails = new ProfileDetailsCircularHollow() { ProfileType = Section1dStandardProfileType.CircularHollow };
-            ((ProfileDetailsStandard)gsaProfileDetails).SetValues(p.radius * 2, p.wallThickness);
-          }
-          else
-          {
-            gsaProfileDetails = new ProfileDetailsCircular() { ProfileType = Section1dStandardProfileType.Circular };
-            ((ProfileDetailsStandard)gsaProfileDetails).SetValues(p.radius * 2);
-          }
-        }
-        else if (sectionProfile.shapeType == ShapeType.Angle)
-        {
-          var p = (Angle)sectionProfile;
-          gsaProfileDetails = new ProfileDetailsTwoThickness() { ProfileType = Section1dStandardProfileType.Angle };
-          ((ProfileDetailsStandard)gsaProfileDetails).SetValues(p.depth, p.width, p.webThickness, p.flangeThickness);
-        }
-        else if (sectionProfile.shapeType == ShapeType.Channel)
-        {
-          var p = (Channel)sectionProfile;
-          gsaProfileDetails = new ProfileDetailsTwoThickness() { ProfileType = Section1dStandardProfileType.Channel };
-          ((ProfileDetailsStandard)gsaProfileDetails).SetValues(p.depth, p.width, p.webThickness, p.flangeThickness);
-        }
-        else if (sectionProfile.shapeType == ShapeType.I)
-        {
-          var p = (ISection)sectionProfile;
-          gsaProfileDetails = new ProfileDetailsTwoThickness() { ProfileType = Section1dStandardProfileType.ISection };
-          ((ProfileDetailsStandard)gsaProfileDetails).SetValues(p.depth, p.width, p.webThickness, p.flangeThickness);
-        }
-        else if (sectionProfile.shapeType == ShapeType.Tee)
-        {
-          var p = (Tee)sectionProfile;
-          gsaProfileDetails = new ProfileDetailsTwoThickness() { ProfileType = Section1dStandardProfileType.Tee };
-          ((ProfileDetailsStandard)gsaProfileDetails).SetValues(p.depth, p.width, p.webThickness, p.flangeThickness);
-        }
-        else
-        {
-          gsaProfileDetails = null;
-        }
-      }
-      return true;
-    }
-
-    /*
-    private ProfileDetailsStandard GetProfileStandardRectangular(Rectangular sectionProfile)
-    {
-      var p = (Rectangular)sectionProfile;
-      var profileDetails = new ProfileDetailsStandard()
-      {
-        ProfileType = Section1dStandardProfileType.Rectangular,
-
-      }
-      var speckleProfile = new Rectangular()
-      {
-        name = "",
-        shapeType = ShapeType.Rectangular,
-      };
-      if (p.b.HasValue) speckleProfile.width = p.b.Value;
-      if (p.d.HasValue) speckleProfile.depth = p.d.Value;
-      return speckleProfile;
-    }
-    private ProfileDetailsTwoThickness GetProfileStandardRHS(Rectangular sectionProfile)
-    {
-      var speckleProfile = new Rectangular()
-      {
-        name = "",
-        shapeType = ShapeType.Rectangular,
-      };
-      if (p.b.HasValue) speckleProfile.width = p.b.Value;
-      if (p.d.HasValue) speckleProfile.depth = p.d.Value;
-      if (p.tw.HasValue) speckleProfile.webThickness = p.tw.Value;
-      if (p.tf.HasValue) speckleProfile.flangeThickness = p.tf.Value;
-      return speckleProfile;
-=======
     private List<GsaRecord> GSAConcreteToNative(Base speckleObject)
     {
       var gsaConcrete = (GsaMatConcrete)ConcreteToNative(speckleObject).First(o => o is GsaMatConcrete);
@@ -1040,90 +767,222 @@
     #endregion
 
     #region Properties
+    private List<GsaRecord> GsaProperty1dToNative(Base speckleObject)
+    {
+      var speckleProperty = (GSAProperty1D)speckleObject;
+      var natives = Property1dToNative(speckleObject);
+      var gsaSection = (GsaSection)natives.FirstOrDefault(n => n is GsaSection);
+      if (gsaSection != null)
+      {
+        gsaSection.Colour = (Enum.TryParse(speckleProperty.colour, true, out Colour gsaColour) ? gsaColour : Colour.NO_RGB);
+        gsaSection.Mass = (speckleProperty.additionalMass == 0) ? null : (double?)speckleProperty.additionalMass;
+        gsaSection.Cost = (speckleProperty.cost == 0) ? null : (double?)speckleProperty.cost;
+        if (speckleProperty.designMaterial != null && gsaSection.Components != null && gsaSection.Components.Count > 0)
+        {
+          var sectionComp = (SectionComp)gsaSection.Components.First();
+          if (speckleProperty.designMaterial.type == MaterialType.Steel)
+          {
+            sectionComp.MaterialType = Section1dMaterialType.STEEL;
+            sectionComp.MaterialIndex = Instance.GsaModel.Cache.LookupIndex<GsaMatSteel>(speckleProperty.designMaterial.applicationId);
+
+            var steelMaterial = (Steel)speckleProperty.designMaterial;
+            var gsaSectionSteel = new SectionSteel()
+            {
+              //GradeIndex = 0,
+              //Defaults
+              PlasElas = 1,
+              NetGross = 1,
+              Exposed = 1,
+              Beta = 0.4,
+              Type = SectionSteelSectionType.Undefined,
+              Plate = SectionSteelPlateType.Undefined,
+              Locked = false
+            };
+            gsaSection.Components.Add(gsaSectionSteel);
+          }
+          else if (speckleProperty.material.type == MaterialType.Concrete)
+          {
+            sectionComp.MaterialType = Section1dMaterialType.CONCRETE;
+            sectionComp.MaterialIndex = Instance.GsaModel.Cache.LookupIndex<GsaMatConcrete>(speckleProperty.material.applicationId);
+
+            var gsaSectionConc = new SectionConc();
+            var gsaSectionCover = new SectionCover();
+            var gsaSectionTmpl = new SectionTmpl();
+            gsaSection.Components.Add(gsaSectionConc);
+            gsaSection.Components.Add(gsaSectionCover);
+            gsaSection.Components.Add(gsaSectionTmpl);
+          }
+          else
+          {
+            //Not supported yet
+          }
+        }
+      }
+      return natives;
+    }
+    
+    //Note: there should be no ToNative for SectionProfile because it's not a type that will create a first-class citizen in the GSA model
+    //      so there is basically a ToNative of that class here in this method too
     private List<GsaRecord> Property1dToNative(Base speckleObject)
     {
-      var speckleProperty = (GSAProperty1D)speckleObject;
-      var gsaProperty = GsaSectionExample(speckleProperty);
-      return new List<GsaRecord>() { gsaProperty };
->>>>>>> ee06e4fc
-    }
-    private ProfileDetailsCircular GetProfileStandardCircular(SectionProfile sectionProfile)
-    {
-      var speckleProfile = new Circular()
-      {
-        name = "",
-        shapeType = ShapeType.Circular,
-      };
-      if (p.d.HasValue) speckleProfile.radius = p.d.Value / 2;
-      return speckleProfile;
-    }
-    private ProfileDetailsCircularHollow GetProfileStandardCHS(SectionProfile sectionProfile)
-    {
-      var speckleProfile = new Circular()
-      {
-        name = "",
-        shapeType = ShapeType.Circular,
-      };
-      if (p.d.HasValue) speckleProfile.radius = p.d.Value / 2;
-      if (p.t.HasValue) speckleProfile.wallThickness = p.t.Value;
-      return speckleProfile;
-    }
-    private ProfileDetailsTwoThickness GetProfileStandardISection(SectionProfile sectionProfile)
-    {
-      var speckleProfile = new ISection()
-      {
-        name = "",
-        shapeType = ShapeType.I,
-      };
-      if (p.b.HasValue) speckleProfile.width = p.b.Value;
-      if (p.d.HasValue) speckleProfile.depth = p.d.Value;
-      if (p.tw.HasValue) speckleProfile.webThickness = p.tw.Value;
-      if (p.tf.HasValue) speckleProfile.flangeThickness = p.tf.Value;
-      return speckleProfile;
-    }
-    private ProfileDetailsTwoThickness GetProfileStandardTee(SectionProfile sectionProfile)
-    {
-      var speckleProfile = new Tee()
-      {
-        name = "",
-        shapeType = ShapeType.Tee,
-      };
-      if (p.b.HasValue) speckleProfile.width = p.b.Value;
-      if (p.d.HasValue) speckleProfile.depth = p.d.Value;
-      if (p.tw.HasValue) speckleProfile.webThickness = p.tw.Value;
-      if (p.tf.HasValue) speckleProfile.flangeThickness = p.tf.Value;
-      return speckleProfile;
-    }
-    private ProfileDetailsTwoThickness GetProfileStandardAngle(SectionProfile sectionProfile)
-    {
-      var speckleProfile = new Angle()
-      {
-        name = "",
-        shapeType = ShapeType.Angle,
-      };
-      if (p.b.HasValue) speckleProfile.width = p.b.Value;
-      if (p.d.HasValue) speckleProfile.depth = p.d.Value;
-      if (p.tw.HasValue) speckleProfile.webThickness = p.tw.Value;
-      if (p.tf.HasValue) speckleProfile.flangeThickness = p.tf.Value;
-      return speckleProfile;
-    }
-    private ProfileDetailsTwoThickness GetProfileStandardChannel(SectionProfile sectionProfile)
-    {
-      var speckleProfile = new Channel()
-      {
-        name = "",
-        shapeType = ShapeType.Channel,
-      };
-      if (p.b.HasValue) speckleProfile.width = p.b.Value;
-      if (p.d.HasValue) speckleProfile.depth = p.d.Value;
-      if (p.tw.HasValue) speckleProfile.webThickness = p.tw.Value;
-      if (p.tf.HasValue) speckleProfile.flangeThickness = p.tf.Value;
-      return speckleProfile;
-    }
-    */
-
-    #endregion
-
+      var speckleProperty = (Property1D)speckleObject;
+      
+      var gsaSection = new GsaSection()
+      {
+        Index = Instance.GsaModel.Cache.ResolveIndex<GsaSection>(speckleProperty.applicationId),
+        Name = speckleProperty.name,
+        ApplicationId = speckleProperty.applicationId,
+        Type = speckleProperty.memberType.ToNative(),
+        //PoolIndex = 0,
+        ReferencePoint = speckleProperty.referencePoint.ToNative(),
+        RefY = (speckleProperty.offsetY == 0) ? null : (double?)speckleProperty.offsetY,
+        RefZ = (speckleProperty.offsetZ == 0) ? null : (double?)speckleProperty.offsetZ,
+        Fraction = 1,
+        //Left = 0,
+        //Right = 0,
+        //Slab = 0,
+        Components = new List<GsaSectionComponentBase>()
+      };
+
+      var sectionComp = new SectionComp()
+      {
+        Name = string.IsNullOrEmpty(speckleProperty.profile.name) ? null : speckleProperty.profile.name
+      };
+      
+      Property1dProfileToSpeckle(speckleProperty.profile, out sectionComp.ProfileDetails, out sectionComp.ProfileGroup);
+      gsaSection.Components.Add(sectionComp);
+      return new List<GsaRecord>() { gsaSection };
+    }
+    
+    private bool CurveToGsaOutline(ICurve outline, ref List<double?> Y, ref List<double?> Z, ref List<string> actions)
+    {
+      if (!(outline is Curve))
+      {
+        return false;
+      }
+      var pointCoords = ((Curve)outline).points.GroupBy(3).Select(g => g.ToList()).ToList();
+      foreach (var coords in pointCoords)
+      {
+        Y.Add(coords[1]);
+        Z.Add(coords[2]);
+      }
+      actions.Add("M");
+      actions.AddRange(Enumerable.Repeat("L", (pointCoords.Count() - 1)));
+      return true;
+    }
+
+    private bool Property1dProfileToSpeckle(SectionProfile sectionProfile, out ProfileDetails gsaProfileDetails, out Section1dProfileGroup gsaProfileGroup)
+    {
+      if (sectionProfile.shapeType == ShapeType.Catalogue)
+      {
+        var p = (Catalogue)sectionProfile;
+        gsaProfileDetails = new ProfileDetailsCatalogue()
+        {
+          Profile = p.description
+        };
+        gsaProfileGroup = Section1dProfileGroup.Catalogue;
+      }
+      else if (sectionProfile.shapeType == ShapeType.Explicit)
+      {
+        var p = (Explicit)sectionProfile;
+        gsaProfileDetails = new ProfileDetailsExplicit() { Area = p.area, Iyy = p.Iyy, Izz = p.Izz, J = p.J, Ky = p.Ky, Kz = p.Kz };
+        gsaProfileGroup = Section1dProfileGroup.Explicit;
+      }
+      else if (sectionProfile.shapeType == ShapeType.Perimeter)
+      {
+        var p = (Perimeter)sectionProfile;
+        var hollow = (p.voids != null && p.voids.Count > 0);
+        gsaProfileDetails = new ProfileDetailsPerimeter()
+        {
+          Type = "P"
+        };
+        if (p.outline is Curve && (p.voids == null || (p.voids.All(v => v is Curve))))
+        {
+          ((ProfileDetailsPerimeter)gsaProfileDetails).Actions = new List<string>();
+          ((ProfileDetailsPerimeter)gsaProfileDetails).Y = new List<double?>();
+          ((ProfileDetailsPerimeter)gsaProfileDetails).Z = new List<double?>();
+
+          CurveToGsaOutline(p.outline, ref ((ProfileDetailsPerimeter)gsaProfileDetails).Y, 
+            ref ((ProfileDetailsPerimeter)gsaProfileDetails).Z, ref ((ProfileDetailsPerimeter)gsaProfileDetails).Actions);
+
+          if (hollow)
+          {
+            foreach (var v in p.voids)
+            {
+              CurveToGsaOutline(v, ref ((ProfileDetailsPerimeter)gsaProfileDetails).Y, 
+                ref ((ProfileDetailsPerimeter)gsaProfileDetails).Z, ref ((ProfileDetailsPerimeter)gsaProfileDetails).Actions);
+            }
+          }
+        }
+        gsaProfileGroup = Section1dProfileGroup.Perimeter;
+      }
+      else
+      {
+        gsaProfileGroup = Section1dProfileGroup.Standard;
+        if (sectionProfile.shapeType == ShapeType.Rectangular)
+        {
+          var p = (Rectangular)sectionProfile;
+          var hollow = (p.flangeThickness > 0 || p.webThickness > 0);
+          if (hollow)
+          {
+            gsaProfileDetails = new ProfileDetailsTwoThickness() { ProfileType = Section1dStandardProfileType.RectangularHollow };
+            ((ProfileDetailsStandard)gsaProfileDetails).SetValues(p.depth, p.width, p.webThickness, p.flangeThickness);
+          }
+          else
+          {
+            gsaProfileDetails = new ProfileDetailsRectangular() { ProfileType = Section1dStandardProfileType.Rectangular };
+            ((ProfileDetailsStandard)gsaProfileDetails).SetValues(p.depth, p.width);
+          }
+        }
+        else if (sectionProfile.shapeType == ShapeType.Circular)
+        {
+          var p = (Circular)sectionProfile;
+          var hollow = (p.wallThickness > 0);
+          if (hollow)
+          {
+            gsaProfileDetails = new ProfileDetailsCircularHollow() { ProfileType = Section1dStandardProfileType.CircularHollow };
+            ((ProfileDetailsStandard)gsaProfileDetails).SetValues(p.radius * 2, p.wallThickness);
+          }
+          else
+          {
+            gsaProfileDetails = new ProfileDetailsCircular() { ProfileType = Section1dStandardProfileType.Circular };
+            ((ProfileDetailsStandard)gsaProfileDetails).SetValues(p.radius * 2);
+          }
+        }
+        else if (sectionProfile.shapeType == ShapeType.Angle)
+        {
+          var p = (Angle)sectionProfile;
+          gsaProfileDetails = new ProfileDetailsTwoThickness() { ProfileType = Section1dStandardProfileType.Angle };
+          ((ProfileDetailsStandard)gsaProfileDetails).SetValues(p.depth, p.width, p.webThickness, p.flangeThickness);
+        }
+        else if (sectionProfile.shapeType == ShapeType.Channel)
+        {
+          var p = (Channel)sectionProfile;
+          gsaProfileDetails = new ProfileDetailsTwoThickness() { ProfileType = Section1dStandardProfileType.Channel };
+          ((ProfileDetailsStandard)gsaProfileDetails).SetValues(p.depth, p.width, p.webThickness, p.flangeThickness);
+        }
+        else if (sectionProfile.shapeType == ShapeType.I)
+        {
+          var p = (ISection)sectionProfile;
+          gsaProfileDetails = new ProfileDetailsTwoThickness() { ProfileType = Section1dStandardProfileType.ISection };
+          ((ProfileDetailsStandard)gsaProfileDetails).SetValues(p.depth, p.width, p.webThickness, p.flangeThickness);
+        }
+        else if (sectionProfile.shapeType == ShapeType.Tee)
+        {
+          var p = (Tee)sectionProfile;
+          gsaProfileDetails = new ProfileDetailsTwoThickness() { ProfileType = Section1dStandardProfileType.Tee };
+          ((ProfileDetailsStandard)gsaProfileDetails).SetValues(p.depth, p.width, p.webThickness, p.flangeThickness);
+        }
+        else
+        {
+          gsaProfileDetails = null;
+        }
+      }
+      return true;
+    }
+      
+    #endregion
+    
     #region Bridge
 
     private List<GsaRecord> AlignToNative(Base speckleObject)
