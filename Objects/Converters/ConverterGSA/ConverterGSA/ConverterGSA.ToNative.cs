--- conflicted
+++ resolved
@@ -41,9 +41,7 @@
         { typeof(GSAElement1D), Element1dToNative },
         { typeof(Element1D), Element1dToNative },
         { typeof(GSAElement2D), Element2dToNative },
-<<<<<<< HEAD
         { typeof(GSAMember1D), Member1dToNative },        
-=======
         //Loading
         { typeof(GSALoadCase), GSALoadCaseToNative },
         { typeof(LoadCase), LoadCaseToNative },
@@ -71,7 +69,6 @@
         { typeof(GSAProperty2D), GsaProperty2dToNative },
         { typeof(PropertySpring), PropertySpringToNative },
         { typeof(PropertyMass), PropertyMassToNative },
->>>>>>> 7f4d8d7d
         // Bridge
         { typeof(GSAInfluenceNode), InfNodeToNative},
         { typeof(GSAInfluenceBeam), InfBeamToNative},
@@ -198,10 +195,10 @@
           + "Different z offsets were assigned at either end."
           + "end 1 z offset of " + gsaElement.OffsetY.ToString() + " has been applied"));
       }
-      if (speckleElement.end1Offset.x != 0)       gsaElement.End1OffsetX = speckleElement.end1Offset.x;
-      if (speckleElement.orientationAngle != 0)   gsaElement.Angle = speckleElement.orientationAngle;
+      if (speckleElement.end1Offset.x != 0) gsaElement.End1OffsetX = speckleElement.end1Offset.x;
+      if (speckleElement.orientationAngle != 0) gsaElement.Angle = speckleElement.orientationAngle;
       if (speckleElement.orientationNode != null) gsaElement.OrientationNodeIndex = speckleElement.orientationNode.ResolveIndex();
-      if (speckleElement.group > 0)               gsaElement.Group = speckleElement.group;
+      if (speckleElement.group > 0) gsaElement.Group = speckleElement.group;
       if (speckleElement.parent != null) gsaElement.ParentIndex = speckleElement.parent.ResolveMemberIndex(); 
       return new List<GsaRecord>() { gsaElement };
     }
@@ -854,15 +851,15 @@
             var steelMaterial = (Steel)speckleProperty.designMaterial;
             var gsaSectionSteel = new SectionSteel()
             {
-              //GradeIndex = 0,
+            //GradeIndex = 0,
               //Defaults
-              PlasElas = 1,
-              NetGross = 1,
-              Exposed = 1,
-              Beta = 0.4,
+            PlasElas = 1,
+            NetGross = 1,
+            Exposed = 1,
+            Beta = 0.4,
               Type = SectionSteelSectionType.Undefined,
-              Plate = SectionSteelPlateType.Undefined,
-              Locked = false
+            Plate = SectionSteelPlateType.Undefined,
+            Locked = false
             };
             gsaSection.Components.Add(gsaSectionSteel);
           }
@@ -1253,7 +1250,7 @@
     }
 
     #endregion
-
+    
     #region Bridge
 
     private List<GsaRecord> AlignToNative(Base speckleObject)
@@ -1340,7 +1337,7 @@
       if(gsaAlign != null)
         return new List<GsaRecord>() { gsaAlign, gsaPath };
       else
-        return new List<GsaRecord>() { gsaPath };
+      return new List<GsaRecord>() { gsaPath };
     }
     
     #endregion
@@ -1361,9 +1358,9 @@
       };
       return new List<GsaRecord>() { gsaAnalStage };
     }
-
+    
     #endregion
-
+    
     #endregion
 
     #region Helper
@@ -1378,7 +1375,7 @@
       else
         return -1;
     }
-
+    
     #region Axis
     private bool GetAxis(Axis speckleAxis, out NodeAxisRefType gsaAxisRefType, out int? gsaAxisIndex)
     {
@@ -1856,7 +1853,7 @@
             {
               Group = Section1dProfileGroup.Catalogue,
               Profile = "CAT A-UB 610UB125 19981201"
-            }
+  }
           },
           new SectionSteel()
           {
@@ -1868,7 +1865,7 @@
             Type = SectionSteelSectionType.HotRolled,
             Plate = SectionSteelPlateType.Undefined,
             Locked = false
-          }
+}
         },
         Environ = false
       };
