--- conflicted
+++ resolved
@@ -320,14 +320,6 @@
         Name = speckleMember.name,
         Type = speckleMember.type.ToNativeMember(),
         Colour = speckleMember.colour?.ColourToNative() ?? Colour.NotSet,
-<<<<<<< HEAD
-=======
-        //TaperOffsetPercentageEnd1 - currently not supported
-        //TaperOffsetPercentageEnd2 - currently not supported
-        NodeIndices = speckleMember.topology.GetIndicies(),
-        PropertyIndex = speckleMember.property.GetIndex<GsaSection>(),
-        OrientationNodeIndex = speckleMember.orientationNode.GetIndex<GsaNode>(),
->>>>>>> 6e8fda71
         Dummy = speckleMember.isDummy,
         IsIntersector = speckleMember.intersectsWithOthers,
         //TaperOffsetPercentageEnd1 - currently not supported
