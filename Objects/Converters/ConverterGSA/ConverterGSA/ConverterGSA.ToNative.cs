﻿using Objects.Geometry;
using Objects.Structural.Geometry;
using Objects.Structural.GSA.Geometry;
using Objects.Structural.GSA.Materials;
using Objects.Structural.GSA.Properties;
using Objects.Structural.Properties;
using Speckle.Core.Models;
using Speckle.GSA.API;
using Speckle.GSA.API.GwaSchema;
using System;
using System.Collections.Generic;
using System.Linq;
using System.Text;
using System.Threading.Tasks;
using Objects.Structural.GSA.Loading;
using Objects.Structural.GSA.Analysis;
using Objects.Structural.GSA.Bridge;
using GwaAxisDirection6 = Speckle.GSA.API.GwaSchema.AxisDirection6;
using Restraint = Objects.Structural.Geometry.Restraint;
using Speckle.Core.Kits;
using Objects.Structural.Loading;
using Objects.Structural;
using Objects.Structural.Materials;
using Objects;
using Objects.Structural.Properties.Profiles;

namespace ConverterGSA
{
  //Container just for ToNative methods, and their helper methods
  public partial class ConverterGSA
  {
    private Dictionary<Type, Func<Base, List<GsaRecord>>> ToNativeFns;

    void SetupToNativeFns()
    {
      ToNativeFns = new Dictionary<Type, Func<Base, List<GsaRecord>>>()
      {
        //Geometry
        { typeof(Axis), AxisToNative },
        { typeof(GSANode), GSANodeToNative },
        { typeof(Node), NodeToNative },
        { typeof(GSAElement1D), GSAElement1dToNative },
        { typeof(Element1D), Element1dToNative },
        { typeof(GSAElement2D), GSAElement2dToNative },
        { typeof(Element2D), Element2dToNative },
        { typeof(GSAMember1D), GSAMember1dToNative },
        { typeof(GSAMember2D), GSAMember2dToNative },
        { typeof(GSAAssembly), GSAAssemblyToNative },
        //Loading
        { typeof(GSALoadCase), GSALoadCaseToNative },
        { typeof(LoadCase), LoadCaseToNative },
        { typeof(GSAAnalysisCase), GSAAnalysisCaseToNative },
        { typeof(GSALoadCombination), GSALoadCombinationToNative },
        { typeof(LoadCombination), LoadCombinationToNative },
        { typeof(GSALoadBeam), GSALoadBeamToNative },
        { typeof(LoadBeam), LoadBeamToNative },
        { typeof(GSALoadFace), GSALoadFaceToNative },
        { typeof(LoadFace), LoadFaceToNative },
        { typeof(GSALoadNode), GSALoadNodeToNative },
        { typeof(LoadNode), LoadNodeToNative },
        { typeof(GSALoadGravity), GSALoadGravityToNative },
        { typeof(LoadGravity), LoadGravityToNative },
        { typeof(GSALoadThermal2d), GSALoadThermal2dToNative },
        //Materials
        { typeof(GSASteel), GSASteelToNative },
        { typeof(Steel), SteelToNative },
        { typeof(GSAConcrete), GSAConcreteToNative },
        { typeof(Concrete), ConcreteToNative },
        //Properties
        { typeof(Property1D), Property1dToNative },
        { typeof(GSAProperty1D), GsaProperty1dToNative },
        { typeof(Property2D), Property2dToNative },
        { typeof(GSAProperty2D), GsaProperty2dToNative },
        { typeof(PropertySpring), PropertySpringToNative },
        { typeof(PropertyMass), PropertyMassToNative },
        // Bridge
        { typeof(GSAInfluenceNode), InfNodeToNative},
        { typeof(GSAInfluenceBeam), InfBeamToNative},
        {typeof(GSAAlignment), AlignToNative},
        {typeof(GSAPath), PathToNative},
        // Analysis
        {typeof(GSAStage), AnalStageToNative},
      };
    }

    #region ToNative
    //TO DO: implement conversion code for ToNative

    #region Geometry
    private List<GsaRecord> AxisToNative(Base speckleObject)
    {
      var speckleAxis = (Axis)speckleObject;
      var gsaAxis = new GsaAxis()
      {
        ApplicationId = speckleAxis.applicationId,
        Index = speckleAxis.GetIndex<GsaAxis>(),
        Name = speckleAxis.name,
        OriginX = speckleAxis.definition.origin.x,
        OriginY = speckleAxis.definition.origin.y,
        OriginZ = speckleAxis.definition.origin.z,
      };
      if (speckleAxis.definition.xdir.Norm() != 0)
      {
        gsaAxis.XDirX = speckleAxis.definition.xdir.x;
        gsaAxis.XDirY = speckleAxis.definition.xdir.y;
        gsaAxis.XDirZ = speckleAxis.definition.xdir.z;
      }
      if (speckleAxis.definition.ydir.Norm() != 0)
      {
        gsaAxis.XYDirX = speckleAxis.definition.ydir.x;
        gsaAxis.XYDirY = speckleAxis.definition.ydir.y;
        gsaAxis.XYDirZ = speckleAxis.definition.ydir.z;
      }
      return new List<GsaRecord>{ gsaAxis };
    }

    private List<GsaRecord> GSANodeToNative(Base speckleObject)
    {
      var gsaNode = (GsaNode)NodeToNative(speckleObject).First(o => o is GsaNode);
      var speckleNode = (GSANode)speckleObject;
      gsaNode.Colour = speckleNode.colour?.ColourToNative() ?? Colour.NotSet;
      if (speckleNode.localElementSize > 0) gsaNode.MeshSize = speckleNode.localElementSize;
      return new List<GsaRecord>() { gsaNode };
    }

    private List<GsaRecord> NodeToNative(Base speckleObject)
    {
      var speckleNode = (Node)speckleObject;
      var gsaNode = new GsaNode()
      {
        ApplicationId = speckleNode.applicationId,
        Index = speckleNode.GetIndex<GsaNode>(),
        Name = speckleNode.name,
        
        X = speckleNode.basePoint.x,
        Y = speckleNode.basePoint.y,
        Z = speckleNode.basePoint.z,
        SpringPropertyIndex = speckleNode.springProperty.GetIndex<GsaPropSpr>(),
        MassPropertyIndex = speckleNode.massProperty.GetIndex<GsaPropMass>(),
      };

      if (GetRestraint(speckleNode.restraint, out var gsaNodeRestraint, out var gsaRestraint))
      {
        gsaNode.NodeRestraint = gsaNodeRestraint;
        gsaNode.Restraints = gsaRestraint;
      }
      if (GetAxis(speckleNode.constraintAxis, out var gsaAxisRefType, out var gsaAxisIndex))
      {
        gsaNode.AxisRefType = gsaAxisRefType;
        gsaNode.AxisIndex = gsaAxisIndex;
      }
      

      return new List<GsaRecord>() { gsaNode };
    }

    private List<GsaRecord> GSAElement1dToNative(Base speckleObject)
    {
      var gsaElement = (GsaEl)Element1dToNative(speckleObject).First(o => o is GsaEl);
      var speckleElement = (GSAElement1D)speckleObject;
      gsaElement.Colour = speckleElement.colour?.ColourToNative() ?? Colour.NotSet;
      gsaElement.Dummy = speckleElement.isDummy;
      if (speckleElement.group > 0) gsaElement.Group = speckleElement.group;
      return new List<GsaRecord>() { gsaElement };

      //TODO:
      //SpeckleObject:
      //  string action
    }

    private List<GsaRecord> Element1dToNative(Base speckleObject)
    {
      var speckleElement = (Element1D)speckleObject;
      var gsaElement = new GsaEl()
      {
        ApplicationId = speckleElement.applicationId,
        Index = speckleElement.GetIndex<GsaEl>(),
        Name = speckleElement.name,
        Type = speckleElement.type.ToNative(),
        //TaperOffsetPercentageEnd1 - currently not supported
        //TaperOffsetPercentageEnd2 - currently not supported
        NodeIndices = speckleElement.topology?.Select(n=>(Base)n).ToList().GetIndicies<GsaNode>() ?? new List<int>(),
        PropertyIndex = speckleElement.property.GetIndex<GsaSection>(),
        OrientationNodeIndex = speckleElement.orientationNode.GetIndex<GsaNode>(),
        ParentIndex = speckleElement.parent.GetIndex<GsaMemb>(),
      };

      if (GetReleases(speckleElement.end1Releases, out var gsaRelease1, out var gsaStiffnesses1, out var gsaReleaseInclusion1))
      {
        gsaElement.Releases1 = gsaRelease1;
        gsaElement.Stiffnesses1 = gsaStiffnesses1;
        gsaElement.ReleaseInclusion = gsaReleaseInclusion1;
      }
      if (GetReleases(speckleElement.end2Releases, out var gsaRelease2, out var gsaStiffnesses2, out var gsaReleaseInclusion2))
      {
        gsaElement.Releases2 = gsaRelease2;
        gsaElement.Stiffnesses2 = gsaStiffnesses2;
        gsaElement.ReleaseInclusion = gsaReleaseInclusion2;
      }
      if (speckleElement.end1Offset.x != 0) gsaElement.End1OffsetX = speckleElement.end1Offset.x;
      if (speckleElement.end2Offset.x != 0) gsaElement.End2OffsetX = speckleElement.end2Offset.x;
      if (speckleElement.end1Offset.y == speckleElement.end2Offset.y)
      {
        if (speckleElement.end1Offset.y != 0) gsaElement.OffsetY = speckleElement.end1Offset.y;
      }
      else
      {
        gsaElement.OffsetY = speckleElement.end1Offset.y;
        ConversionErrors.Add(new Exception("Element1dToNative: " 
          + "Error converting element1d with application id (" + speckleElement.applicationId + "). "
          + "Different y offsets were assigned at either end."
          + "end 1 y offset of " + gsaElement.OffsetY.ToString() + " has been applied"));
      }
      if (speckleElement.end1Offset.z == speckleElement.end2Offset.z)
      {
        if (speckleElement.end1Offset.z != 0) gsaElement.OffsetZ = speckleElement.end1Offset.z;
      }
      else
      {
        gsaElement.OffsetZ = speckleElement.end1Offset.z;
        ConversionErrors.Add(new Exception("Element1dToNative: "
          + "Error converting element1d with application id (" + speckleElement.applicationId + "). "
          + "Different z offsets were assigned at either end."
          + "end 1 z offset of " + gsaElement.OffsetY.ToString() + " has been applied"));
      }
      if (speckleElement.end1Offset.x != 0)       gsaElement.End1OffsetX = speckleElement.end1Offset.x;
      if (speckleElement.orientationAngle != 0)   gsaElement.Angle = speckleElement.orientationAngle;
      
      return new List<GsaRecord>() { gsaElement };
    }

    private List<GsaRecord> GSAElement2dToNative(Base speckleObject)
    {
      var gsaElement = (GsaEl)Element2dToNative(speckleObject).First(o => o is GsaEl);
      var speckleElement = (GSAElement2D)speckleObject;
      gsaElement.Colour = speckleElement.colour?.ColourToNative() ?? Colour.NotSet;
      gsaElement.Dummy = speckleElement.isDummy;
      if (speckleElement.group > 0) gsaElement.Group = speckleElement.group;
      return new List<GsaRecord>() { gsaElement };
    }

    private List<GsaRecord> Element2dToNative(Base speckleObject)
    {
      var speckleElement = (Element2D)speckleObject;
      var gsaElement = new GsaEl()
      {
        ApplicationId = speckleElement.applicationId,
        Index = speckleElement.GetIndex<GsaEl>(),
        Name = speckleElement.name,
        Type = speckleElement.type.ToNative(),
        NodeIndices = speckleElement.topology.Select(n => (Base)n).ToList().GetIndicies<GsaNode>(),
        PropertyIndex = speckleElement.property.GetIndex<GsaProp2d>(),
        ReleaseInclusion = ReleaseInclusion.NotIncluded,
        ParentIndex = speckleElement.parent.GetIndex<GsaMemb>(),
      };

      if (speckleElement.orientationAngle != 0) gsaElement.Angle = speckleElement.orientationAngle;
      if (speckleElement.offset != 0) gsaElement.OffsetZ = speckleElement.offset;

      return new List<GsaRecord>() { gsaElement };
    }

    private List<GsaRecord> GSAMember1dToNative(Base speckleObject)
    {
      var speckleMember = (GSAMember1D)speckleObject;
      var gsaMember = new GsaMemb()
      {
        ApplicationId = speckleMember.applicationId,
        Index = speckleMember.GetIndex<GsaMemb>(),
        Name = speckleMember.name,
        Type = speckleMember.type.ToNativeMember(),
        Colour = speckleMember.colour?.ColourToNative() ?? Colour.NotSet,
        //TaperOffsetPercentageEnd1 - currently not supported
        //TaperOffsetPercentageEnd2 - currently not supported
        NodeIndices = speckleMember.topology.Select(n => (Base)n).ToList().GetIndicies<GsaNode>(),
        PropertyIndex = speckleMember.property.GetIndex<GsaSection>(),
        OrientationNodeIndex = speckleMember.orientationNode.GetIndex<GsaNode>(),
        Dummy = speckleMember.isDummy,
        IsIntersector = speckleMember.intersectsWithOthers,

        //Dynamic properties
        Exposure = speckleMember.GetDynamicEnum<ExposedSurfaces>("Exposure"),
        AnalysisType = speckleMember.GetDynamicEnum<AnalysisType>("AnalysisType"),
        Fire = speckleMember.GetDynamicEnum<FireResistance>("Fire"),
        RestraintEnd1 = speckleMember.GetDynamicEnum<Speckle.GSA.API.GwaSchema.Restraint>("RestraintEnd1"),
        RestraintEnd2 = speckleMember.GetDynamicEnum<Speckle.GSA.API.GwaSchema.Restraint>("RestraintEnd2"),
        EffectiveLengthType = speckleMember.GetDynamicEnum<EffectiveLengthType>("EffectiveLengthType"),
        LoadHeightReferencePoint = speckleMember.GetDynamicEnum<LoadHeightReferencePoint>("LoadHeightReferencePoint"),
        CreationFromStartDays = speckleMember.GetDynamicValue<int>("CreationFromStartDays"),
        StartOfDryingDays = speckleMember.GetDynamicValue<int>("StartOfDryingDays"),
        AgeAtLoadingDays = speckleMember.GetDynamicValue<int>("AgeAtLoadingDays"),
        RemovedAtDays = speckleMember.GetDynamicValue<int>("RemovedAtDays"),
        MemberHasOffsets = speckleMember.GetDynamicValue<bool>("MemberHasOffsets"),
        End1AutomaticOffset = speckleMember.GetDynamicValue<bool>("End1AutomaticOffset"),
        End2AutomaticOffset = speckleMember.GetDynamicValue<bool>("End2AutomaticOffset"),
        LimitingTemperature = speckleMember.GetDynamicValue<double?>("LimitingTemperature"),
        LoadHeight = speckleMember.GetDynamicValue<double?>("LoadHeight"),
        EffectiveLengthYY = speckleMember.GetDynamicValue<double?>("EffectiveLengthYY"),
        PercentageYY = speckleMember.GetDynamicValue<double?>("PercentageYY"),
        EffectiveLengthZZ = speckleMember.GetDynamicValue<double?>("EffectiveLengthZZ"),
        PercentageZZ = speckleMember.GetDynamicValue<double?>("PercentageZZ"),
        EffectiveLengthLateralTorsional = speckleMember.GetDynamicValue<double?>("EffectiveLengthLateralTorsional"),
        FractionLateralTorsional = speckleMember.GetDynamicValue<double?>("FractionLateralTorsional"),
      };

      if (GetReleases(speckleMember.end1Releases, out var gsaRelease1, out var gsaStiffnesses1))
      {
        gsaMember.Releases1 = gsaRelease1;
        gsaMember.Stiffnesses1 = gsaStiffnesses1;
      }
      if (GetReleases(speckleMember.end2Releases, out var gsaRelease2, out var gsaStiffnesses2))
      {
        gsaMember.Releases2 = gsaRelease2;
        gsaMember.Stiffnesses2 = gsaStiffnesses2;
      }
      if (speckleMember.end1Offset.x != 0) gsaMember.End1OffsetX = speckleMember.end1Offset.x;
      if (speckleMember.end2Offset.x != 0) gsaMember.End2OffsetX = speckleMember.end2Offset.x;
      if (speckleMember.end1Offset.y == speckleMember.end2Offset.y)
      {
        if (speckleMember.end1Offset.y != 0) gsaMember.OffsetY = speckleMember.end1Offset.y;
      }
      else
      {
        gsaMember.OffsetY = speckleMember.end1Offset.y;
        ConversionErrors.Add(new Exception("GSAMember1dToNative: "
          + "Error converting element1d with application id (" + speckleMember.applicationId + "). "
          + "Different y offsets were assigned at either end."
          + "end 1 y offset of " + gsaMember.OffsetY.ToString() + " has been applied"));
      }
      if (speckleMember.end1Offset.z == speckleMember.end2Offset.z)
      {
        if (speckleMember.end1Offset.z != 0) gsaMember.OffsetZ = speckleMember.end1Offset.z;
      }
      else
      {
        gsaMember.OffsetZ = speckleMember.end1Offset.z;
        ConversionErrors.Add(new Exception("GSAMember1dToNative: "
          + "Error converting element1d with application id (" + speckleMember.applicationId + "). "
          + "Different z offsets were assigned at either end."
          + "end 1 z offset of " + gsaMember.OffsetY.ToString() + " has been applied"));
      }
      if (speckleMember.end1Offset.x != 0) gsaMember.End1OffsetX = speckleMember.end1Offset.x;
      if (speckleMember.orientationAngle != 0) gsaMember.Angle = speckleMember.orientationAngle;
      if (speckleMember.group > 0) gsaMember.Group = speckleMember.group;
      if (speckleMember.targetMeshSize > 0) gsaMember.MeshSize = speckleMember.targetMeshSize;

      //Dynamic properties
      var members = speckleMember.GetMembers();
      if (members.ContainsKey("Voids") && speckleMember["Voids"] is List<List<Node>>)
      {
        var speckleVoids = speckleObject["Voids"] as List<List<Base>>;
        gsaMember.Voids = speckleVoids.Select(v => v.GetIndicies<GsaNode>()).ToList();
      }
      if (members.ContainsKey("Points") && speckleMember["Points"] is List<Node>)
      {
        var specklePoints = speckleObject["Points"] as List<Base>;
        gsaMember.PointNodeIndices = specklePoints.GetIndicies<GsaNode>();
      }
      if (members.ContainsKey("Lines") && speckleMember["Lines"] is List<List<Node>>)
      {
        var speckleLines = speckleObject["Lines"] as List<List<Base>>;
        gsaMember.Polylines = speckleLines.Select(v => v.GetIndicies<GsaNode>()).ToList();
      }
      if (members.ContainsKey("Areas") && speckleMember["Areas"] is List<List<Node>>)
      {
        var speckleAreas = speckleObject["Areas"] as List<List<Base>>;
        gsaMember.AdditionalAreas = speckleAreas.Select(v => v.GetIndicies<GsaNode>()).ToList();
      }
      if (members.ContainsKey("SpanRestraints") && speckleMember["SpanRestraints"] is List<RestraintDefinition>)
      {
        var speckleSpanRestraints = speckleObject["SpanRestraints"] as List<RestraintDefinition>;
        gsaMember.SpanRestraints = speckleSpanRestraints.Select(s => new RestraintDefinition() { All = s.All, Index = s.Index, Restraint = s.Restraint }).ToList();        
      }
      if (members.ContainsKey("PointRestraints") && speckleMember["PointRestraints"] is List<RestraintDefinition>)
      {
        var specklePointRestraints = speckleObject["PointRestraints"] as List<RestraintDefinition>;
        gsaMember.PointRestraints = specklePointRestraints.Select(s => new RestraintDefinition() { All = s.All, Index = s.Index, Restraint = s.Restraint }).ToList();
      }

      return new List<GsaRecord>() { gsaMember };
    }

    private List<GsaRecord> GSAMember2dToNative(Base speckleObject)
    {
      var speckleMember = (GSAMember2D)speckleObject;
      var gsaMember = new GsaMemb()
      {
        ApplicationId = speckleMember.applicationId,
        Index = speckleMember.GetIndex<GsaMemb>(),
        Name = speckleMember.name,
        Type = speckleMember.type.ToNativeMember(),
        NodeIndices = speckleMember.topology.Select(n => (Base)n).ToList().GetIndicies<GsaNode>(),
        Colour = speckleMember.colour?.ColourToNative() ?? Colour.NotSet,
        Dummy = speckleMember.isDummy,
        IsIntersector = speckleMember.intersectsWithOthers,
        PropertyIndex = speckleMember.property.GetIndex<GsaProp2d>(),

        //Dynamic properties
        Exposure = speckleMember.GetDynamicEnum<ExposedSurfaces>("Exposure"),
        AnalysisType = speckleMember.GetDynamicEnum<AnalysisType>("AnalysisType"),
        Fire = speckleMember.GetDynamicEnum<FireResistance>("Fire"),
        CreationFromStartDays = speckleMember.GetDynamicValue<int>("CreationFromStartDays"),
        StartOfDryingDays = speckleMember.GetDynamicValue<int>("StartOfDryingDays"),
        AgeAtLoadingDays = speckleMember.GetDynamicValue<int>("AgeAtLoadingDays"),
        RemovedAtDays = speckleMember.GetDynamicValue<int>("RemovedAtDays"),
        OffsetAutomaticInternal = speckleMember.GetDynamicValue<bool>("OffsetAutomaticInternal"),
        LimitingTemperature = speckleMember.GetDynamicValue<double?>("LimitingTemperature"),
      };
      
      if (speckleMember.orientationAngle != 0) gsaMember.Angle = speckleMember.orientationAngle;
      if (speckleMember.offset != 0) gsaMember.Offset2dZ = speckleMember.offset;
      if (speckleMember.group > 0) gsaMember.Group = speckleMember.group;
      if (speckleMember.targetMeshSize > 0) gsaMember.MeshSize = speckleMember.targetMeshSize;

      //Dynamic properties
      var members = speckleMember.GetMembers();
      if (members.ContainsKey("Voids") && speckleMember["Voids"] is List<List<Node>>)
      {
        var speckleVoids = speckleObject["Voids"] as List<List<Base>>;
        gsaMember.Voids = speckleVoids.Select(v => v.GetIndicies<GsaNode>()).ToList();
      }
      if (members.ContainsKey("Points") && speckleMember["Points"] is List<Node>)
      {
        var specklePoints = speckleObject["Points"] as List<Base>;
        gsaMember.PointNodeIndices = specklePoints.GetIndicies<GsaNode>();
      }
      if (members.ContainsKey("Lines") && speckleMember["Lines"] is List<List<Node>>)
      {
        var speckleLines = speckleObject["Lines"] as List<List<Base>>;
        gsaMember.Polylines = speckleLines.Select(v => v.GetIndicies<GsaNode>()).ToList();
      }
      if (members.ContainsKey("Areas") && speckleMember["Areas"] is List<List<Node>>)
      {
        var speckleAreas = speckleObject["Areas"] as List<List<Base>>;
        gsaMember.AdditionalAreas = speckleAreas.Select(v => v.GetIndicies<GsaNode>()).ToList();
      }

      return new List<GsaRecord>() { gsaMember };
    }

    private List<GsaRecord> GSAAssemblyToNative(Base speckleObject)
    {
      var speckleAssembly = (GSAAssembly)speckleObject;
      var gsaAssembly = new GsaAssembly()
      {
        ApplicationId = speckleAssembly.applicationId,
        Index = speckleAssembly.GetIndex<GsaAssembly>(),
        Name = speckleAssembly.name,
        SizeY = speckleAssembly.sizeY,
        SizeZ = speckleAssembly.sizeZ,
        CurveType = Enum.TryParse(speckleAssembly.curveType, true, out CurveType ct) ? ct : CurveType.NotSet,
        PointDefn = Enum.TryParse(speckleAssembly.pointDefinition, true, out PointDefinition pd) ? pd : PointDefinition.NotSet,   
        Topo1 = speckleAssembly.end1Node.GetIndex<GsaNode>(),
        Topo2 = speckleAssembly.end2Node.GetIndex<GsaNode>(),
        OrientNode = speckleAssembly.orientationNode.GetIndex<GsaNode>(),
        StoreyIndices = new List<int>(),
        ExplicitPositions = new List<double>(),
      };

      if (speckleAssembly.curveOrder > 0) gsaAssembly.CurveOrder = speckleAssembly.curveOrder;
      if (speckleAssembly.points != null)
      {
        switch (gsaAssembly.PointDefn)
        {
          case PointDefinition.Points: 
            gsaAssembly.NumberOfPoints = (int)speckleAssembly.points[0];
            break;
          case PointDefinition.Spacing:
            gsaAssembly.Spacing = speckleAssembly.points[0];
            break;
          case PointDefinition.Storey:
            gsaAssembly.StoreyIndices = speckleAssembly.points.Select(i => (int)i).ToList();
            break;
          case PointDefinition.Explicit:
            gsaAssembly.ExplicitPositions = speckleAssembly.points;
            break;
        }
      }
      if (speckleAssembly.entities != null)
      {
        gsaAssembly.IntTopo = speckleAssembly.entities.FindAll(e => e is Node)?.GetIndicies<GsaNode>() ?? new List<int>();
        gsaAssembly.ElementIndices = new List<int>();
        gsaAssembly.ElementIndices.AddRange(speckleAssembly.entities.FindAll(e => e is Element1D).GetIndicies<GsaEl>() ?? new List<int>());
        gsaAssembly.ElementIndices.AddRange(speckleAssembly.entities.FindAll(e => e is Element2D).GetIndicies<GsaEl>() ?? new List<int>());
        gsaAssembly.MemberIndices = new List<int>();
        gsaAssembly.MemberIndices.AddRange(speckleAssembly.entities.FindAll(e => e is GSAMember1D).GetIndicies<GsaMemb>() ?? new List<int>());
        gsaAssembly.MemberIndices.AddRange(speckleAssembly.entities.FindAll(e => e is GSAMember2D).GetIndicies<GsaMemb>() ?? new List<int>());
        if (gsaAssembly.ElementIndices.Count() > 0) gsaAssembly.Type = GSAEntity.ELEMENT;
        else if (gsaAssembly.MemberIndices.Count() > 0) gsaAssembly.Type = GSAEntity.MEMBER;
      }

      return new List<GsaRecord>() { gsaAssembly };
    }
    #endregion

    #region Loading
    private List<GsaRecord> GSALoadCaseToNative(Base speckleObject)
    {
      var gsaLoadCase = (GsaLoadCase)LoadCaseToNative(speckleObject).First(o => o is GsaLoadCase);
      var speckleLoadCase = (GSALoadCase)speckleObject;
      gsaLoadCase.Direction = speckleLoadCase.direction.ToNative();
      gsaLoadCase.Include = speckleLoadCase.include.IncludeOptionToNative();
      if (speckleLoadCase.bridge) gsaLoadCase.Bridge = true;
      return new List<GsaRecord>() { gsaLoadCase };
    }

    private List<GsaRecord> LoadCaseToNative(Base speckleObject)
    {
      var speckleLoadCase = (LoadCase)speckleObject;
      var gsaLoadCase = new GsaLoadCase()
      {
        ApplicationId = speckleLoadCase.applicationId,
        Index = speckleLoadCase.GetIndex<GsaLoadCase>(),
        Title = speckleLoadCase.name,
        CaseType = speckleLoadCase.loadType.ToNative(),
        Category = speckleLoadCase.description.LoadCategoryToNative(),
        Source = int.Parse(speckleLoadCase.group),
      };
      return new List<GsaRecord>() { gsaLoadCase };
    }

    private List<GsaRecord> GSAAnalysisCaseToNative(Base speckleObject)
    {
      var speckleCase = (GSAAnalysisCase)speckleObject;
      var gsaCase = new GsaAnal()
      {
        ApplicationId = speckleCase.applicationId,
        Index = speckleCase.GetIndex<GsaAnal>(),
        Name = speckleCase.name,
        //TaskIndex = speckleCase.task.GetIndex<GsaTask>(), //TODO:
        Desc = GetAnalysisCaseDescription(speckleCase.loadCases, speckleCase.loadFactors),
      };
      return new List<GsaRecord>() { gsaCase };
    }

    private List<GsaRecord> GSALoadCombinationToNative(Base speckleObject)
    {
      var gsaLoadCombination = (GsaCombination)LoadCombinationToNative(speckleObject).First(o => o is GsaCombination);
      var speckleLoadCombination = (GSALoadCombination)speckleObject;
      gsaLoadCombination.Bridge = speckleLoadCombination.GetDynamicValue<bool?>("bridge");
      gsaLoadCombination.Note = speckleLoadCombination.GetDynamicValue<string>("note");
      return new List<GsaRecord>() { gsaLoadCombination };
    }

    private List<GsaRecord> LoadCombinationToNative(Base speckleObject)
    {
      var speckleLoadCombination = (LoadCombination)speckleObject;
      var gsaLoadCombination = new GsaCombination()
      {
        ApplicationId = speckleLoadCombination.applicationId,
        Index = speckleLoadCombination.GetIndex<GsaCombination>(),
        Name = speckleLoadCombination.name,
        Desc = GetLoadCombinationDescription(speckleLoadCombination.combinationType, speckleLoadCombination.loadCases, speckleLoadCombination.loadFactors),
      };
      return new List<GsaRecord>() { gsaLoadCombination };
    }

    #region LoadBeam
    private List<GsaRecord> GSALoadBeamToNative(Base speckleObject)
    {
      var gsaLoad = (GsaLoadBeam)LoadBeamToNative(speckleObject).First(o => o is GsaLoadBeam);
      var speckleLoad = (GSALoadBeam)speckleObject;
      //Add any app specific conversions here
      return new List<GsaRecord>() { gsaLoad };
    }

    private List<GsaRecord> LoadBeamToNative(Base speckleObject)
    {
      var speckleLoad = (LoadBeam)speckleObject;
      GsaLoadBeam gsaLoad = null;

      var fns = new Dictionary<BeamLoadType, Func<LoadBeam, GsaLoadBeam>>
      { { BeamLoadType.Uniform, LoadBeamUniformToNative },
        { BeamLoadType.Linear, LoadBeamLinearToNative },
        { BeamLoadType.Point, LoadBeamPointToNative },
        { BeamLoadType.Patch, LoadBeamPatchToNative },
        { BeamLoadType.TriLinear, LoadBeamTriLinearToNative },
      };

      //Apply spring type specific properties
      if (fns.ContainsKey(speckleLoad.loadType))
      {
        gsaLoad = fns[speckleLoad.loadType](speckleLoad);
      }
      else
      {
        ConversionErrors.Add(new Exception("LoadBeamToNative: beam load type (" + speckleLoad.loadType.ToString() + ") is not currently supported"));
      }

      return new List<GsaRecord>() { gsaLoad };
    }

    private GsaLoadBeam LoadBeamUniformToNative(LoadBeam speckleLoad)
    {
      var gsaLoad = LoadBeamBaseToNative<GsaLoadBeamUdl>(speckleLoad);
      if (speckleLoad.values != null) gsaLoad.Load = speckleLoad.values[0];
      return gsaLoad;
    }

    private GsaLoadBeam LoadBeamLinearToNative(LoadBeam speckleLoad)
    {
      var gsaLoad = LoadBeamBaseToNative<GsaLoadBeamLine>(speckleLoad);
      if (speckleLoad.values != null && speckleLoad.values.Count() >= 2)
      {
        gsaLoad.Load1 = speckleLoad.values[0];
        gsaLoad.Load2 = speckleLoad.values[1];
      }
      return gsaLoad;
    }

    private GsaLoadBeam LoadBeamPointToNative(LoadBeam speckleLoad)
    {
      var gsaLoad = LoadBeamBaseToNative<GsaLoadBeamPoint>(speckleLoad);
      if (speckleLoad.values != null) gsaLoad.Load = speckleLoad.values[0];
      if (speckleLoad.positions != null) gsaLoad.Position = speckleLoad.positions[0];
      return gsaLoad;
    }

    private GsaLoadBeam LoadBeamPatchToNative(LoadBeam speckleLoad)
    {
      var gsaLoad = LoadBeamBaseToNative<GsaLoadBeamPatch>(speckleLoad);
      if (speckleLoad.values != null && speckleLoad.values.Count() >= 2)
      {
        gsaLoad.Load1 = speckleLoad.values[0];
        gsaLoad.Load2 = speckleLoad.values[1];
      }
      if (speckleLoad.positions != null && speckleLoad.positions.Count() >= 2)
      {
        gsaLoad.Position1 = speckleLoad.positions[0];
        gsaLoad.Position2Percent = speckleLoad.positions[1];
      }
      return gsaLoad;
    }

    private GsaLoadBeam LoadBeamTriLinearToNative(LoadBeam speckleLoad)
    {
      var gsaLoad = LoadBeamBaseToNative<GsaLoadBeamTrilin>(speckleLoad);
      if (speckleLoad.values != null && speckleLoad.values.Count() >= 2)
      {
        gsaLoad.Load1 = speckleLoad.values[0];
        gsaLoad.Load2 = speckleLoad.values[1];
      }
      if (speckleLoad.positions != null && speckleLoad.positions.Count() >= 2)
      {
        gsaLoad.Position1 = speckleLoad.positions[0];
        gsaLoad.Position2Percent = speckleLoad.positions[1];
      }
      return gsaLoad;
    }

    private T LoadBeamBaseToNative<T>(LoadBeam speckleLoad) where T : GsaLoadBeam
    {
      var gsaLoad = (T)Activator.CreateInstance(typeof(T));
      gsaLoad.ApplicationId = speckleLoad.applicationId;
      gsaLoad.Index = speckleLoad.GetIndex<T>();
      gsaLoad.Name = speckleLoad.name;
      gsaLoad.LoadCaseIndex = speckleLoad.loadCase.GetIndex<GsaLoadCase>();
      gsaLoad.Projected = speckleLoad.isProjected;
      gsaLoad.LoadDirection = speckleLoad.direction.ToNative();
<<<<<<< HEAD
      if (speckleLoad.elements != null)
      {
        var elementIndices = speckleLoad.elements.GetElementIndicies();
        var memberIndices = speckleLoad.elements.GetMemberIndicies();
        if (elementIndices != null)
        {
          gsaLoad.ElementIndices = elementIndices;
        }
        if (memberIndices != null)
        {
          gsaLoad.MemberIndices = memberIndices;
        }
      }
      if (speckleLoad.loadAxis == null)
=======
      gsaLoad.ElementIndices = speckleLoad.elements.GetIndicies<GsaEl>();
      gsaLoad.MemberIndices = speckleLoad.elements.GetIndicies<GsaMemb>();
      if (GetLoadBeamAxis(speckleLoad.loadAxis, out var gsaAxisRefType, out var gsaAxisIndex))
>>>>>>> 05ceca47
      {
        gsaLoad.AxisRefType = speckleLoad.loadAxisType.ToNativeBeamAxisRefType();
      }
      else
      {
        if (GetLoadBeamAxis(speckleLoad.loadAxis, out var gsaAxisRefType, out var gsaAxisIndex))
        {
          gsaLoad.AxisRefType = gsaAxisRefType;
          gsaLoad.AxisIndex = gsaAxisIndex;
        }
      }
      return gsaLoad;
    }
    #endregion

    private List<GsaRecord> GSALoadFaceToNative(Base speckleObject)
    {
      var gsaLoad = (GsaLoad2dFace)LoadFaceToNative(speckleObject).First(o => o is GsaLoad2dFace);
      var speckleLoad = (GSALoadFace)speckleObject;
      //Add any app specific conversions here
      return new List<GsaRecord>() { gsaLoad };
    }

    private List<GsaRecord> LoadFaceToNative(Base speckleObject)
    {
      var speckleLoad = (LoadFace)speckleObject;
      var gsaLoad = new GsaLoad2dFace()
      {
        ApplicationId = speckleLoad.applicationId,
        Index = speckleLoad.GetIndex<GsaLoad2dFace>(),
        Name = speckleLoad.name,
        Type = speckleLoad.loadType.ToNative(),
        LoadCaseIndex = speckleLoad.loadCase.GetIndex<GsaLoadCase>(),
        Values = speckleLoad.values,
        LoadDirection = speckleLoad.direction.ToNative(),
        Projected = speckleLoad.isProjected,
        ElementIndices = speckleLoad.elements.GetIndicies<GsaEl>(),
        MemberIndices = speckleLoad.elements.GetIndicies<GsaMemb>(),
      };
      if (GetLoadFaceAxis(speckleLoad.loadAxis, speckleLoad.loadAxisType, out var gsaAxisRefType, out var gsaAxisIndex))
      {
        gsaLoad.AxisRefType = gsaAxisRefType;
        gsaLoad.AxisIndex = gsaAxisIndex;
      }
      if (speckleLoad.positions != null && speckleLoad.positions.Count() >= 2)
      {
        gsaLoad.R = speckleLoad.positions[0];
        gsaLoad.S = speckleLoad.positions[1];
      }

      return new List<GsaRecord>() { gsaLoad };
    }

    private List<GsaRecord> GSALoadNodeToNative(Base speckleObject)
    {
      var gsaLoad = (GsaLoadNode)LoadNodeToNative(speckleObject).First(o => o is GsaLoadNode);
      var speckleLoad = (GSALoadNode)speckleObject;
      //Add any app specific conversions here
      return new List<GsaRecord>() { gsaLoad };
    }

    private List<GsaRecord> LoadNodeToNative(Base speckleObject)
    {
      var speckleLoad = (LoadNode)speckleObject;
      var gsaLoad = new GsaLoadNode()
      {
        ApplicationId = speckleLoad.applicationId,
        Index = speckleLoad.GetIndex<GsaLoadNode>(),
        Name = speckleLoad.name,
        LoadDirection = speckleLoad.direction.ToNative(),
        LoadCaseIndex = speckleLoad.loadCase.GetIndex<GsaLoadCase>(),
        NodeIndices = speckleLoad.nodes.Select(o => (Base)o).ToList().GetIndicies<GsaNode>()
      };
      if (speckleLoad.value != 0) gsaLoad.Value = speckleLoad.value;
      if (speckleLoad.loadAxis.definition.IsGlobal())
      {
        gsaLoad.GlobalAxis = true;
      }
      else
      {
        gsaLoad.GlobalAxis = false;
        gsaLoad.AxisIndex = speckleLoad.loadAxis.GetIndex<GsaAxis>();
      }
      return new List<GsaRecord>() { gsaLoad };
    }

    private List<GsaRecord> GSALoadGravityToNative(Base speckleObject)
    {
      var gsaLoad = (GsaLoadGravity)LoadGravityToNative(speckleObject).First(o => o is GsaLoadGravity);
      var speckleLoad = (GSALoadGravity)speckleObject;
      //Add any app specific conversions here
      return new List<GsaRecord>() { gsaLoad };
    }

    private List<GsaRecord> LoadGravityToNative(Base speckleObject)
    {
      var speckleLoad = (LoadGravity)speckleObject;
      var gsaLoad = new GsaLoadGravity()
      {
        ApplicationId = speckleLoad.applicationId,
        Index = speckleLoad.GetIndex<GsaLoadGravity>(),
        Name = speckleLoad.name,
        LoadCaseIndex = speckleLoad.loadCase.GetIndex<GsaLoadCase>(),
        Nodes = speckleLoad.nodes.GetIndicies<GsaNode>(),
        ElementIndices = speckleLoad.elements.GetIndicies<GsaEl>(),
        MemberIndices = speckleLoad.elements.GetIndicies<GsaMemb>(),
      };

      if (speckleLoad.gravityFactors.x != 0) gsaLoad.X = speckleLoad.gravityFactors.x;
      if (speckleLoad.gravityFactors.y != 0) gsaLoad.Y = speckleLoad.gravityFactors.y;
      if (speckleLoad.gravityFactors.z != 0) gsaLoad.Z = speckleLoad.gravityFactors.z;

      return new List<GsaRecord>() { gsaLoad };
    }

    private List<GsaRecord> GSALoadThermal2dToNative(Base speckleObject)
    {
      var speckleLoad = (GSALoadThermal2d)speckleObject;
      var gsaLoad = new GsaLoad2dThermal()
      {
        ApplicationId = speckleLoad.applicationId,
        Index = speckleLoad.GetIndex<GsaLoad2dThermal>(),
        Name = speckleLoad.name,
        LoadCaseIndex = speckleLoad.loadCase.GetIndex<GsaLoadCase>(),
        Type = speckleLoad.type.ToNative(),
        Values = speckleLoad.values,
      };
      if (speckleLoad.elements != null)
      {
        var speckleElements = speckleLoad.elements.Select(o => (Base)o).ToList();
        gsaLoad.ElementIndices = speckleElements.GetIndicies<GsaEl>();
        gsaLoad.MemberIndices = speckleElements.GetIndicies<GsaMemb>();
      }
      return new List<GsaRecord>() { gsaLoad };
    }

    #endregion

    #region Materials
    private List<GsaRecord> GSASteelToNative(Base speckleObject)
    {
      var gsaSteel = (GsaMatSteel)SteelToNative(speckleObject).First(o => o is GsaMatSteel);
      var speckleSteel = (GSASteel)speckleObject;
      gsaSteel.Mat = GetMat(speckleSteel.GetDynamicValue<Base>("Mat"));
      return new List<GsaRecord>() { gsaSteel };
    }

    private List<GsaRecord> SteelToNative(Base speckleObject)
    {
      //Values based on GSA10.1 with design code AS4100-1998, material grade 200-450 from AS3678
      var speckleSteel = (Steel)speckleObject;
      var gsaSteel = new GsaMatSteel()
      {
        ApplicationId = speckleSteel.applicationId,
        Index = speckleSteel.GetIndex<GsaMatSteel>(),
        Name = speckleSteel.name,
        Mat = new GsaMat()
        {
          E = speckleSteel.elasticModulus,
          F = speckleSteel.yieldStrength,
          Nu = speckleSteel.poissonsRatio,
          G = speckleSteel.shearModulus,
          Rho = speckleSteel.density,
          Alpha = speckleSteel.thermalExpansivity,
          Prop = new GsaMatAnal()
          {
            Type = MatAnalType.MAT_ELAS_ISO,
            NumParams = 6,
            E = speckleSteel.elasticModulus,
            Nu = speckleSteel.poissonsRatio,
            Rho = speckleSteel.density,
            Alpha = speckleSteel.thermalExpansivity,
            G = speckleSteel.shearModulus,
            Damp = speckleSteel.dampingRatio,
          },
          NumUC = 0,
          AbsUC = Dimension.NotSet,
          OrdUC = Dimension.NotSet,
          PtsUC = null,
          NumSC = 0,
          AbsSC = Dimension.NotSet,
          OrdSC = Dimension.NotSet,
          PtsSC = null,
          NumUT = 0,
          AbsUT = Dimension.NotSet,
          OrdUT = Dimension.NotSet,
          PtsUT = null,
          NumST = 0,
          AbsST = Dimension.NotSet,
          OrdST = Dimension.NotSet,
          PtsST = null,
          Eps = speckleSteel.maxStrain,
          Uls = new GsaMatCurveParam()
          {
            Model = new List<MatCurveParamType>() { MatCurveParamType.ELAS_PLAS },
            StrainElasticCompression = GetSteelStrain(speckleSteel.yieldStrength),
            StrainElasticTension = GetSteelStrain(speckleSteel.yieldStrength),
            StrainPlasticCompression = GetSteelStrain(speckleSteel.yieldStrength),
            StrainPlasticTension = GetSteelStrain(speckleSteel.yieldStrength),
            StrainFailureCompression = speckleSteel.maxStrain,
            StrainFailureTension = speckleSteel.maxStrain,
            GammaF = 1,
            GammaE = 1,
          },
          Sls = new GsaMatCurveParam()
          {
            Model = new List<MatCurveParamType>() { MatCurveParamType.ELAS_PLAS },
            StrainElasticCompression = GetSteelStrain(speckleSteel.yieldStrength),
            StrainElasticTension = GetSteelStrain(speckleSteel.yieldStrength),
            StrainPlasticCompression = GetSteelStrain(speckleSteel.yieldStrength),
            StrainPlasticTension = GetSteelStrain(speckleSteel.yieldStrength),
            StrainFailureCompression = speckleSteel.maxStrain,
            StrainFailureTension = speckleSteel.maxStrain,
            GammaF = 1,
            GammaE = 1,
          },
          Cost = speckleSteel.cost,
          Type = MatType.STEEL,
        },
        Fy = speckleSteel.yieldStrength,
        Fu = speckleSteel.ultimateStrength,
        EpsP = 0,
        Eh = speckleSteel.strainHardeningModulus,
      };

      //TODO:
      //SpeckleObject:
      //  string grade
      //  string designCode
      //  string codeYear
      //  double strength
      //  double materialSafetyFactor
      return new List<GsaRecord>() { gsaSteel };
    }

    private List<GsaRecord> GSAConcreteToNative(Base speckleObject)
    {
      var gsaConcrete = (GsaMatConcrete)ConcreteToNative(speckleObject).First(o => o is GsaMatConcrete);
      var speckleConcrete = (GSAConcrete)speckleObject;
      gsaConcrete.Mat = GetMat(speckleConcrete.GetDynamicValue<Base>("Mat"));
      gsaConcrete.Type = speckleConcrete.GetDynamicEnum<MatConcreteType>("Type");
      gsaConcrete.Cement = speckleConcrete.GetDynamicEnum<MatConcreteCement>("Cement");
      gsaConcrete.Fcd = speckleConcrete.GetDynamicValue<double?>("Fcd");
      gsaConcrete.Fcdc = speckleConcrete.GetDynamicValue<double?>("Fcdc");
      gsaConcrete.Fcfib = speckleConcrete.GetDynamicValue<double?>("Fcfib");
      gsaConcrete.EmEs = speckleConcrete.GetDynamicValue<double?>("EmEs");
      gsaConcrete.N = speckleConcrete.GetDynamicValue<double?>("N");
      gsaConcrete.Emod = speckleConcrete.GetDynamicValue<double?>("Emod");
      gsaConcrete.EpsPeak = speckleConcrete.GetDynamicValue<double?>("EpsPeak");
      gsaConcrete.EpsMax = speckleConcrete.GetDynamicValue<double?>("EpsMax");
      gsaConcrete.EpsAx = speckleConcrete.GetDynamicValue<double?>("EpsAx");
      gsaConcrete.EpsTran = speckleConcrete.GetDynamicValue<double?>("EpsTran");
      gsaConcrete.EpsAxs = speckleConcrete.GetDynamicValue<double?>("EpsAxs");
      gsaConcrete.XdMin = speckleConcrete.GetDynamicValue<double?>("XdMin");
      gsaConcrete.XdMax = speckleConcrete.GetDynamicValue<double?>("XdMax");
      gsaConcrete.Beta = speckleConcrete.GetDynamicValue<double?>("Beta");
      gsaConcrete.Shrink = speckleConcrete.GetDynamicValue<double?>("Shrink");
      gsaConcrete.Confine = speckleConcrete.GetDynamicValue<double?>("Confine");
      gsaConcrete.Fcc = speckleConcrete.GetDynamicValue<double?>("Fcc");
      gsaConcrete.EpsPlasC = speckleConcrete.GetDynamicValue<double?>("EpsPlasC");
      gsaConcrete.EpsUC = speckleConcrete.GetDynamicValue<double?>("EpsUC");

      return new List<GsaRecord>() { gsaConcrete };
    }

    private List<GsaRecord> ConcreteToNative(Base speckleObject)
    {
      //Values based on GSA10.1 with design code AS3600-2018
      var speckleConcrete = (Concrete)speckleObject;
      var gsaConcrete = new GsaMatConcrete()
      {
        ApplicationId = speckleConcrete.applicationId,
        Index = speckleConcrete.GetIndex<GsaMatConcrete>(),
        Name = speckleConcrete.name,
        Mat = new GsaMat()
        {
          E = speckleConcrete.elasticModulus,
          F = speckleConcrete.compressiveStrength,
          Nu = speckleConcrete.poissonsRatio,
          G = speckleConcrete.shearModulus,
          Rho = speckleConcrete.density,
          Alpha = speckleConcrete.thermalExpansivity,
          Prop = new GsaMatAnal()
          {
            Type = MatAnalType.MAT_ELAS_ISO,
            NumParams = 6,
            E = speckleConcrete.elasticModulus,
            Nu = speckleConcrete.poissonsRatio,
            Rho = speckleConcrete.density,
            Alpha = speckleConcrete.thermalExpansivity,
            G = speckleConcrete.shearModulus,
            Damp = speckleConcrete.dampingRatio,
          },
          NumUC = 0,
          AbsUC = Dimension.NotSet,
          OrdUC = Dimension.NotSet,
          PtsUC = null,
          NumSC = 0,
          AbsSC = Dimension.NotSet,
          OrdSC = Dimension.NotSet,
          PtsSC = null,
          NumUT = 0,
          AbsUT = Dimension.NotSet,
          OrdUT = Dimension.NotSet,
          PtsUT = null,
          NumST = 0,
          AbsST = Dimension.NotSet,
          OrdST = Dimension.NotSet,
          PtsST = null,
          Eps = 0,
          Uls = new GsaMatCurveParam()
          {
            Model = new List<MatCurveParamType>() { MatCurveParamType.RECTANGLE, MatCurveParamType.NO_TENSION },
            StrainElasticCompression = GetEpsMax(speckleConcrete.compressiveStrength),
            StrainElasticTension = 0,
            StrainPlasticCompression = GetEpsMax(speckleConcrete.compressiveStrength),
            StrainPlasticTension = 0,
            StrainFailureCompression = 0.003,
            StrainFailureTension = 1,
            GammaF = 1,
            GammaE = 1,
          },
          Sls = new GsaMatCurveParam()
          {
            Model = new List<MatCurveParamType>() { MatCurveParamType.LINEAR, MatCurveParamType.INTERPOLATED },
            StrainElasticCompression = 0.003,
            StrainElasticTension = 0,
            StrainPlasticCompression = 0.003,
            StrainPlasticTension = 0,
            StrainFailureCompression = 0.003,
            StrainFailureTension = speckleConcrete.maxTensileStrain,
            GammaF = 1,
            GammaE = 1,
          },
          Cost = speckleConcrete.cost,
          Type = MatType.CONCRETE,
        },
        Type = MatConcreteType.CYLINDER, //strength type
        Cement = MatConcreteCement.N, //cement class
        Fc = speckleConcrete.compressiveStrength, //concrete strength
        Fcd = 0.85 * speckleConcrete.compressiveStrength, //design strength
        Fcdc = 0.4 * speckleConcrete.compressiveStrength, //cracked strength
        Fcdt = speckleConcrete.tensileStrength, //tensile strength
        Fcfib = 0.6 * speckleConcrete.tensileStrength, //peak strength for FIB/Popovics curves
        EmEs = null, //ratio of initial elastic modulus to secant modulus
        N = 2, //parabolic coefficient (normally 2)
        Emod = 1, //modifier on elastic stiffness typically in range (0.8:1.2)
        EpsPeak = 0.003, //concrete strain at peak SLS stress
        EpsMax = GetEpsMax(speckleConcrete.compressiveStrength), //maximum conrete SLS strain
        EpsU = speckleConcrete.maxCompressiveStrain, //concrete ULS failure strain
        EpsAx = 0.0025, //concrete max compressive ULS strain
        EpsTran = 0.002, //slab transition strain
        EpsAxs = 0.0025, //slab axial strain limit
        Light = speckleConcrete.lightweight, //lightweight flag
        Agg = speckleConcrete.maxAggregateSize, //maximum aggregate size
        XdMin = 0, //minimum x/d in flexure
        XdMax = 1, //maximum x/d in flexure
        Beta = GetBeta(speckleConcrete.compressiveStrength), //depth of rectangular stress block
        Shrink = null, //shrinkage strain
        Confine = null, //confining stress
        Fcc = null, //concrete strength [confined]
        EpsPlasC = null, //plastic strain (ULS) [confined]
        EpsUC = null, //concrete failure strain [confined]
      };
      //TODO:
      //SpeckleObject:
      //  string grade
      //  string designCode
      //  string codeYear
      //  double strength
      //  double materialSafetyFactor
      //  double flexuralStrength
      return new List<GsaRecord>() { gsaConcrete };
    }
    #endregion

    #region Properties
    private List<GsaRecord> GsaProperty1dToNative(Base speckleObject)
    {
      var speckleProperty = (GSAProperty1D)speckleObject;
      var natives = Property1dToNative(speckleObject);
      var gsaSection = (GsaSection)natives.FirstOrDefault(n => n is GsaSection);
      if (gsaSection != null)
      {
        gsaSection.Colour = (Enum.TryParse(speckleProperty.colour, true, out Colour gsaColour) ? gsaColour : Colour.NO_RGB);
        gsaSection.Mass = (speckleProperty.additionalMass == 0) ? null : (double?)speckleProperty.additionalMass;
        gsaSection.Cost = (speckleProperty.cost == 0) ? null : (double?)speckleProperty.cost;
        if (speckleProperty.designMaterial != null && gsaSection.Components != null && gsaSection.Components.Count > 0)
        {
          var sectionComp = (SectionComp)gsaSection.Components.First();
          if (speckleProperty.designMaterial.type == MaterialType.Steel)
          {
            sectionComp.MaterialType = Section1dMaterialType.STEEL;
            sectionComp.MaterialIndex = Instance.GsaModel.Cache.LookupIndex<GsaMatSteel>(speckleProperty.designMaterial.applicationId);

            var steelMaterial = (Steel)speckleProperty.designMaterial;
            var gsaSectionSteel = new SectionSteel()
            {
              //GradeIndex = 0,
              //Defaults
              PlasElas = 1,
              NetGross = 1,
              Exposed = 1,
              Beta = 0.4,
              Type = SectionSteelSectionType.Undefined,
              Plate = SectionSteelPlateType.Undefined,
              Locked = false
            };
            gsaSection.Components.Add(gsaSectionSteel);
          }
          else if (speckleProperty.material.type == MaterialType.Concrete)
          {
            sectionComp.MaterialType = Section1dMaterialType.CONCRETE;
            sectionComp.MaterialIndex = Instance.GsaModel.Cache.LookupIndex<GsaMatConcrete>(speckleProperty.material.applicationId);

            var gsaSectionConc = new SectionConc();
            var gsaSectionCover = new SectionCover();
            var gsaSectionTmpl = new SectionTmpl();
            gsaSection.Components.Add(gsaSectionConc);
            gsaSection.Components.Add(gsaSectionCover);
            gsaSection.Components.Add(gsaSectionTmpl);
          }
          else
          {
            //Not supported yet
          }
        }
      }
      return natives;
    }
    
    //Note: there should be no ToNative for SectionProfile because it's not a type that will create a first-class citizen in the GSA model
    //      so there is basically a ToNative of that class here in this method too
    private List<GsaRecord> Property1dToNative(Base speckleObject)
    {
      var speckleProperty = (Property1D)speckleObject;
      
      var gsaSection = new GsaSection()
      {
        Index = speckleProperty.GetIndex<GsaSection>(),
        Name = speckleProperty.name,
        ApplicationId = speckleProperty.applicationId,
        Type = speckleProperty.memberType.ToNative(),
        //PoolIndex = 0,
        ReferencePoint = speckleProperty.referencePoint.ToNative(),
        RefY = (speckleProperty.offsetY == 0) ? null : (double?)speckleProperty.offsetY,
        RefZ = (speckleProperty.offsetZ == 0) ? null : (double?)speckleProperty.offsetZ,
        Fraction = 1,
        //Left = 0,
        //Right = 0,
        //Slab = 0,
        Components = new List<GsaSectionComponentBase>()
      };

      var sectionComp = new SectionComp()
      {
        Name = string.IsNullOrEmpty(speckleProperty.profile.name) ? null : speckleProperty.profile.name
      };
      
      Property1dProfileToSpeckle(speckleProperty.profile, out sectionComp.ProfileDetails, out sectionComp.ProfileGroup);
      gsaSection.Components.Add(sectionComp);
      return new List<GsaRecord>() { gsaSection };
    }
    
    private bool CurveToGsaOutline(ICurve outline, ref List<double?> Y, ref List<double?> Z, ref List<string> actions)
    {
      if (!(outline is Curve))
      {
        return false;
      }
      var pointCoords = ((Curve)outline).points.GroupBy(3).Select(g => g.ToList()).ToList();
      foreach (var coords in pointCoords)
      {
        Y.Add(coords[1]);
        Z.Add(coords[2]);
      }
      actions.Add("M");
      actions.AddRange(Enumerable.Repeat("L", (pointCoords.Count() - 1)));
      return true;
    }

    private bool Property1dProfileToSpeckle(SectionProfile sectionProfile, out ProfileDetails gsaProfileDetails, out Section1dProfileGroup gsaProfileGroup)
    {
      if (sectionProfile.shapeType == ShapeType.Catalogue)
      {
        var p = (Catalogue)sectionProfile;
        gsaProfileDetails = new ProfileDetailsCatalogue()
        {
          Profile = p.description
        };
        gsaProfileGroup = Section1dProfileGroup.Catalogue;
      }
      else if (sectionProfile.shapeType == ShapeType.Explicit)
      {
        var p = (Explicit)sectionProfile;
        gsaProfileDetails = new ProfileDetailsExplicit() { Area = p.area, Iyy = p.Iyy, Izz = p.Izz, J = p.J, Ky = p.Ky, Kz = p.Kz };
        gsaProfileGroup = Section1dProfileGroup.Explicit;
      }
      else if (sectionProfile.shapeType == ShapeType.Perimeter)
      {
        var p = (Perimeter)sectionProfile;
        var hollow = (p.voids != null && p.voids.Count > 0);
        gsaProfileDetails = new ProfileDetailsPerimeter()
        {
          Type = "P"
        };
        if (p.outline is Curve && (p.voids == null || (p.voids.All(v => v is Curve))))
        {
          ((ProfileDetailsPerimeter)gsaProfileDetails).Actions = new List<string>();
          ((ProfileDetailsPerimeter)gsaProfileDetails).Y = new List<double?>();
          ((ProfileDetailsPerimeter)gsaProfileDetails).Z = new List<double?>();

          CurveToGsaOutline(p.outline, ref ((ProfileDetailsPerimeter)gsaProfileDetails).Y, 
            ref ((ProfileDetailsPerimeter)gsaProfileDetails).Z, ref ((ProfileDetailsPerimeter)gsaProfileDetails).Actions);

          if (hollow)
          {
            foreach (var v in p.voids)
            {
              CurveToGsaOutline(v, ref ((ProfileDetailsPerimeter)gsaProfileDetails).Y, 
                ref ((ProfileDetailsPerimeter)gsaProfileDetails).Z, ref ((ProfileDetailsPerimeter)gsaProfileDetails).Actions);
            }
          }
        }
        gsaProfileGroup = Section1dProfileGroup.Perimeter;
      }
      else
      {
        gsaProfileGroup = Section1dProfileGroup.Standard;
        if (sectionProfile.shapeType == ShapeType.Rectangular)
        {
          var p = (Rectangular)sectionProfile;
          var hollow = (p.flangeThickness > 0 || p.webThickness > 0);
          if (hollow)
          {
            gsaProfileDetails = new ProfileDetailsTwoThickness() { ProfileType = Section1dStandardProfileType.RectangularHollow };
            ((ProfileDetailsStandard)gsaProfileDetails).SetValues(p.depth, p.width, p.webThickness, p.flangeThickness);
          }
          else
          {
            gsaProfileDetails = new ProfileDetailsRectangular() { ProfileType = Section1dStandardProfileType.Rectangular };
            ((ProfileDetailsStandard)gsaProfileDetails).SetValues(p.depth, p.width);
          }
        }
        else if (sectionProfile.shapeType == ShapeType.Circular)
        {
          var p = (Circular)sectionProfile;
          var hollow = (p.wallThickness > 0);
          if (hollow)
          {
            gsaProfileDetails = new ProfileDetailsCircularHollow() { ProfileType = Section1dStandardProfileType.CircularHollow };
            ((ProfileDetailsStandard)gsaProfileDetails).SetValues(p.radius * 2, p.wallThickness);
          }
          else
          {
            gsaProfileDetails = new ProfileDetailsCircular() { ProfileType = Section1dStandardProfileType.Circular };
            ((ProfileDetailsStandard)gsaProfileDetails).SetValues(p.radius * 2);
          }
        }
        else if (sectionProfile.shapeType == ShapeType.Angle)
        {
          var p = (Angle)sectionProfile;
          gsaProfileDetails = new ProfileDetailsTwoThickness() { ProfileType = Section1dStandardProfileType.Angle };
          ((ProfileDetailsStandard)gsaProfileDetails).SetValues(p.depth, p.width, p.webThickness, p.flangeThickness);
        }
        else if (sectionProfile.shapeType == ShapeType.Channel)
        {
          var p = (Channel)sectionProfile;
          gsaProfileDetails = new ProfileDetailsTwoThickness() { ProfileType = Section1dStandardProfileType.Channel };
          ((ProfileDetailsStandard)gsaProfileDetails).SetValues(p.depth, p.width, p.webThickness, p.flangeThickness);
        }
        else if (sectionProfile.shapeType == ShapeType.I)
        {
          var p = (ISection)sectionProfile;
          gsaProfileDetails = new ProfileDetailsTwoThickness() { ProfileType = Section1dStandardProfileType.ISection };
          ((ProfileDetailsStandard)gsaProfileDetails).SetValues(p.depth, p.width, p.webThickness, p.flangeThickness);
        }
        else if (sectionProfile.shapeType == ShapeType.Tee)
        {
          var p = (Tee)sectionProfile;
          gsaProfileDetails = new ProfileDetailsTwoThickness() { ProfileType = Section1dStandardProfileType.Tee };
          ((ProfileDetailsStandard)gsaProfileDetails).SetValues(p.depth, p.width, p.webThickness, p.flangeThickness);
        }
        else
        {
          gsaProfileDetails = null;
        }
      }
      return true;
    }


    private List<GsaRecord> GsaProperty2dToNative(Base speckleObject)
    {
      var speckleProperty = (GSAProperty2D)speckleObject;
      var natives = Property2dToNative(speckleObject);
      var gsaProp2d = (GsaProp2d)natives.FirstOrDefault(n => n is GsaProp2d);
      if (gsaProp2d != null)
      {
        gsaProp2d.Colour = (Enum.TryParse(speckleProperty.colour, true, out Colour gsaColour) ? gsaColour : Colour.NO_RGB);
        gsaProp2d.Mass = speckleProperty.additionalMass;
        gsaProp2d.Profile = speckleProperty.concreteSlabProp;
        if (speckleProperty.designMaterial != null)
        {
          int? materialIndex = null;
          if (speckleProperty.designMaterial.type == MaterialType.Steel && speckleProperty.designMaterial is GSASteel)
          {
            //var mat = (GSASteel)speckleProperty.designMaterial;
            materialIndex = Instance.GsaModel.Cache.LookupIndex<GsaMatSteel>(speckleProperty.designMaterial.applicationId);
            gsaProp2d.MatType = Property2dMaterialType.Steel;
          }
          else if (speckleProperty.material.type == MaterialType.Concrete && speckleProperty.designMaterial is GSAConcrete)
          {
            materialIndex = Instance.GsaModel.Cache.LookupIndex<GsaMatConcrete>(speckleProperty.designMaterial.applicationId);
            gsaProp2d.MatType = Property2dMaterialType.Concrete;
          }
          else
          {
            //Not supported yet

            gsaProp2d.MatType = Property2dMaterialType.Generic;
          }

          if (materialIndex.HasValue)
          {
            gsaProp2d.GradeIndex = materialIndex;
          }
          else
          {
            //TO DO: ToNative() of the material
          }
        }
      }
      return natives;
    }

    //Note: there should be no ToNative for SectionProfile because it's not a type that will create a first-class citizen in the GSA model
    //      so there is basically a ToNative of that class here in this method too
    private List<GsaRecord> Property2dToNative(Base speckleObject)
    {
      var speckleProperty = (Property2D)speckleObject;

      var gsaProp2d = new GsaProp2d()
      {
        Index = speckleProperty.GetIndex<GsaProp2d>(),
        Name = speckleProperty.name,
        ApplicationId = speckleProperty.applicationId,
        Thickness = (speckleProperty.thickness == 0) ? null : (double?)speckleProperty.thickness,
        RefZ = speckleProperty.zOffset,
        RefPt = speckleProperty.refSurface.ToNative(),
        Type = speckleProperty.type.ToNative(),
        InPlaneStiffnessPercentage = speckleProperty.modifierInPlane == 0 ? null : (double?)speckleProperty.modifierInPlane,
        BendingStiffnessPercentage = speckleProperty.modifierBending == 0 ? null : (double?)speckleProperty.modifierBending,
        ShearStiffnessPercentage = speckleProperty.modifierShear == 0 ? null : (double?)speckleProperty.modifierShear,
        VolumePercentage = speckleProperty.modifierVolume == 0 ? null : (double?)speckleProperty.modifierVolume
      };

      var axisIndex = Instance.GsaModel.Cache.LookupIndex<GsaAxis>(speckleProperty.orientationAxis.applicationId);
      if (axisIndex.HasValue)
      {
        gsaProp2d.AxisIndex = axisIndex;
        gsaProp2d.AxisRefType = AxisRefType.Reference;
      }
      else
      {
        gsaProp2d.AxisRefType = AxisRefType.Global;
      }

      return new List<GsaRecord>() { gsaProp2d };
    }

    private List<GsaRecord> PropertyMassToNative(Base speckleObject)
    {
      var specklePropertyMass = (PropertyMass)speckleObject;
      var gsaPropMass = new GsaPropMass()
      {
        Index = Instance.GsaModel.Cache.ResolveIndex<GsaPropMass>(specklePropertyMass.applicationId),
        Name = specklePropertyMass.name,
        ApplicationId = specklePropertyMass.applicationId,
        Mass = specklePropertyMass.mass,
        Ixx = specklePropertyMass.inertiaXX,
        Iyy = specklePropertyMass.inertiaYY,
        Izz = specklePropertyMass.inertiaZZ,
        Ixy = specklePropertyMass.inertiaXY,
        Iyz = specklePropertyMass.inertiaYZ,
        Izx = specklePropertyMass.inertiaZX
      };
      gsaPropMass.Mod = (specklePropertyMass.massModified) ? MassModification.Modified : MassModification.Defined;
      gsaPropMass.ModXPercentage = specklePropertyMass.massModifierX;
      gsaPropMass.ModYPercentage = specklePropertyMass.massModifierY;
      gsaPropMass.ModZPercentage = specklePropertyMass.massModifierZ;

      return new List<GsaRecord>() { gsaPropMass };
    }

    private List<GsaRecord> PropertySpringToNative(Base speckleObject)
    {
      var fns = new Dictionary<PropertyTypeSpring, Func<PropertySpring, GsaPropSpr, bool>>
      { { PropertyTypeSpring.Axial, SetPropertySpringAxial },
        { PropertyTypeSpring.Torsional, SetPropertySpringTorsional },
        { PropertyTypeSpring.CompressionOnly, SetPropertySpringCompression },
        { PropertyTypeSpring.TensionOnly, SetPropertySpringTension },
        { PropertyTypeSpring.LockUp, SetPropertySpringLockup },
        { PropertyTypeSpring.Gap, SetPropertySpringGap },
        { PropertyTypeSpring.Friction, SetPropertySpringFriction },
        { PropertyTypeSpring.General, SetPropertySpringGeneral }
        //CONNECT not yet supported
        //MATRIX not yet supported
      };

      var specklePropertySpring = (PropertySpring)speckleObject;
      var gsaPropSpr = new GsaPropSpr()
      {
        Index = Instance.GsaModel.Cache.ResolveIndex<GsaPropSpr>(specklePropertySpring.applicationId),
        Name = specklePropertySpring.name,
        ApplicationId = specklePropertySpring.applicationId,
        DampingRatio = specklePropertySpring.dampingRatio
      };
      if (fns.ContainsKey(specklePropertySpring.springType))
      {
        gsaPropSpr.Stiffnesses = new Dictionary<GwaAxisDirection6, double>();
        fns[specklePropertySpring.springType](specklePropertySpring, gsaPropSpr);
      }
      else
      {
        ConversionErrors.Add(new Exception("PropertySpring: spring type (" + specklePropertySpring.springType.ToString() + ") is not currently supported"));
      }

      return new List<GsaRecord>() { gsaPropSpr };
    }

    private bool SetPropertySpringAxial(PropertySpring specklePropertySpring, GsaPropSpr gsaPropSpr)
    {
      gsaPropSpr.PropertyType = StructuralSpringPropertyType.Axial;
      gsaPropSpr.Stiffnesses.Add(GwaAxisDirection6.X, specklePropertySpring.stiffnessX);
      return true;
    }

    private bool SetPropertySpringTorsional(PropertySpring specklePropertySpring, GsaPropSpr gsaPropSpr)
    {
      gsaPropSpr.PropertyType = StructuralSpringPropertyType.Torsional;
      gsaPropSpr.Stiffnesses.Add(GwaAxisDirection6.XX, specklePropertySpring.stiffnessXX);
      return true;
    }

    private bool SetPropertySpringCompression(PropertySpring specklePropertySpring, GsaPropSpr gsaPropSpr)
    {
      gsaPropSpr.PropertyType = StructuralSpringPropertyType.Compression;
      gsaPropSpr.Stiffnesses.Add(GwaAxisDirection6.X, specklePropertySpring.stiffnessX);
      return true;
    }

    private bool SetPropertySpringTension(PropertySpring specklePropertySpring, GsaPropSpr gsaPropSpr)
    {
      gsaPropSpr.PropertyType = StructuralSpringPropertyType.Tension;
      gsaPropSpr.Stiffnesses.Add(GwaAxisDirection6.X, specklePropertySpring.stiffnessX);
      return true;
    }

    private bool SetPropertySpringLockup(PropertySpring specklePropertySpring, GsaPropSpr gsaPropSpr)
    {
      //Also for LOCKUP, there are positive and negative parameters, but these aren't supported yet
      gsaPropSpr.PropertyType = StructuralSpringPropertyType.Lockup;
      gsaPropSpr.Stiffnesses.Add(GwaAxisDirection6.X, specklePropertySpring.stiffnessX);
      return true;
    }

    private bool SetPropertySpringGap(PropertySpring specklePropertySpring, GsaPropSpr gsaPropSpr)
    {
      gsaPropSpr.PropertyType = StructuralSpringPropertyType.Gap;
      gsaPropSpr.Stiffnesses.Add(GwaAxisDirection6.X, specklePropertySpring.stiffnessX);
      return true;
    }

    private bool SetPropertySpringFriction(PropertySpring specklePropertySpring, GsaPropSpr gsaPropSpr)
    {
      gsaPropSpr.PropertyType = StructuralSpringPropertyType.Friction;
      gsaPropSpr.Stiffnesses.Add(GwaAxisDirection6.X, specklePropertySpring.stiffnessX);
      gsaPropSpr.Stiffnesses.Add(GwaAxisDirection6.Y, specklePropertySpring.stiffnessY);
      gsaPropSpr.Stiffnesses.Add(GwaAxisDirection6.Z, specklePropertySpring.stiffnessZ);
      gsaPropSpr.FrictionCoeff = specklePropertySpring.frictionCoefficient;
      return true;
    }

    private bool SetPropertySpringGeneral(PropertySpring specklePropertySpring, GsaPropSpr gsaPropSpr)
    {
      gsaPropSpr.PropertyType = StructuralSpringPropertyType.General;
      gsaPropSpr.Stiffnesses.Add(GwaAxisDirection6.X, specklePropertySpring.stiffnessX);
      gsaPropSpr.Stiffnesses.Add(GwaAxisDirection6.Y, specklePropertySpring.stiffnessY);
      gsaPropSpr.Stiffnesses.Add(GwaAxisDirection6.Z, specklePropertySpring.stiffnessZ);
      gsaPropSpr.Stiffnesses.Add(GwaAxisDirection6.XX, specklePropertySpring.stiffnessXX);
      gsaPropSpr.Stiffnesses.Add(GwaAxisDirection6.YY, specklePropertySpring.stiffnessYY);
      gsaPropSpr.Stiffnesses.Add(GwaAxisDirection6.ZZ, specklePropertySpring.stiffnessZZ);
      return true;
    }

    #endregion

    #region Bridge

    private List<GsaRecord> AlignToNative(Base speckleObject)
    {
      var speckleAlign = (GSAAlignment)speckleObject;
      var gsaAlign = new GsaAlign()
      {
        ApplicationId = speckleAlign.applicationId,
        Index = Instance.GsaModel.Cache.ResolveIndex<GsaAlign>(speckleAlign.applicationId),
        Chain = speckleAlign.chainage,
        Curv = speckleAlign.curvature,
        Name = speckleAlign.name,
        Sid = speckleAlign.id,
        GridSurfaceIndex = speckleAlign.gridSurface.nativeId,
        NumAlignmentPoints = speckleAlign.GetNumAlignmentPoints(),
      };
      return new List<GsaRecord>() { gsaAlign };
    }

    private List<GsaRecord> InfBeamToNative(Base speckleObject)
    {
      var speckleInfBeam = (GSAInfluenceBeam)speckleObject;
      var elementIndex = ((GsaEl)Element1dToNative(speckleInfBeam.element).First()).Index;
      var gsaInfBeam = new GsaInfBeam
      {
        Name = speckleInfBeam.name,
        Index = Instance.GsaModel.Cache.ResolveIndex<GsaInfBeam>(speckleInfBeam.applicationId),
        Direction = speckleInfBeam.direction.ToNative(),
        Element = elementIndex,
        Factor = speckleInfBeam.factor,
        Position = speckleInfBeam.position,
        Sid = speckleObject.id,
        Type = speckleInfBeam.type.ToNative(),
      };
      return new List<GsaRecord>() { gsaInfBeam };
    }
    
    private List<GsaRecord> InfNodeToNative(Base speckleObject)
    {
      var speckleInfNode = (GSAInfluenceNode)speckleObject;
      GetAxis(speckleInfNode.axis, out var gsaRefType, out var axisIndex);
      var nodeIndex = ((GsaNode)(NodeToNative(speckleInfNode.node).First())).Index;
      var gsaInfBeam = new GsaInfNode()
      {
        ApplicationId = speckleObject.applicationId,
        Index = Instance.GsaModel.Cache.ResolveIndex<GsaInfNode>(speckleInfNode.applicationId),
        Name = speckleInfNode.name,
        Direction = speckleInfNode.direction.ToNative(),
        Factor = speckleInfNode.factor,
        Sid = speckleObject.id,
        Type = speckleInfNode.type.ToNative(),
        AxisIndex = axisIndex,
        Node = nodeIndex
      };
      return new List<GsaRecord>() { gsaInfBeam };
    }
    
    private List<GsaRecord> PathToNative(Base speckleObject)
    {
      var specklePath = (GSAPath)speckleObject;
      var lookupIndex = Instance.GsaModel.Cache.LookupIndex<GsaAlign>(specklePath.alignment.applicationId);
      GsaAlign gsaAlign = null;
      
      if (lookupIndex != null)
      {
        gsaAlign = (GsaAlign)(AlignToNative(specklePath.alignment)).First();
        lookupIndex = gsaAlign.Index;
      }

      var gsaPath = new GsaPath()
      {
        ApplicationId = speckleObject.applicationId,
        Index = Instance.GsaModel.Cache.ResolveIndex<GsaPath>(specklePath.applicationId),
        Name = specklePath.name,
        Sid = speckleObject.id,
        Factor = specklePath.factor,
        Alignment = lookupIndex,
        Group = specklePath.group,
        Left = specklePath.left,
        Right = specklePath.right,
        NumMarkedLanes = specklePath.numMarkedLanes,
        Type = specklePath.type.ToNative(),
      };
      if(gsaAlign != null)
        return new List<GsaRecord>() { gsaAlign, gsaPath };
      else
        return new List<GsaRecord>() { gsaPath };
    }
    
    #endregion

    #region Analysis Stage
    
    public List<GsaRecord> AnalStageToNative(Base speckleObject)
    {
      var analStage = (GSAStage)speckleObject;
      var gsaAnalStage = new GsaAnalStage()
      {
        Name = analStage.name,
        Days = analStage.stageTime,
        Colour = analStage.colour.ColourToNative(),
        ElementIndices = analStage.elements.Select(x => GetElementIndex(x)).ToList(),
        LockElementIndices = analStage.lockedElements.Select(x => ((GSAElement1D)x).nativeId).ToList(),
        Phi = analStage.creepFactor,
      };
      return new List<GsaRecord>() { gsaAnalStage };
    }

    #endregion

    #endregion

    #region Helper
    #region ToNative
    #region Geometry
  private int GetElementIndex(object obj)
    {
      if (obj is GSAElement1D element1D)
        return element1D.nativeId;
      else if (obj is GSAElement2D element2D)
        return element2D.nativeId;
      else
        return -1;
    }

    #region Axis
    private bool GetAxis(Axis speckleAxis, out NodeAxisRefType gsaAxisRefType, out int? gsaAxisIndex)
    {
      gsaAxisRefType = NodeAxisRefType.NotSet;
      gsaAxisIndex = null;
      if (speckleAxis.definition.IsGlobal())
      {
        gsaAxisRefType = NodeAxisRefType.Global;
      }
      else if (speckleAxis.definition.IsXElevation())
      {
        gsaAxisRefType = NodeAxisRefType.XElevation;
      }
      else if (speckleAxis.definition.IsYElevation())
      {
        gsaAxisRefType = NodeAxisRefType.YElevation;
      }
      else if (speckleAxis.definition.IsVertical())
      {
        gsaAxisRefType = NodeAxisRefType.Vertical;
      }
      else
      {
        gsaAxisRefType = NodeAxisRefType.Reference;
        gsaAxisIndex = speckleAxis.GetIndex<GsaAxis>();
      }
      
      return true;
    }
    #endregion

    #region Node
    private bool GetRestraint(Restraint speckleRestraint, out NodeRestraint gsaNodeRestraint, out List<GwaAxisDirection6> gsaRestraint)
    {
      gsaRestraint = null; //default

      switch(speckleRestraint.code)
      {
        case "RRRRRR":
          gsaNodeRestraint = NodeRestraint.Free;
          break;
        case "FFFRRR":
          gsaNodeRestraint = NodeRestraint.Pin;
          break;
        case "FFFFFF":
          gsaNodeRestraint = NodeRestraint.Fix;
          break;
        default:
          gsaNodeRestraint = NodeRestraint.Custom;
          gsaRestraint = new List<GwaAxisDirection6>();
          int i = 0;
          foreach(char c in speckleRestraint.code)
          {
            if (c == 'F')
            {
              if (i == 0) gsaRestraint.Add(GwaAxisDirection6.X);
              else if (i == 1) gsaRestraint.Add(GwaAxisDirection6.Y);
              else if (i == 2) gsaRestraint.Add(GwaAxisDirection6.Z);
              else if (i == 3) gsaRestraint.Add(GwaAxisDirection6.XX);
              else if (i == 4) gsaRestraint.Add(GwaAxisDirection6.YY);
              else if (i == 5) gsaRestraint.Add(GwaAxisDirection6.ZZ);
            }
            i++;
          }
          break;
      }
      return true;
    }
    #endregion

    #region Element
    private bool GetReleases(Restraint speckleRelease, out Dictionary<GwaAxisDirection6,ReleaseCode> gsaRelease, out List<double> gsaStiffnesses, out ReleaseInclusion gsaReleaseInclusion)
    {
      if (speckleRelease.code == "FFFFFF")
      {
        gsaReleaseInclusion = ReleaseInclusion.NotIncluded;
        gsaRelease = null;
        gsaStiffnesses = null;
      }
      else if (speckleRelease.code.ToUpperInvariant().IndexOf('K') > 0)
      {
        gsaReleaseInclusion = ReleaseInclusion.Stiff;
        gsaRelease = speckleRelease.code.ReleasesToNative();
        gsaStiffnesses = new List<double>();
        if (speckleRelease.stiffnessX > 0) gsaStiffnesses.Add(speckleRelease.stiffnessX);
        if (speckleRelease.stiffnessY > 0) gsaStiffnesses.Add(speckleRelease.stiffnessY);
        if (speckleRelease.stiffnessZ > 0) gsaStiffnesses.Add(speckleRelease.stiffnessZ);
        if (speckleRelease.stiffnessXX > 0) gsaStiffnesses.Add(speckleRelease.stiffnessXX);
        if (speckleRelease.stiffnessYY > 0) gsaStiffnesses.Add(speckleRelease.stiffnessYY);
        if (speckleRelease.stiffnessZZ > 0) gsaStiffnesses.Add(speckleRelease.stiffnessZZ);
      }
      else
      {
        gsaReleaseInclusion = ReleaseInclusion.Included;
        gsaRelease = speckleRelease.code.ReleasesToNative();
        gsaStiffnesses = null;
      }
      return true;
    }

    private bool GetReleases(Restraint speckleRelease, out Dictionary<GwaAxisDirection6, ReleaseCode> gsaRelease, out List<double> gsaStiffnesses)
    {
      if (speckleRelease.code.ToUpperInvariant().IndexOf('K') > 0)
      {
        gsaRelease = speckleRelease.code.ReleasesToNative();
        gsaStiffnesses = new List<double>();
        if (speckleRelease.stiffnessX > 0) gsaStiffnesses.Add(speckleRelease.stiffnessX);
        if (speckleRelease.stiffnessY > 0) gsaStiffnesses.Add(speckleRelease.stiffnessY);
        if (speckleRelease.stiffnessZ > 0) gsaStiffnesses.Add(speckleRelease.stiffnessZ);
        if (speckleRelease.stiffnessXX > 0) gsaStiffnesses.Add(speckleRelease.stiffnessXX);
        if (speckleRelease.stiffnessYY > 0) gsaStiffnesses.Add(speckleRelease.stiffnessYY);
        if (speckleRelease.stiffnessZZ > 0) gsaStiffnesses.Add(speckleRelease.stiffnessZZ);
      }
      else
      {
        gsaRelease = speckleRelease.code.ReleasesToNative();
        gsaStiffnesses = null;
      }
      return true;
    }
    #endregion
    #endregion

    #region Loading
    private bool GetLoadBeamAxis(Axis speckleAxis, out LoadBeamAxisRefType gsaAxisRefType, out int? gsaAxisIndex)
    {
      gsaAxisIndex = null;
      if (speckleAxis.definition.IsGlobal())
      {
        gsaAxisRefType = LoadBeamAxisRefType.Global;
      }
      else
      {
        gsaAxisIndex = speckleAxis.GetIndex<GsaAxis>();
        if (gsaAxisIndex == null)
        {
          //TODO: handle local, and natural cases
          gsaAxisRefType = LoadBeamAxisRefType.NotSet;
          return false;
        }
        else
        {
          gsaAxisRefType = LoadBeamAxisRefType.Reference;
        }
      }

      return true;
    }

    private bool GetLoadFaceAxis(Axis speckleAxis, LoadAxisType speckleAxisType, out AxisRefType gsaAxisRefType, out int? gsaAxisIndex)
    {
      gsaAxisIndex = null;
      if (speckleAxis == null)
      {
        gsaAxisRefType = speckleAxisType.ToNative();
      }
      else if (speckleAxis.definition.IsGlobal())
      {
        gsaAxisRefType = AxisRefType.Global;
      }
      else
      {
        gsaAxisIndex = Instance.GsaModel.Cache.LookupIndex<GsaAxis>(speckleAxis.applicationId);
        if (gsaAxisIndex == null)
        {
          //TODO: handle local, and natural cases
          gsaAxisRefType = AxisRefType.NotSet;
          return false;
        }
        else
        {
          gsaAxisRefType = AxisRefType.Reference;
        }
      }

      return true;
    }

    private string GetAnalysisCaseDescription(List<LoadCase> speckleLoadCases, List<double> speckleLoadFactors)
    {
      var gsaDescription = "";
      for (var i = 0; i < speckleLoadCases.Count(); i++)
      {
        if (i > 0 && speckleLoadFactors[i] > 0) gsaDescription += "+";
        if (speckleLoadFactors[i] == 1)
        {
          //Do nothing
        }
        else if (speckleLoadFactors[i] == -1)
        {
          gsaDescription += "-";
        }
        else
        {
          gsaDescription += speckleLoadFactors[i].ToString();
        }
        gsaDescription += "L" + speckleLoadCases[i].GetIndex<GsaLoadCase>();
      }
      return gsaDescription;
    }

    private string GetLoadCombinationDescription(CombinationType type, List<Base> loadCases, List<double> loadFactors)
    {
      if (type != CombinationType.LinearAdd) return null; //TODO - handle other cases
      var desc = "";

      for (var i = 0; i < loadCases.Count(); i++)
      {
        if (i > 0 && loadFactors[i] > 0) desc += "+";
        if (loadFactors[i] == 1)
        {
          //Do nothing
        }
        else if (loadFactors[i] == -1)
        {
          desc += "-";
        }
        else
        {
          desc += loadFactors[i].ToString();
        }
        if (loadCases[i].GetType() == typeof(GSALoadCombination))
        {
          desc += "C" + loadCases[i].GetIndex<GsaCombination>();
        }
        else if (loadCases[i].GetType() == typeof(GSAAnalysisCase))
        {
          desc += "A" + loadCases[i].GetIndex<GsaAnal>();
        }
        else
        {
          return null;
        }

      }
      return desc;
    }
    #endregion

    #region Materials
    private GsaMatSteel GsaMatSteelExample(Steel speckleSteel)
    {
      return new GsaMatSteel()
      {
        Index = speckleSteel.GetIndex<GsaMatSteel>(),
        ApplicationId = speckleSteel.applicationId,
        Name = "",
        Mat = new GsaMat()
        {
          Name = "",
          E = 2e11,
          F = 360000000,
          Nu = 0.3,
          G = 7.692307692e+10,
          Rho = 7850,
          Alpha = 1.2e-5,
          Prop = new GsaMatAnal()
          {
            Type = MatAnalType.MAT_ELAS_ISO,
            NumParams = 6,
            E = 2e11,
            Nu = 0.3,
            Rho = 7850,
            Alpha = 1.2e-5,
            G = 7.692307692e+10,
            Damp = 0
          },
          NumUC = 0,
          AbsUC = Dimension.NotSet,
          OrdUC = Dimension.NotSet,
          PtsUC = new double[0],
          NumSC = 0,
          AbsSC = Dimension.NotSet,
          OrdSC = Dimension.NotSet,
          PtsSC = new double[0],
          NumUT = 0,
          AbsUT = Dimension.NotSet,
          OrdUT = Dimension.NotSet,
          PtsUT = new double[0],
          NumST = 0,
          AbsST = Dimension.NotSet,
          OrdST = Dimension.NotSet,
          PtsST = new double[0],
          Eps = 0.05,
          Uls = new GsaMatCurveParam()
          {
            Model = new List<MatCurveParamType>() { MatCurveParamType.UNDEF },
            StrainElasticCompression = 0.0018,
            StrainElasticTension = 0.0018,
            StrainPlasticCompression = 0.0018,
            StrainPlasticTension = 0.0018,
            StrainFailureCompression = 0.05,
            StrainFailureTension = 0.05,
            GammaF = 1,
            GammaE = 1
          },
          Sls = new GsaMatCurveParam()
          {
            Model = new List<MatCurveParamType>() { MatCurveParamType.ELAS_PLAS },
            StrainElasticCompression = 0.0018,
            StrainElasticTension = 0.0018,
            StrainPlasticCompression = 0.0018,
            StrainPlasticTension = 0.0018,
            StrainFailureCompression = 0.05,
            StrainFailureTension = 0.05,
            GammaF = 1,
            GammaE = 1
          },
          Cost = 0,
          Type = MatType.STEEL
        },
        Fy = 360000000,
        Fu = 450000000,
        EpsP = 0,
        Eh = 0,
      };
    }

    private GsaMat GetMat(Base speckleObject)
    {
      var gsaMat = new GsaMat();
      gsaMat.Name = speckleObject.GetDynamicValue<string>("Name");
      gsaMat.E = speckleObject.GetDynamicValue<double?>("E");
      gsaMat.F = speckleObject.GetDynamicValue<double?>("F");
      gsaMat.Nu = speckleObject.GetDynamicValue<double?>("Nu");
      gsaMat.G = speckleObject.GetDynamicValue<double?>("G");
      gsaMat.Rho = speckleObject.GetDynamicValue<double?>("Rho");
      gsaMat.Alpha = speckleObject.GetDynamicValue<double?>("Alpha");
      gsaMat.Prop = GetMatAnal(speckleObject.GetDynamicValue<Base>("Prop"));
      gsaMat.Uls = GetMatCurveParam(speckleObject.GetDynamicValue<Base>("Uls"));
      gsaMat.Sls = GetMatCurveParam(speckleObject.GetDynamicValue<Base>("Sls"));
      gsaMat.Eps = speckleObject.GetDynamicValue<double?>("Eps");
      gsaMat.Cost = speckleObject.GetDynamicValue<double?>("Cost");
      gsaMat.Type = speckleObject.GetDynamicEnum<MatType>("Type");
      gsaMat.PtsUC = speckleObject.GetDynamicValue<double[]>("PtsUC");
      gsaMat.PtsUC = speckleObject.GetDynamicValue<double[]>("PtsSC");
      gsaMat.PtsUC = speckleObject.GetDynamicValue<double[]>("PtsUT");
      gsaMat.PtsUC = speckleObject.GetDynamicValue<double[]>("PtsST");
      if (gsaMat.PtsUC != null)
      {
        gsaMat.NumUC = gsaMat.PtsUC.Length;
        gsaMat.AbsUC = speckleObject.GetDynamicEnum<Dimension>("AbsUC");
        gsaMat.OrdUC = speckleObject.GetDynamicEnum<Dimension>("OrdUC");
      }
      if (gsaMat.PtsSC != null)
      {
        gsaMat.NumSC = gsaMat.PtsSC.Length;
        gsaMat.AbsSC = speckleObject.GetDynamicEnum<Dimension>("AbsSC");
        gsaMat.OrdSC = speckleObject.GetDynamicEnum<Dimension>("OrdSC");
      }
      if (gsaMat.PtsUT != null)
      {
        gsaMat.NumUT = gsaMat.PtsUT.Length;
        gsaMat.AbsUT = speckleObject.GetDynamicEnum<Dimension>("AbsUT");
        gsaMat.OrdUT = speckleObject.GetDynamicEnum<Dimension>("OrdUT");
      }
      if (gsaMat.PtsST != null)
      {
        gsaMat.NumST = gsaMat.PtsST.Length;
        gsaMat.AbsST = speckleObject.GetDynamicEnum<Dimension>("AbsST");
        gsaMat.OrdST = speckleObject.GetDynamicEnum<Dimension>("OrdST");
      }
      return gsaMat;
    }

    private GsaMatAnal GetMatAnal(Base speckleObject)
    {
      var gsaMatAnal = new GsaMatAnal();
      gsaMatAnal.Name = speckleObject.GetDynamicValue<string>("Name");
      gsaMatAnal.Colour = speckleObject.GetDynamicEnum<Colour>("Colour");
      gsaMatAnal.Type = speckleObject.GetDynamicEnum<MatAnalType>("Type");
      gsaMatAnal.NumParams = speckleObject.GetDynamicValue<int?>("NumParams");
      gsaMatAnal.E = speckleObject.GetDynamicValue<double?>("E");
      gsaMatAnal.Nu = speckleObject.GetDynamicValue<double?>("Nu");
      gsaMatAnal.Rho = speckleObject.GetDynamicValue<double?>("Rho");
      gsaMatAnal.Alpha = speckleObject.GetDynamicValue<double?>("Alpha");
      gsaMatAnal.G = speckleObject.GetDynamicValue<double?>("G");
      gsaMatAnal.Damp = speckleObject.GetDynamicValue<double?>("Damp");
      gsaMatAnal.Yield = speckleObject.GetDynamicValue<double?>("Yield");
      gsaMatAnal.Ultimate = speckleObject.GetDynamicValue<double?>("Ultimate");
      gsaMatAnal.Eh = speckleObject.GetDynamicValue<double?>("Eh");
      gsaMatAnal.Beta = speckleObject.GetDynamicValue<double?>("Beta");
      gsaMatAnal.Cohesion = speckleObject.GetDynamicValue<double?>("Cohesion");
      gsaMatAnal.Phi = speckleObject.GetDynamicValue<double?>("Phi");
      gsaMatAnal.Psi = speckleObject.GetDynamicValue<double?>("Psi");
      gsaMatAnal.Scribe = speckleObject.GetDynamicValue<double?>("Scribe");
      gsaMatAnal.Ex = speckleObject.GetDynamicValue<double?>("Ex");
      gsaMatAnal.Ey = speckleObject.GetDynamicValue<double?>("Ey");
      gsaMatAnal.Ez = speckleObject.GetDynamicValue<double?>("Ez");
      gsaMatAnal.Nuxy = speckleObject.GetDynamicValue<double?>("Nuxy");
      gsaMatAnal.Nuyz = speckleObject.GetDynamicValue<double?>("Nuyz");
      gsaMatAnal.Nuzx = speckleObject.GetDynamicValue<double?>("Nuzx");
      gsaMatAnal.Alphax = speckleObject.GetDynamicValue<double?>("Alphax");
      gsaMatAnal.Alphay = speckleObject.GetDynamicValue<double?>("Alphay");
      gsaMatAnal.Alphaz = speckleObject.GetDynamicValue<double?>("Alphaz");
      gsaMatAnal.Gxy = speckleObject.GetDynamicValue<double?>("Gxy");
      gsaMatAnal.Gyz = speckleObject.GetDynamicValue<double?>("Gyz");
      gsaMatAnal.Gzx = speckleObject.GetDynamicValue<double?>("Gzx");
      gsaMatAnal.Comp = speckleObject.GetDynamicValue<double?>("Comp");
      return gsaMatAnal;
    }

    private GsaMatCurveParam GetMatCurveParam(Base speckleObject)
    {
      var gsaMatCurveParam = new GsaMatCurveParam();
      gsaMatCurveParam.Name = speckleObject.GetDynamicValue<string>("Name");
      var model = speckleObject.GetDynamicValue<List<string>>("Model");
      gsaMatCurveParam.Model = model.Select(s => Enum.TryParse(s, true, out MatCurveParamType v) ? v : MatCurveParamType.UNDEF).ToList();
      gsaMatCurveParam.StrainElasticCompression = speckleObject.GetDynamicValue<double?>("StrainElasticCompression");
      gsaMatCurveParam.StrainElasticTension = speckleObject.GetDynamicValue<double?>("StrainElasticTension");
      gsaMatCurveParam.StrainPlasticCompression = speckleObject.GetDynamicValue<double?>("StrainPlasticCompression");
      gsaMatCurveParam.StrainPlasticTension = speckleObject.GetDynamicValue<double?>("StrainPlasticTension");
      gsaMatCurveParam.StrainFailureCompression = speckleObject.GetDynamicValue<double?>("StrainFailureCompression");
      gsaMatCurveParam.StrainFailureTension = speckleObject.GetDynamicValue<double?>("StrainFailureTension");
      gsaMatCurveParam.GammaF = speckleObject.GetDynamicValue<double?>("GammaF");
      gsaMatCurveParam.GammaE = speckleObject.GetDynamicValue<double?>("GammaE");
      return gsaMatCurveParam;
    }

    private double GetBeta(double fc) => LinearInterp(20e6, 100e6, 0.92, 0.72, fc); //TODO: - units

    private double GetEpsMax(double fc) => LinearInterp(20e6, 100e6, 0.00024, 0.00084, fc); //TODO: - units

    private double GetSteelStrain(double fy) => LinearInterp(200e6, 450e6, 0.001, 0.00225, fy); //TODO - units
    #endregion

    #region Properties
    private GsaSection GsaSectionExample(GSAProperty1D speckleProperty)
    {
      return new GsaSection()
      {
        Index = speckleProperty.GetIndex<GsaSection>(),
        Name = speckleProperty.name,
        ApplicationId = speckleProperty.applicationId,
        Colour = Colour.NO_RGB,
        Type = Section1dType.Generic,
        //PoolIndex = 0,
        ReferencePoint = ReferencePoint.Centroid,
        RefY = 0,
        RefZ = 0,
        Mass = 0,
        Fraction = 1,
        Cost = 0,
        Left = 0,
        Right = 0,
        Slab = 0,
        Components = new List<GsaSectionComponentBase>()
        {
          new SectionComp()
          {
            Name = "",
            //MatAnalIndex = 0,
            MaterialType = Section1dMaterialType.STEEL,
            MaterialIndex = 1,
            OffsetY = 0,
            OffsetZ = 0,
            Rotation = 0,
            Reflect = ComponentReflection.NONE,
            //Pool = 0,
            TaperType = Section1dTaperType.NONE,
            //TaperPos = 0
            ProfileGroup = Section1dProfileGroup.Catalogue,
            ProfileDetails = new ProfileDetailsCatalogue()
            {
              Group = Section1dProfileGroup.Catalogue,
              Profile = "CAT A-UB 610UB125 19981201"
            }
          },
          new SectionSteel()
          {
            //GradeIndex = 0,
            PlasElas = 1,
            NetGross = 1,
            Exposed = 1,
            Beta = 0.4,
            Type = SectionSteelSectionType.HotRolled,
            Plate = SectionSteelPlateType.Undefined,
            Locked = false
          }
        },
        Environ = false
      };
    }
    #endregion

    #region Other
    private double LinearInterp(double x1, double x2, double y1, double y2, double x) => (y2 - y1) / (x2 - x1) * (x - x1) + y1;
    #endregion

    #endregion
    #endregion
  }
}<|MERGE_RESOLUTION|>--- conflicted
+++ resolved
@@ -657,11 +657,10 @@
       gsaLoad.LoadCaseIndex = speckleLoad.loadCase.GetIndex<GsaLoadCase>();
       gsaLoad.Projected = speckleLoad.isProjected;
       gsaLoad.LoadDirection = speckleLoad.direction.ToNative();
-<<<<<<< HEAD
       if (speckleLoad.elements != null)
       {
-        var elementIndices = speckleLoad.elements.GetElementIndicies();
-        var memberIndices = speckleLoad.elements.GetMemberIndicies();
+        var elementIndices = speckleLoad.elements.GetIndicies<GsaEl>();
+        var memberIndices = speckleLoad.elements.GetIndicies<GsaMemb>();
         if (elementIndices != null)
         {
           gsaLoad.ElementIndices = elementIndices;
@@ -672,11 +671,6 @@
         }
       }
       if (speckleLoad.loadAxis == null)
-=======
-      gsaLoad.ElementIndices = speckleLoad.elements.GetIndicies<GsaEl>();
-      gsaLoad.MemberIndices = speckleLoad.elements.GetIndicies<GsaMemb>();
-      if (GetLoadBeamAxis(speckleLoad.loadAxis, out var gsaAxisRefType, out var gsaAxisIndex))
->>>>>>> 05ceca47
       {
         gsaLoad.AxisRefType = speckleLoad.loadAxisType.ToNativeBeamAxisRefType();
       }
