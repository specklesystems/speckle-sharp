--- conflicted
+++ resolved
@@ -41,16 +41,11 @@
         { typeof(Node), NodeToNative },
         { typeof(GSAElement1D), GSAElement1dToNative },
         { typeof(Element1D), Element1dToNative },
-<<<<<<< HEAD
-        { typeof(GSAElement2D), Element2dToNative },
-        { typeof(GSAMember1D), Member1dToNative },        
-=======
         { typeof(GSAElement2D), GSAElement2dToNative },
         { typeof(Element2D), Element2dToNative },
         { typeof(GSAMember1D), GSAMember1dToNative },
         { typeof(GSAMember2D), GSAMember2dToNative },
         { typeof(GSAAssembly), GSAAssemblyToNative },
->>>>>>> 05ceca47
         //Loading
         { typeof(GSALoadCase), GSALoadCaseToNative },
         { typeof(LoadCase), LoadCaseToNative },
@@ -228,17 +223,9 @@
           + "Different z offsets were assigned at either end."
           + "end 1 z offset of " + gsaElement.OffsetY.ToString() + " has been applied"));
       }
-<<<<<<< HEAD
-      if (speckleElement.end1Offset.x != 0) gsaElement.End1OffsetX = speckleElement.end1Offset.x;
-      if (speckleElement.orientationAngle != 0) gsaElement.Angle = speckleElement.orientationAngle;
-      if (speckleElement.orientationNode != null) gsaElement.OrientationNodeIndex = speckleElement.orientationNode.ResolveIndex();
-      if (speckleElement.group > 0) gsaElement.Group = speckleElement.group;
-      if (speckleElement.parent != null) gsaElement.ParentIndex = speckleElement.parent.ResolveMemberIndex(); 
-=======
       if (speckleElement.end1Offset.x != 0)       gsaElement.End1OffsetX = speckleElement.end1Offset.x;
       if (speckleElement.orientationAngle != 0)   gsaElement.Angle = speckleElement.orientationAngle;
       
->>>>>>> 05ceca47
       return new List<GsaRecord>() { gsaElement };
     }
 
@@ -273,65 +260,6 @@
       return new List<GsaRecord>() { gsaElement };
     }
 
-<<<<<<< HEAD
-    private List<GsaRecord> Member1dToNative(Base speckleObject)
-    {
-      var speckleElement = (GSAMember1D)speckleObject;
-      var gsaElement = new GsaMemb()
-      {
-        ApplicationId = speckleElement.applicationId,
-        Index = Instance.GsaModel.Cache.ResolveIndex<GsaEl>(speckleElement.applicationId),
-        Name = speckleElement.name, 
-        Colour = speckleElement.colour.ColourToNative(),
-        NodeIndices = speckleElement.topology.Select(n => GetIndexFromNode(n)).ToList(),
-        Dummy = speckleElement.isDummy,
-
-      };
-      if (speckleElement.property != null) gsaElement.PropertyIndex = Instance.GsaModel.Cache.ResolveIndex<GsaSection>(speckleElement.property.applicationId);
-      if (GetReleases(speckleElement.end1Releases, out var gsaRelease1, out var gsaStiffnesses1, out var gsaReleaseInclusion1))
-      {
-        gsaElement.Releases1 = gsaRelease1;
-        gsaElement.Stiffnesses1 = gsaStiffnesses1;
-      }
-      if (GetReleases(speckleElement.end2Releases, out var gsaRelease2, out var gsaStiffnesses2, out var gsaReleaseInclusion2))
-      {
-        gsaElement.Releases2 = gsaRelease2;
-        gsaElement.Stiffnesses2 = gsaStiffnesses2;
-      }
-      if (speckleElement.end1Offset.x != 0) gsaElement.End1OffsetX = speckleElement.end1Offset.x;
-      if (speckleElement.end2Offset.x != 0) gsaElement.End2OffsetX = speckleElement.end2Offset.x;
-      if (speckleElement.end1Offset.y == speckleElement.end2Offset.y)
-      {
-        if (speckleElement.end1Offset.y != 0) gsaElement.OffsetY = speckleElement.end1Offset.y;
-      }
-      else
-      {
-        gsaElement.OffsetY = speckleElement.end1Offset.y;
-        ConversionErrors.Add(new Exception("Member1dToNative: "
-          + "Error converting member1d with application id (" + speckleElement.applicationId + "). "
-          + "Different y offsets were assigned at either end."
-          + "end 1 y offset of " + gsaElement.OffsetY.ToString() + " has been applied"));
-      }
-      if (speckleElement.end1Offset.z == speckleElement.end2Offset.z)
-      {
-        if (speckleElement.end1Offset.z != 0) gsaElement.OffsetZ = speckleElement.end1Offset.z;
-      }
-      else
-      {
-        gsaElement.OffsetZ = speckleElement.end1Offset.z;
-        ConversionErrors.Add(new Exception("Member1dToNative: "
-          + "Error converting member1d with application id (" + speckleElement.applicationId + "). "
-          + "Different z offsets were assigned at either end."
-          + "end 1 z offset of " + gsaElement.OffsetY.ToString() + " has been applied"));
-      }
-      if (speckleElement.end1Offset.x != 0) gsaElement.End1OffsetX = speckleElement.end1Offset.x;
-      if (speckleElement.orientationAngle != 0) gsaElement.Angle = speckleElement.orientationAngle;
-      if (speckleElement.orientationNode != null) gsaElement.OrientationNodeIndex = Instance.GsaModel.Cache.ResolveIndex<GsaNode>(speckleElement.orientationNode.applicationId);
-      if (speckleElement.group > 0) gsaElement.Group = speckleElement.group;
-      return new List<GsaRecord>() { gsaElement };
-    }
-
-=======
     private List<GsaRecord> GSAMember1dToNative(Base speckleObject)
     {
       var speckleMember = (GSAMember1D)speckleObject;
@@ -563,7 +491,6 @@
 
       return new List<GsaRecord>() { gsaAssembly };
     }
->>>>>>> 05ceca47
     #endregion
 
     #region Loading
@@ -1124,15 +1051,15 @@
             var steelMaterial = (Steel)speckleProperty.designMaterial;
             var gsaSectionSteel = new SectionSteel()
             {
-            //GradeIndex = 0,
+              //GradeIndex = 0,
               //Defaults
-            PlasElas = 1,
-            NetGross = 1,
-            Exposed = 1,
-            Beta = 0.4,
+              PlasElas = 1,
+              NetGross = 1,
+              Exposed = 1,
+              Beta = 0.4,
               Type = SectionSteelSectionType.Undefined,
-            Plate = SectionSteelPlateType.Undefined,
-            Locked = false
+              Plate = SectionSteelPlateType.Undefined,
+              Locked = false
             };
             gsaSection.Components.Add(gsaSectionSteel);
           }
@@ -1523,7 +1450,7 @@
     }
 
     #endregion
-    
+
     #region Bridge
 
     private List<GsaRecord> AlignToNative(Base speckleObject)
@@ -1610,7 +1537,7 @@
       if(gsaAlign != null)
         return new List<GsaRecord>() { gsaAlign, gsaPath };
       else
-      return new List<GsaRecord>() { gsaPath };
+        return new List<GsaRecord>() { gsaPath };
     }
     
     #endregion
@@ -1631,9 +1558,9 @@
       };
       return new List<GsaRecord>() { gsaAnalStage };
     }
-    
+
     #endregion
-    
+
     #endregion
 
     #region Helper
@@ -1648,7 +1575,7 @@
       else
         return -1;
     }
-    
+
     #region Axis
     private bool GetAxis(Axis speckleAxis, out NodeAxisRefType gsaAxisRefType, out int? gsaAxisIndex)
     {
@@ -2115,7 +2042,7 @@
             {
               Group = Section1dProfileGroup.Catalogue,
               Profile = "CAT A-UB 610UB125 19981201"
-  }
+            }
           },
           new SectionSteel()
           {
@@ -2127,7 +2054,7 @@
             Type = SectionSteelSectionType.HotRolled,
             Plate = SectionSteelPlateType.Undefined,
             Locked = false
-}
+          }
         },
         Environ = false
       };
