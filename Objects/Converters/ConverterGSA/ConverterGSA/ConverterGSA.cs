﻿using Objects.Geometry;
using Objects.Structural.Geometry;
using Objects.Structural.GSA.Geometry;
using Objects.Structural.Properties;
using Objects.Structural;
using Speckle.Core.Kits;
using Speckle.Core.Models;
using Speckle.GSA.API;
using Speckle.GSA.API.GwaSchema;
using System;
using System.Collections.Generic;
using System.Linq;
using Restraint = Objects.Structural.Geometry.Restraint;
using Objects.Structural.Materials;
using MemberType = Objects.Structural.Geometry.MemberType;
using System.Runtime.InteropServices;
using Objects.Structural.Loading;
using System.CodeDom;

namespace ConverterGSA
{
  public class ConverterGSA : ISpeckleConverter
  {
    #region ISpeckleConverter props
    public static string AppName = Applications.GSA;
    public string Description => "Default Speckle Kit for GSA";

    public string Name => nameof(ConverterGSA);

    public string Author => "Arup";

    public string WebsiteOrEmail => "https://www.oasys-software.com/";

    public HashSet<Exception> ConversionErrors { get; private set; } = new HashSet<Exception>();
    #endregion ISpeckleConverter props

    public List<ApplicationPlaceholderObject> ContextObjects { get; set; } = new List<ApplicationPlaceholderObject>();

    public Dictionary<Type, Func<GsaRecord, List<Base>>> ToSpeckleFns;
    public Dictionary<Type, Func<Base, List<GsaRecord>>> ToNativeFns;

    public ConverterGSA()
    {
      ToSpeckleFns = new Dictionary<Type, Func<GsaRecord, List<Base>>>()
      {
        //Geometry
        { typeof(GsaAxis), GsaAxisToSpeckle },
        { typeof(GsaNode), GsaNodeToSpeckle },
        { typeof(GsaEl), GsaElementToSpeckle },
        //Loading
        { typeof(GsaLoadCase), GsaLoadCaseToSpeckle },
        { typeof(GsaLoad2dFace), GsaFaceLoadToSpeckle },
        { typeof(GsaLoadBeamPoint), GsaBeamLoadToSpeckle },
        { typeof(GsaLoadBeamUdl), GsaBeamLoadToSpeckle },
        { typeof(GsaLoadBeamLine), GsaBeamLoadToSpeckle },
        { typeof(GsaLoadBeamPatch), GsaBeamLoadToSpeckle },
        { typeof(GsaLoadBeamTrilin), GsaBeamLoadToSpeckle },
        { typeof(GsaLoadNode), GsaNodeLoadToSpeckle },
        //Material
        { typeof(GsaMatSteel), GsaMaterialSteelToSpeckle },
        { typeof(GsaMatConcrete), GsaMaterialConcreteToSpeckle },
        //Property
        { typeof(GsaSection), GsaSectionToSpeckle },
        { typeof(GsaProp2d), GsaProperty2dToSpeckle },
        //{ typeof(GsaProp3d), GsaProperty3dToSpeckle }, not supported yet
        { typeof(GsaPropMass), GsaPropertyMassToSpeckle },
        { typeof(GsaPropSpr), GsaPropertySpringToSpeckle },
        //Result

          //TODO: add methods for other GSA keywords
        };

      ToNativeFns = new Dictionary<Type, Func<Base, List<GsaRecord>>>()
      {
        {  typeof(Axis), AxisToNative }
      };
    }

    public bool CanConvertToNative(Base @object)
    {
      var t = @object.GetType();
      return ToNativeFns.ContainsKey(t);
    }

    public bool CanConvertToSpeckle(object @object)
    {
      var t = @object.GetType();
      return (t.IsSubclassOf(typeof(GsaRecord)) && ToSpeckleFns.ContainsKey(t));
    }

    public object ConvertToNative(Base @object)
    {
      var t = @object.GetType();
      return ToNativeFns[t](@object);
    }

    public List<object> ConvertToNative(List<Base> objects)
    {
      var retList = new List<object>();
      foreach (var obj in objects)
      {
        var natives = ConvertToNative(obj);
        if (natives != null)
        {
          if (natives is List<GsaRecord>)
          {
            retList.AddRange(((List<GsaRecord>)natives).Cast<object>());
          }
        }
      }
      return retList;
    }

    public Base ConvertToSpeckle(object @object)
    {
      if (@object is List<GsaRecord>)
      {
        //by calling this method with List<GsaRecord>, it is assumed that either:
        //- the caller doesn't care about retrieving any Speckle objects, since a conversion could result in multiple and this method only gives back the first
        //- the caller expects the conversion to only result in one Speckle object anyway
        var objects = ConvertToSpeckle(((List<GsaRecord>)@object).Cast<object>().ToList());
        return objects.First();
      }
      throw new NotImplementedException();
    }

    public List<Base> ConvertToSpeckle(List<object> objects)
    {
      var native = objects.Where(o => o.GetType().IsSubclassOf(typeof(GsaRecord)));
      if (native.Count() < objects.Count())
      {
        ConversionErrors.Add(new Exception("Non-native objects: " + (objects.Count() - native.Count())));
        objects = native.ToList();
      }
      var retList = new List<Base>();
      foreach (var x in objects)
      {
        var speckleObjects = ToSpeckle((GsaRecord)x);
        if (speckleObjects != null && speckleObjects.Count > 0)
        {
          retList.AddRange(speckleObjects.Where(so => so != null));
        }
      }
      return retList;
    }

    public IEnumerable<string> GetServicedApplications() => new string[] { AppName };

    public void SetContextDocument(object doc)
    {
      throw new NotImplementedException();
    }

    public void SetContextObjects(List<ApplicationPlaceholderObject> objects) => ContextObjects = objects;

    public void SetPreviousContextObjects(List<ApplicationPlaceholderObject> objects)
    {
      throw new NotImplementedException();
    }

    #region ToSpeckle
    private List<Base> ToSpeckle(GsaRecord nativeObject)
    {
      var nativeType = nativeObject.GetType();
      return ToSpeckleFns.ContainsKey(nativeType) ? ToSpeckleFns[nativeType](nativeObject) : null;
    }

    #region Geometry
    public List<Base> GsaNodeToSpeckle(GsaRecord nativeObject)
    {
      var node = GsaNodeToSpeckle((GsaNode)nativeObject);
      return new List<Base>() { node };
    }

    public Node GsaNodeToSpeckle(GsaNode gsaNode, string units = null)
    {
      //Node specific members
      var speckleNode = new Node()
      {
        name = gsaNode.Name,
        basePoint = new Point(gsaNode.X, gsaNode.Y, gsaNode.Z, units),
        constraintAxis = GetConstraintAxis(gsaNode),
        restraint = GetRestraint(gsaNode)
      };
      if (gsaNode.Index.IsIndex()) speckleNode.applicationId = Instance.GsaModel.GetApplicationId<GsaNode>(gsaNode.Index.Value);

      //Dynamic properties (TO DO: update Schema)
      speckleNode["colour"] = gsaNode.Colour.ToString();
      if (gsaNode.MeshSize.IsPositive()) speckleNode["localElementSize"] = gsaNode.MeshSize.Value;
      if (gsaNode.MassPropertyIndex.IsIndex()) speckleNode["propertyMass"] = GetPropertyMassFromIndex(gsaNode.MassPropertyIndex.Value);
      if (gsaNode.SpringPropertyIndex.IsIndex()) speckleNode["propertySpring"] = GetPropertySpringFromIndex(gsaNode.SpringPropertyIndex.Value);

      return speckleNode;
    }

    public List<Base> GsaAxisToSpeckle(GsaRecord nativeObject)
    {
      var axis = GsaAxisToSpeckle((GsaAxis)nativeObject);
      return new List<Base>() { axis };
    }

    public Axis GsaAxisToSpeckle(GsaAxis gsaAxis)
    {
      //Only supporting cartesian coordinate systems at the moment
      var speckleAxis = new Axis()
      {
        name = gsaAxis.Name,
        axisType = AxisType.Cartesian,
      };
      if (gsaAxis.Index.IsIndex()) speckleAxis.applicationId = Instance.GsaModel.GetApplicationId<GsaAxis>(gsaAxis.Index.Value);
      if (gsaAxis.XDirX.HasValue && gsaAxis.XDirY.HasValue && gsaAxis.XDirZ.HasValue && gsaAxis.XYDirX.HasValue && gsaAxis.XYDirY.HasValue && gsaAxis.XYDirZ.HasValue)
      {
        var origin = new Point(gsaAxis.OriginX, gsaAxis.OriginY, gsaAxis.OriginZ);
        var xdir = (new Vector(gsaAxis.XDirX.Value, gsaAxis.XDirY.Value, gsaAxis.XDirZ.Value)).UnitVector();
        var ydir = (new Vector(gsaAxis.XYDirX.Value, gsaAxis.XYDirY.Value, gsaAxis.XYDirZ.Value)).UnitVector();
        var normal = (xdir * ydir).UnitVector();
        ydir = -(xdir * normal).UnitVector();
        speckleAxis.definition = new Plane(origin, normal, xdir, ydir);
      }
      else
      {
        speckleAxis.definition = GlobalAxis().definition;
      }

      return speckleAxis;
    }

    public List<Base> GsaElementToSpeckle(GsaRecord nativeObject)
    {
      var element = GsaElementToSpeckle((GsaEl)nativeObject);
      return new List<Base>() { element };
    }

    public Base GsaElementToSpeckle(GsaEl gsaEl)
    {
      if (gsaEl.Is3dElement()) //3D element
      {
        return GsaElement3dToSpeckle(gsaEl);
      }
      else if (gsaEl.Is2dElement()) // 2D element
      {
        return GsaElement2dToSpeckle(gsaEl);
      }
      else //1D element
      {
        return GsaElement1dToSpeckle(gsaEl);
      }
    }

    public Element1D GsaElement1dToSpeckle(GsaEl gsaEl)
    {
      var speckleElement1d = new Element1D()
      {
        name = gsaEl.Name,
        type = GetElement1dType(gsaEl.Type),
        end1Releases = GetRestraint(gsaEl.Releases1),
        end2Releases = GetRestraint(gsaEl.Releases2),
        end1Offset = new Vector(),
        end2Offset = new Vector(),
        orientationAngle = 0, //default
        parent = new Base(), //TO DO: add parent
        end1Node = GetNodeFromIndex(gsaEl.NodeIndices[0]),
        end2Node = GetNodeFromIndex(gsaEl.NodeIndices[1]),
        topology = new List<Node>(),
        displayMesh = new Mesh() //TO DO: add display mesh
      };

      if (gsaEl.Index.IsIndex()) speckleElement1d.applicationId = Instance.GsaModel.GetApplicationId<GsaEl>(gsaEl.Index.Value);
      if (gsaEl.PropertyIndex.HasValue) speckleElement1d.property = GetProperty1dFromIndex(gsaEl.PropertyIndex.Value);
      if (gsaEl.Angle.HasValue) speckleElement1d.orientationAngle = gsaEl.Angle.Value;
      if (gsaEl.OrientationNodeIndex.HasValue) speckleElement1d.orientationNode = GetNodeFromIndex(gsaEl.OrientationNodeIndex.Value);
      foreach (var index in gsaEl.NodeIndices) speckleElement1d.topology.Add(GetNodeFromIndex(index));
      speckleElement1d.localAxis = GetLocalAxis(speckleElement1d.end1Node, speckleElement1d.end2Node, speckleElement1d.orientationNode, speckleElement1d.orientationAngle.Radians());
      if (gsaEl.End1OffsetX.HasValue) speckleElement1d.end1Offset.x = gsaEl.End1OffsetX.Value;
      if (gsaEl.OffsetY.HasValue) speckleElement1d.end1Offset.y = gsaEl.OffsetY.Value;
      if (gsaEl.OffsetZ.HasValue) speckleElement1d.end1Offset.z = gsaEl.OffsetZ.Value;
      if (gsaEl.End2OffsetX.HasValue) speckleElement1d.end2Offset.x = gsaEl.End2OffsetX.Value;
      if (gsaEl.OffsetY.HasValue) speckleElement1d.end2Offset.y = gsaEl.OffsetY.Value;
      if (gsaEl.OffsetZ.HasValue) speckleElement1d.end2Offset.z = gsaEl.OffsetZ.Value;

      return speckleElement1d;
    }

    public Element2D GsaElement2dToSpeckle(GsaEl gsaEl)
    {
      var speckleElement2d = new Element2D()
      {
        name = gsaEl.Name,
        type = (ElementType2D)Enum.Parse(typeof(ElementType2D), gsaEl.Type.ToString()),
        parent = new Base(), //TO DO: add parent
        displayMesh = new Mesh(), //TO DO: add display mesh
        baseMesh = new Mesh() //TO DO: add base mesh
      };

      if (gsaEl.Index.IsIndex()) speckleElement2d.applicationId = Instance.GsaModel.GetApplicationId<GsaEl>(gsaEl.Index.Value);
      if (gsaEl.PropertyIndex.IsIndex()) speckleElement2d.property = GetProperty2dFromIndex(gsaEl.PropertyIndex.Value);
      if (gsaEl.OffsetZ.HasValue) speckleElement2d.offset = gsaEl.OffsetZ.Value;
      if (gsaEl.Angle.HasValue) speckleElement2d.orientationAngle = gsaEl.Angle.Value;
      speckleElement2d.topology = gsaEl.NodeIndices.Select(i => GetNodeFromIndex(i)).ToList();

      return speckleElement2d;
    }

    public Element3D GsaElement3dToSpeckle(GsaEl gsaEl)
    {
      //TODO
      return new Element3D();
    }
    #endregion

    #region Loading
    public List<Base> GsaLoadCaseToSpeckle(GsaRecord nativeObject)
    {
      var speckleloadCase = GsaLoadCaseToSpeckle((GsaLoadCase)nativeObject);
      return new List<Base>() { speckleloadCase };
    }

    public LoadCase GsaLoadCaseToSpeckle(GsaLoadCase gsaLoadCase)
    {
      //TO DO: update once GsaLoadCase has been updated
      var speckleLoadCase = new LoadCase()
      {
        name = gsaLoadCase.Title,
        loadType = GetLoadType(gsaLoadCase.CaseType),
        source = "", 
        actionType = ActionType.None,
        description = ""
      };

      if (gsaLoadCase.Index.IsIndex()) speckleLoadCase.applicationId = Instance.GsaModel.GetApplicationId<GsaLoadCase>(gsaLoadCase.Index.Value);

      return speckleLoadCase;
    }

    public List<Base> GsaFaceLoadToSpeckle(GsaRecord nativeObject)
    {
      var speckleFaceLoad = GsaFaceLoadToSpeckle((GsaLoad2dFace)nativeObject);
      return new List<Base>() { speckleFaceLoad };
    }

    public FaceLoad GsaFaceLoadToSpeckle(GsaLoad2dFace gsaLoad2dFace)
    {
      var speckleFaceLoad = new FaceLoad()
      {
        name = gsaLoad2dFace.Name,
        elements = new List<Base>(),
        loadType = GetAreaLoadType(gsaLoad2dFace.Type),
        direction = GetDirection(gsaLoad2dFace.LoadDirection),
        loadAxisType = GetLoadAxisType(gsaLoad2dFace.AxisRefType),
        isProjected = gsaLoad2dFace.Projected,
        values = gsaLoad2dFace.Values,
        
      };
      if (gsaLoad2dFace.Index.IsIndex()) speckleFaceLoad.applicationId = Instance.GsaModel.GetApplicationId<GsaLoad2dFace>(gsaLoad2dFace.Index.Value);
      if (gsaLoad2dFace.LoadCaseIndex.IsIndex()) speckleFaceLoad.loadCase = GetLoadCaseFromIndex(gsaLoad2dFace.LoadCaseIndex.Value);

      if (gsaLoad2dFace.AxisRefType == AxisRefType.Reference && gsaLoad2dFace.AxisIndex.IsIndex())
      {
        speckleFaceLoad.loadAxis = GetAxisFromIndex(gsaLoad2dFace.AxisIndex.Value);
      }
      if (gsaLoad2dFace.Type == Load2dFaceType.Point && gsaLoad2dFace.R.HasValue && gsaLoad2dFace.S.HasValue)
      {
        speckleFaceLoad.positions = new List<double>() { gsaLoad2dFace.R.Value, gsaLoad2dFace.S.Value };
      }
      foreach (var index in gsaLoad2dFace.Entities)
      {
        speckleFaceLoad.elements.Add(GetElement2DFromIndex(index));
      }

      return speckleFaceLoad;
    }

    public List<Base> GsaBeamLoadToSpeckle(GsaRecord nativeObject)
    {
      
      var speckleBeamLoad = GsaBeamLoadToSpeckle((GsaLoadBeam)nativeObject);
      return new List<Base>() { speckleBeamLoad };
    }

    public BeamLoad GsaBeamLoadToSpeckle(GsaLoadBeam gsaLoadBeam)
    {
      var type = gsaLoadBeam.GetType();
      var speckleBeamLoad = new BeamLoad()
      {
        name = gsaLoadBeam.Name,
        elements = new List<Base>(),
        loadType = GetBeamLoadType(type),
        direction = GetDirection(gsaLoadBeam.LoadDirection),
        loadAxisType = GetLoadAxisType(gsaLoadBeam.AxisRefType),
        isProjected = gsaLoadBeam.Projected,
      };

      if (gsaLoadBeam.Index.IsIndex()) speckleBeamLoad.applicationId = Instance.GsaModel.Cache.GetApplicationId(type, gsaLoadBeam.Index.Value);
      if (gsaLoadBeam.LoadCaseIndex.IsIndex()) speckleBeamLoad.loadCase = GetLoadCaseFromIndex(gsaLoadBeam.LoadCaseIndex.Value);
      if (gsaLoadBeam.AxisRefType == LoadBeamAxisRefType.Reference && gsaLoadBeam.AxisIndex.IsIndex())
      {
        speckleBeamLoad.loadAxis = GetAxisFromIndex(gsaLoadBeam.AxisIndex.Value);
      }
      if (GetLoadBeamValues(gsaLoadBeam, out var v)) speckleBeamLoad.values = v;
      if (GetLoadBeamPositions(gsaLoadBeam, out var p)) speckleBeamLoad.positions = p;
      foreach (var index in gsaLoadBeam.Entities)
      {
        speckleBeamLoad.elements.Add(GetElement1DFromIndex(index));
      }

      return speckleBeamLoad;
    }

    public List<Base> GsaNodeLoadToSpeckle(GsaRecord nativeObject)
    {
      var speckleNodeLoad = GsaNodeLoadToSpeckle((GsaLoadNode)nativeObject);
      return new List<Base>() { speckleNodeLoad };
    }

    public NodeLoad GsaNodeLoadToSpeckle(GsaLoadNode gsaLoadNode)
    {
      var speckleNodeLoad = new NodeLoad()
      {
        name = gsaLoadNode.Name,
        direction = GetDirection(gsaLoadNode.LoadDirection),
<<<<<<< HEAD
=======
        nodes = new List<Node>()
>>>>>>> f6330a31
      };

      if (gsaLoadNode.Index.IsIndex()) speckleNodeLoad.applicationId = Instance.GsaModel.GetApplicationId<GsaLoadNode>(gsaLoadNode.Index.Value);
      if (gsaLoadNode.LoadCaseIndex.IsIndex()) speckleNodeLoad.loadCase = GetLoadCaseFromIndex(gsaLoadNode.LoadCaseIndex.Value);
      if (gsaLoadNode.Value.HasValue) speckleNodeLoad.value = new List<double>() { gsaLoadNode.Value.Value };
      if (gsaLoadNode.GlobalAxis)
      {
        speckleNodeLoad.loadAxis = GlobalAxis();
      }
      else if (gsaLoadNode.AxisIndex.IsIndex())
      {
        speckleNodeLoad.loadAxis = GetAxisFromIndex(gsaLoadNode.AxisIndex.Value);
      }
      foreach (var index in gsaLoadNode.NodeIndices)
      {
        speckleNodeLoad.nodes.Add(GetNodeFromIndex(index));
      }

      return speckleNodeLoad;
    }


    //TODO: implement conversion code for loading objects
    /* GravityLoad
     * LoadCombination
     */
    #endregion

    #region Materials
    public List<Base> GsaMaterialSteelToSpeckle(GsaRecord nativeObject)
    {
      var steel = GsaMaterialSteelToSpeckle((GsaMatSteel)nativeObject);
      return new List<Base>() { steel };
    }

    public Steel GsaMaterialSteelToSpeckle(GsaMatSteel gsaMatSteel)
    {
      //Currently only handles isotropic steel properties.
      //A lot of information in the gsa objects are currently ignored.

      //Gwa keyword SPEC_STEEL_DESIGN is not well documented:
      //
      //SPEC_STEEL_DESIGN | code
      //
      //Description
      //  Steel design code
      //
      //Parameters
      //  code      steel design code
      //
      //Example (GSA 10.1)
      //  SPEC_STEEL_DESIGN.1	AS 4100-1998	YES	15	YES	15	15	YES	NO	NO	NO
      //
      var speckleSteel = new Steel()
      {
        name = gsaMatSteel.Name,
        grade = "",                                 //grade can be determined from gsaMatSteel.Mat.Name (assuming the user doesn't change the default value): e.g. "350(AS3678)"
        type = MaterialType.Steel,
        designCode = "",                            //designCode can be determined from SPEC_STEEL_DESIGN gwa keyword
        codeYear = "",                              //codeYear can be determined from SPEC_STEEL_DESIGN gwa keyword
        yieldStrength = gsaMatSteel.Fy.Value,
        ultimateStrength = gsaMatSteel.Fu.Value,
        maxStrain = gsaMatSteel.EpsP.Value
      };
      if (gsaMatSteel.Index.IsIndex()) speckleSteel.applicationId = Instance.GsaModel.GetApplicationId<GsaMatSteel>(gsaMatSteel.Index.Value);

      //the following properties are stored in multiple locations in GSA
      if (Choose(gsaMatSteel.Mat.E, gsaMatSteel.Mat.Prop == null ? null : gsaMatSteel.Mat.Prop.E, out var E)) speckleSteel.youngsModulus = E;
      if (Choose(gsaMatSteel.Mat.Nu, gsaMatSteel.Mat.Prop == null ? null : gsaMatSteel.Mat.Prop.Nu, out var Nu)) speckleSteel.poissonsRatio = Nu;
      if (Choose(gsaMatSteel.Mat.G, gsaMatSteel.Mat.Prop == null ? null : gsaMatSteel.Mat.Prop.G, out var G)) speckleSteel.shearModulus = G;
      if (Choose(gsaMatSteel.Mat.Rho, gsaMatSteel.Mat.Prop == null ? null : gsaMatSteel.Mat.Prop.Rho, out var Rho)) speckleSteel.density = Rho;
      if (Choose(gsaMatSteel.Mat.Alpha, gsaMatSteel.Mat.Prop == null ? null : gsaMatSteel.Mat.Prop.Alpha, out var Alpha)) speckleSteel.thermalExpansivity = Alpha;

      return speckleSteel;
    }

    public List<Base> GsaMaterialConcreteToSpeckle(GsaRecord nativeObject)
    {
      var concrete = GsaMaterialConcreteToSpeckle((GsaMatConcrete)nativeObject);
      return new List<Base>() { concrete };
    }

    public Concrete GsaMaterialConcreteToSpeckle(GsaMatConcrete gsaMatConcrete)
    {
      //Currently only handles isotropic concrete properties.
      //A lot of information in the gsa objects are currently ignored.

      var speckleConcrete = new Concrete()
      {
        name = gsaMatConcrete.Name,
        grade = "",                                 //grade can be determined from gsaMatConcrete.Mat.Name (assuming the user doesn't change the default value): e.g. "32 MPa"
        type = MaterialType.Concrete,
        designCode = "",                            //designCode can be determined from SPEC_CONCRETE_DESIGN gwa keyword: e.g. "AS3600_18" -> "AS3600"
        codeYear = "",                              //codeYear can be determined from SPEC_CONCRETE_DESIGN gwa keyword: e.g. "AS3600_18" - "2018"
        flexuralStrength = 0
      };
      if (gsaMatConcrete.Index.IsIndex()) speckleConcrete.applicationId = Instance.GsaModel.GetApplicationId<GsaMatConcrete>(gsaMatConcrete.Index.Value);

      //the following properties might be null
      if (gsaMatConcrete.Fc.HasValue) speckleConcrete.compressiveStrength = gsaMatConcrete.Fc.Value;
      if (gsaMatConcrete.EpsU.HasValue) speckleConcrete.maxStrain = gsaMatConcrete.EpsU.Value;
      if (gsaMatConcrete.Agg.HasValue) speckleConcrete.maxAggregateSize = gsaMatConcrete.Agg.Value;
      if (gsaMatConcrete.Fcdt.HasValue) speckleConcrete.tensileStrength = gsaMatConcrete.Fcdt.Value;

      //the following properties are stored in multiple locations in GSA
      if (Choose(gsaMatConcrete.Mat.E, gsaMatConcrete.Mat.Prop == null ? null : gsaMatConcrete.Mat.Prop.E, out var E)) speckleConcrete.youngsModulus = E;
      if (Choose(gsaMatConcrete.Mat.Nu, gsaMatConcrete.Mat.Prop == null ? null : gsaMatConcrete.Mat.Prop.Nu, out var Nu)) speckleConcrete.poissonsRatio = Nu;
      if (Choose(gsaMatConcrete.Mat.G, gsaMatConcrete.Mat.Prop == null ? null : gsaMatConcrete.Mat.Prop.G, out var G)) speckleConcrete.shearModulus = G;
      if (Choose(gsaMatConcrete.Mat.Rho, gsaMatConcrete.Mat.Prop == null ? null : gsaMatConcrete.Mat.Prop.Rho, out var Rho)) speckleConcrete.density = Rho;
      if (Choose(gsaMatConcrete.Mat.Alpha, gsaMatConcrete.Mat.Prop == null ? null : gsaMatConcrete.Mat.Prop.Alpha, out var Alpha)) speckleConcrete.thermalExpansivity = Alpha;

      return speckleConcrete;
    }

    //Timber: GSA keyword not supported yet
    #endregion

    #region Property
    public List<Base> GsaSectionToSpeckle(GsaRecord nativeObject)
    {
      var section = GsaSectionToSpeckle((GsaSection)nativeObject);
      return new List<Base>() { section };
    }

    public Property1D GsaSectionToSpeckle(GsaSection gsaSection)
    {
      //TO DO: update code to handle modifiers once SECTION_MOD (or SECTION_ANAL) keyword is supported
      var speckleProperty1D = new Property1D()
      {
        name = gsaSection.Name,
        colour = gsaSection.Colour.ToString(),
        memberType = MemberType.Generic1D,
        grade = "", // TO DO: what is grade used for?
        referencePoint = GetReferencePoint(gsaSection.ReferencePoint),
      };

      if (gsaSection.Index.IsIndex()) speckleProperty1D.applicationId = Instance.GsaModel.GetApplicationId<GsaSection>(gsaSection.Index.Value);
      if (gsaSection.RefY.HasValue) speckleProperty1D.offsetY = gsaSection.RefY.Value;
      if (gsaSection.RefZ.HasValue) speckleProperty1D.offsetZ = gsaSection.RefZ.Value;

      var gsaSectionComp = (SectionComp)gsaSection.Components.Find(x => x.GetType() == typeof(SectionComp));
      speckleProperty1D.profile = GetProfile(gsaSectionComp.ProfileDetails);
      if (gsaSectionComp.MaterialIndex.HasValue)
      {
        speckleProperty1D.material = GetMaterialFromIndex(gsaSectionComp.MaterialIndex.Value, gsaSectionComp.MaterialType);
      }
      if (gsaSectionComp.ProfileGroup == Section1dProfileGroup.Explicit)
      {
        var gsaProfile = (ProfileDetailsExplicit)gsaSectionComp.ProfileDetails;
        if (gsaProfile.Area.HasValue) speckleProperty1D.area = gsaProfile.Area.Value;
        if (gsaProfile.Iyy.HasValue) speckleProperty1D.Iyy = gsaProfile.Iyy.Value;
        if (gsaProfile.Izz.HasValue) speckleProperty1D.Izz = gsaProfile.Izz.Value;
        if (gsaProfile.J.HasValue) speckleProperty1D.J = gsaProfile.J.Value;
        if (gsaProfile.Ky.HasValue) speckleProperty1D.Ky = gsaProfile.Ky.Value;
        if (gsaProfile.Kz.HasValue) speckleProperty1D.Kz = gsaProfile.Kz.Value;
      }

      return speckleProperty1D;
    }

    public List<Base> GsaProperty2dToSpeckle(GsaRecord nativeObject)
    {
      var prop2d = GsaProperty2dToSpeckle((GsaProp2d)nativeObject);
      return new List<Base>() { prop2d };
    }

    public Property2D GsaProperty2dToSpeckle(GsaProp2d gsaProp2d)
    {
      var speckleProperty2D = new Property2D()
      {
        name = gsaProp2d.Name,
        colour = gsaProp2d.Colour.ToString(),
        zOffset = gsaProp2d.RefZ,
        grade = "", // TO DO: what is grade used for?
        orientationAxis = GetOrientationAxis(gsaProp2d),
        refSurface = GetReferenceSurface(gsaProp2d)
      };

      if (gsaProp2d.Index.IsIndex())
      {
        speckleProperty2D.applicationId = Instance.GsaModel.GetApplicationId<GsaProp2d>(gsaProp2d.Index.Value);
      }
      if (gsaProp2d.Thickness.IsPositive()) speckleProperty2D.thickness = gsaProp2d.Thickness.Value;
      if (gsaProp2d.GradeIndex.IsIndex()) speckleProperty2D.material = GetMaterialFromIndex(gsaProp2d.GradeIndex.Value, gsaProp2d.MatType);
      if (gsaProp2d.Type != Property2dType.NotSet) speckleProperty2D.type = (PropertyType2D)Enum.Parse(typeof(PropertyType2D), gsaProp2d.Type.ToString());

      //Only supporting Percentage modifiers
      if (gsaProp2d.InPlaneStiffnessPercentage.HasValue) speckleProperty2D.modifierInPlane = gsaProp2d.InPlaneStiffnessPercentage.Value;
      if (gsaProp2d.BendingStiffnessPercentage.HasValue) speckleProperty2D.modifierBending = gsaProp2d.BendingStiffnessPercentage.Value;
      if (gsaProp2d.ShearStiffnessPercentage.HasValue) speckleProperty2D.modifierShear = gsaProp2d.ShearStiffnessPercentage.Value;
      if (gsaProp2d.VolumePercentage.HasValue) speckleProperty2D.modifierVolume = gsaProp2d.VolumePercentage.Value;

      return speckleProperty2D;
    }

    //Property3D: GSA keyword not supported yet

    public List<Base> GsaPropertyMassToSpeckle(GsaRecord nativeObject)
    {
      var propMass = GsaPropertyMassToSpeckle((GsaPropMass)nativeObject);
      return new List<Base>() { propMass };
    }

    public PropertyMass GsaPropertyMassToSpeckle(GsaPropMass gsaPropMass)
    {
      var specklePropertyMass = new PropertyMass()
      {
        name = gsaPropMass.Name,
        mass = gsaPropMass.Mass,
        inertiaXX = gsaPropMass.Ixx,
        inertiaYY = gsaPropMass.Iyy,
        inertiaZZ = gsaPropMass.Izz,
        inertiaXY = gsaPropMass.Ixy,
        inertiaYZ = gsaPropMass.Iyz,
        inertiaZX = gsaPropMass.Izx
      };
      if (gsaPropMass.Index.IsIndex())
      {
        specklePropertyMass.applicationId = Instance.GsaModel.GetApplicationId<GsaPropMass>(gsaPropMass.Index.Value);
      }

      //Mass modifications
      if (gsaPropMass.Mod == MassModification.Modified)
      {
        specklePropertyMass.massModified = true;
        if (gsaPropMass.ModXPercentage.IsPositive()) specklePropertyMass.massModifierX = gsaPropMass.ModXPercentage.Value;
        if (gsaPropMass.ModYPercentage.IsPositive()) specklePropertyMass.massModifierY = gsaPropMass.ModYPercentage.Value;
        if (gsaPropMass.ModZPercentage.IsPositive()) specklePropertyMass.massModifierZ = gsaPropMass.ModZPercentage.Value;
      }
      else
      {
        specklePropertyMass.massModified = false;
      }

      return specklePropertyMass;
    }

    public List<Base> GsaPropertySpringToSpeckle(GsaRecord nativeObject)
    {
      var propSpring = GsaPropertySpringToSpeckle((GsaPropSpr)nativeObject);
      return new List<Base>() { propSpring };
    }

    public PropertySpring GsaPropertySpringToSpeckle(GsaPropSpr gsaPropSpr)
    {
      //Apply properties common to all spring types
      var specklePropertySpring = new PropertySpring()
      {
        name = gsaPropSpr.Name,
        dampingRatio = gsaPropSpr.DampingRatio.Value
      };
      if (gsaPropSpr.Index.IsIndex())
      {
        specklePropertySpring.applicationId = Instance.GsaModel.GetApplicationId<GsaPropSpr>(gsaPropSpr.Index.Value);
      }

      //Dictionary of fns used to apply spring type specific properties. 
      //Functions will pass by reference specklePropertySpring and make the necessary changes to it
      var fns = new Dictionary<StructuralSpringPropertyType, Func<GsaPropSpr, PropertySpring, bool>>
      { { StructuralSpringPropertyType.Axial, SetProprtySpringAxial },
        { StructuralSpringPropertyType.Torsional, SetPropertySpringTorsional },
        { StructuralSpringPropertyType.Compression, SetProprtySpringCompression },
        { StructuralSpringPropertyType.Tension, SetProprtySpringTension },
        { StructuralSpringPropertyType.Lockup, SetProprtySpringLockup },
        { StructuralSpringPropertyType.Gap, SetProprtySpringGap },
        { StructuralSpringPropertyType.Friction, SetProprtySpringFriction },
        { StructuralSpringPropertyType.General, SetProprtySpringGeneral }
        //MATRIX not yet supported
        //CONNECT not yet supported
      };

      //Apply spring type specific properties
      if (fns.ContainsKey(gsaPropSpr.PropertyType))
      {
        fns[gsaPropSpr.PropertyType](gsaPropSpr, specklePropertySpring);
      }

      return specklePropertySpring;
    }

    //PropertyDamper: GSA keyword not supported yet
    #endregion

    #region Results
    //TODO: implement conversion code for result objects
    /* Result1D
     * Result2D
     * Result3D
     * ResultGlobal
     * ResultNode
     */
    #endregion
    #endregion

    #region ToNative
    //TO DO: implement conversion code for ToNative

    private List<GsaRecord> AxisToNative(Base @object)
    {
      var axis = (Axis)@object;

      var index = Instance.GsaModel.Cache.ResolveIndex<GsaAxis>(axis.applicationId);

      return new List<GsaRecord>
      {
        new GsaAxis()
        {
          ApplicationId = axis.applicationId,
          Name = axis.name,
          Index = index,
          OriginX = axis.definition.origin.x,
          OriginY = axis.definition.origin.y,
          OriginZ = axis.definition.origin.z
        }
      };
    }

    #endregion

    #region Helper
    #region ToSpeckle
    #region Geometry
    #region Node
    /// <summary>
    /// Conversion of node restraint from GSA to Speckle
    /// </summary>
    /// <param name="gsaNode">GsaNode object with the restraint definition to be converted</param>
    /// <returns></returns>
    private static Restraint GetRestraint(GsaNode gsaNode)
    {
      Restraint restraint;
      switch (gsaNode.NodeRestraint)
      {
        case NodeRestraint.Pin:
          restraint = new Restraint(RestraintType.Pinned);
          break;
        case NodeRestraint.Fix:
          restraint = new Restraint(RestraintType.Fixed);
          break;
        case NodeRestraint.Free:
          restraint = new Restraint(RestraintType.Free);
          break;
        case NodeRestraint.Custom:
          string code = GetCustomRestraintCode(gsaNode);
          restraint = new Restraint(code.ToString());
          break;
        default:
          restraint = new Restraint();
          break;
      }

      //restraint = UpdateSpringStiffness(restraint, gsaNode);

      return restraint;
    }

    /// <summary>
    /// Conversion of 1D element end releases from GSA to Speckle restraint
    /// </summary>
    /// <param name="release">Dictionary of release codes</param>
    /// <returns></returns>
    private static Restraint GetRestraint(Dictionary<AxisDirection6, ReleaseCode> release)
    {
      var code = new List<string>() { "F", "F", "F", "F", "F", "F" }; //Default
      if (release != null)
      {
        foreach (var k in release.Keys.ToList())
        {
          switch (k)
          {
            case AxisDirection6.X:
              code[0] = release[k].GetStringValue();
              break;
            case AxisDirection6.Y:
              code[1] = release[k].GetStringValue();
              break;
            case AxisDirection6.Z:
              code[2] = release[k].GetStringValue();
              break;
            case AxisDirection6.XX:
              code[3] = release[k].GetStringValue();
              break;
            case AxisDirection6.YY:
              code[4] = release[k].GetStringValue();
              break;
            case AxisDirection6.ZZ:
              code[5] = release[k].GetStringValue();
              break;
          }
        }
      }

      return new Restraint(string.Join("", code));
    }

    /// <summary>
    /// Conversion of node constraint axis from GSA to Speckle
    /// </summary>
    /// <param name="gsaNode">GsaNode object with the constraint axis definition to be converted</param>
    /// <returns></returns>
    private Plane GetConstraintAxis(GsaNode gsaNode)
    {
      Plane speckleAxis;
      Point origin;
      Vector xdir, ydir, normal;

      if (gsaNode.AxisRefType == NodeAxisRefType.XElevation)
      {
        origin = new Point(0, 0, 0);
        xdir = new Vector(0, -1, 0);
        ydir = new Vector(0, 0, 1);
        normal = new Vector(-1, 0, 0);
        speckleAxis = new Plane(origin, normal, xdir, ydir);
      }
      else if (gsaNode.AxisRefType == NodeAxisRefType.YElevation)
      {
        origin = new Point(0, 0, 0);
        xdir = new Vector(1, 0, 0);
        ydir = new Vector(0, 0, 1);
        normal = new Vector(0, -1, 0);
        speckleAxis = new Plane(origin, normal, xdir, ydir);
      }
      else if (gsaNode.AxisRefType == NodeAxisRefType.Vertical)
      {
        origin = new Point(0, 0, 0);
        xdir = new Vector(0, 0, 1);
        ydir = new Vector(1, 0, 0);
        normal = new Vector(0, 1, 0);
        speckleAxis = new Plane(origin, normal, xdir, ydir);
      }
      else if (gsaNode.AxisRefType == NodeAxisRefType.Reference && gsaNode.AxisIndex.IsIndex())
      {
        speckleAxis = GetAxisFromIndex(gsaNode.AxisIndex.Value).definition;
      }
      else
      {
        //Default global coordinates for case: Global or NotSet
        speckleAxis = GlobalAxis().definition;
      }

      return speckleAxis;
    }

    /// <summary>
    /// Speckle structural schema restraint code
    /// </summary>
    /// <param name="gsaNode">GsaNode object with the restraint definition to be converted</param>
    /// <returns></returns>
    private static string GetCustomRestraintCode(GsaNode gsaNode)
    {
      var code = "RRRRRR".ToCharArray();
      for (var i = 0; i < gsaNode.Restraints.Count(); i++)
      {
        switch (gsaNode.Restraints[i])
        {
          case AxisDirection6.X:
            code[0] = 'F';
            break;
          case AxisDirection6.Y:
            code[1] = 'F';
            break;
          case AxisDirection6.Z:
            code[2] = 'F';
            break;
          case AxisDirection6.XX:
            code[3] = 'F';
            break;
          case AxisDirection6.YY:
            code[4] = 'F';
            break;
          case AxisDirection6.ZZ:
            code[5] = 'F';
            break;
        }
      }
      return code.ToString();
    }

    /// <summary>
    /// Add GSA spring stiffness definition to Speckle restraint definition.
    /// Deprecated: Using GSANode instead of Node, so spring stiffness no longer stored in Restraint
    /// </summary>
    /// <param name="restraint">Restraint speckle object to be updated</param>
    /// <param name="gsaNode">GsaNode object with spring stiffness definition</param>
    /// <returns></returns>
    private Restraint UpdateSpringStiffness(Restraint restraint, GsaNode gsaNode)
    {
      //Spring Stiffness
      if (gsaNode.SpringPropertyIndex.IsIndex())
      {
        var gsaRecord = Instance.GsaModel.GetNative<GsaPropSpr>(gsaNode.SpringPropertyIndex.Value);
        if (gsaRecord.GetType() != typeof(GsaPropSpr))
        {
          return restraint;
        }
        var gsaSpring = (GsaPropSpr)gsaRecord;

        //Update spring stiffness
        if (gsaSpring.Stiffnesses[AxisDirection6.X] > 0)
        {
          var code = restraint.code.ToCharArray();
          code[0] = 'K';
          restraint.code = code.ToString();
          restraint.stiffnessX = gsaSpring.Stiffnesses[AxisDirection6.X];
        }
        if (gsaSpring.Stiffnesses[AxisDirection6.Y] > 0)
        {
          var code = restraint.code.ToCharArray();
          code[1] = 'K';
          restraint.code = code.ToString();
          restraint.stiffnessY = gsaSpring.Stiffnesses[AxisDirection6.Y];
        }
        if (gsaSpring.Stiffnesses[AxisDirection6.Z] > 0)
        {
          var code = restraint.code.ToCharArray();
          code[2] = 'K';
          restraint.code = code.ToString();
          restraint.stiffnessZ = gsaSpring.Stiffnesses[AxisDirection6.Z];
        }
        if (gsaSpring.Stiffnesses[AxisDirection6.XX] > 0)
        {
          var code = restraint.code.ToCharArray();
          code[3] = 'K';
          restraint.code = code.ToString();
          restraint.stiffnessXX = gsaSpring.Stiffnesses[AxisDirection6.XX];
        }
        if (gsaSpring.Stiffnesses[AxisDirection6.YY] > 0)
        {
          var code = restraint.code.ToCharArray();
          code[4] = 'K';
          restraint.code = code.ToString();
          restraint.stiffnessYY = gsaSpring.Stiffnesses[AxisDirection6.YY];
        }
        if (gsaSpring.Stiffnesses[AxisDirection6.ZZ] > 0)
        {
          var code = restraint.code.ToCharArray();
          code[5] = 'K';
          restraint.code = code.ToString();
          restraint.stiffnessZZ = gsaSpring.Stiffnesses[AxisDirection6.ZZ];
        }
      }
      return restraint;
    }

    /// <summary>
    /// Get Speckle node object from GSA node index
    /// </summary>
    /// <param name="index">GSA node index</param>
    /// <returns></returns>
    private Node GetNodeFromIndex(int index)
    {
      return (Instance.GsaModel.Cache.GetSpeckleObjects<GsaNode, Node>(index, out var speckleObjects) && speckleObjects != null && speckleObjects.Count > 0) 
        ? speckleObjects.First() : null;
    }
    #endregion

    #region Axis
    /// <summary>
    /// Get Speckle axis object from GSA axis index
    /// </summary>
    /// <param name="index">GSA axis index</param>
    /// <returns></returns>
    private Axis GetAxisFromIndex(int index)
    {
      var gsaAxis = Instance.GsaModel.GetNative<GsaAxis>(index);
      if (gsaAxis == null || gsaAxis.GetType() != typeof(GsaAxis))
      {
        return null;
      }
      return GsaAxisToSpeckle((GsaAxis)gsaAxis);
    }

    /// <summary>
    /// Speckle global axis definition
    /// </summary>
    /// <returns></returns>
    private static Axis GlobalAxis()
    {
      //Default global coordinates for case: Global or NotSet
      var origin = new Point(0, 0, 0);
      var xdir = new Vector(1, 0, 0);
      var ydir = new Vector(0, 1, 0);
      var normal = new Vector(0, 0, 1);

      var axis = new Axis()
      {
        name = "",
        axisType = AxisType.Cartesian,
        definition = new Plane(origin, normal, xdir, ydir)
      };

      return axis;
    }
    #endregion

    #region Elements
    /// <summary>
    /// Get Speckle Element2D object from GSA element index
    /// </summary>
    /// <param name="index">GSA element index</param>
    /// <returns></returns>
    private Element2D GetElement2DFromIndex(int index)
    {
      return (Instance.GsaModel.Cache.GetSpeckleObjects<GsaEl, Element2D>(index, out var speckleObjects)) ? speckleObjects.First() : null;
    }

    /// <summary>
    /// Get Speckle Element1D object from GSA element index
    /// </summary>
    /// <param name="index">GSA element index</param>
    /// <returns></returns>
    private Element1D GetElement1DFromIndex(int index)
    {
      return (Instance.GsaModel.Cache.GetSpeckleObjects<GsaEl, Element1D>(index, out var speckleObjects)) ? speckleObjects.First() : null;
    }

    private ElementType1D GetElement1dType(ElementType gsaType)
    {
      ElementType1D speckleType;

      switch (gsaType)
      {
        case ElementType.Bar:
          speckleType = ElementType1D.Bar;
          break;
        case ElementType.Cable:
          speckleType = ElementType1D.Cable;
          break;
        case ElementType.Damper:
          speckleType = ElementType1D.Damper;
          break;
        case ElementType.Link:
          speckleType = ElementType1D.Link;
          break;
        case ElementType.Rod:
          speckleType = ElementType1D.Rod;
          break;
        case ElementType.Spacer:
          speckleType = ElementType1D.Spacer;
          break;
        case ElementType.Spring:
          speckleType = ElementType1D.Spring;
          break;
        case ElementType.Strut:
          speckleType = ElementType1D.Strut;
          break;
        case ElementType.Tie:
          speckleType = ElementType1D.Tie;
          break;
        default:
          speckleType = ElementType1D.Beam;
          break;
      }

      return speckleType;
    }

    /// <summary>
    /// Get the local axis for a 1D element
    /// </summary>
    /// <param name="n1">end1Node</param>
    /// <param name="n2">end2Node</param>
    /// <param name="n3">orientationNode</param>
    /// <param name="angle">orientationAngle in radians</param>
    /// <returns></returns>
    private Plane GetLocalAxis(Node n1, Node n2, Node n3, double angle)
    {
      var normal = new Vector(0, 0, 1); //default

      var p1 = n1.basePoint;
      var p2 = n2.basePoint;
      var origin = new Point(p1.x, p1.y, p1.z);
      var xdir = (new Vector(p2.x - p1.x, p2.y - p1.y, p2.z - p1.z)).UnitVector();

      //Update normal if orientation node exists
      if (n3 != null)
      {
        var p3 = n3.basePoint;
        normal = (new Vector(p3.x - p1.x, p3.y - p1.y, p3.z - p1.z)).UnitVector();
      }

      //Apply rotation angle
      if (angle != 0) normal = normal.Rotate(xdir, angle).UnitVector();

      //xdir and normal define a plane:
      // *ensure normal is perpendicular to xdir on that plane
      // *ensure ydir is normal to the plane
      var ydir = -(xdir * normal).UnitVector();
      normal = (xdir * ydir).UnitVector();

      return new Plane(origin, normal, xdir, ydir);
    }
    #endregion
    #endregion

    #region Loading
    private LoadType GetLoadType(StructuralLoadCaseType gsaLoadType)
    {
      switch (gsaLoadType)
      {
        case StructuralLoadCaseType.Dead:
          return LoadType.Dead;
        case StructuralLoadCaseType.Earthquake:
          return LoadType.SeismicStatic;
        case StructuralLoadCaseType.Live:
          return LoadType.Live;
        case StructuralLoadCaseType.Rain:
          return LoadType.Rain;
        case StructuralLoadCaseType.Snow:
          return LoadType.Snow;
        case StructuralLoadCaseType.Soil:
          return LoadType.Soil;
        case StructuralLoadCaseType.Thermal:
          return LoadType.Thermal;
        case StructuralLoadCaseType.Wind:
          return LoadType.Wind;
        default:
          return LoadType.None;
      }
    }

    private AreaLoadType GetAreaLoadType(Load2dFaceType gsaType)
    {
      switch (gsaType)
      {
        case Load2dFaceType.General:
          return AreaLoadType.Variable;
        case Load2dFaceType.Point:
          return AreaLoadType.Point;
        default:
          return AreaLoadType.Constant;
      }
    }

    private LoadDirection GetDirection(AxisDirection3 gsaDirection)
    {
      switch (gsaDirection)
      {
        case AxisDirection3.X:
          return LoadDirection.X;
        case AxisDirection3.Y:
          return LoadDirection.Y;
        case AxisDirection3.Z:
        default:
          return LoadDirection.Z;
      }
    }

    private LoadDirection GetDirection(AxisDirection6 gsaDirection)
    {
      switch (gsaDirection)
      {
        case AxisDirection6.X:
          return LoadDirection.X;
        case AxisDirection6.Y:
          return LoadDirection.Y;
        case AxisDirection6.Z:
          return LoadDirection.Z;
        case AxisDirection6.XX:
          return LoadDirection.XX;
        case AxisDirection6.YY:
          return LoadDirection.YY;
        case AxisDirection6.ZZ:
        default:
          return LoadDirection.ZZ;
      }
    }

    private LoadAxisType GetLoadAxisType(AxisRefType gsaType)
    {
      //TO DO: update when there are more options for LoadAxisType
      switch (gsaType)
      {
        case AxisRefType.Local:
          return LoadAxisType.Local;
        case AxisRefType.Reference:
        case AxisRefType.NotSet:
        case AxisRefType.Global:
        default:
          return LoadAxisType.Global;
      }
    }

    private LoadAxisType GetLoadAxisType(LoadBeamAxisRefType gsaType)
    {
      //TO DO: update when there are more options for LoadAxisType
      switch (gsaType)
      {
        case LoadBeamAxisRefType.Local:
          return LoadAxisType.Local;
        case LoadBeamAxisRefType.Reference:
        case LoadBeamAxisRefType.Natural:
        case LoadBeamAxisRefType.NotSet:
        case LoadBeamAxisRefType.Global:
        default:
          return LoadAxisType.Global;
      }
    }

    private LoadCase GetLoadCaseFromIndex(int index)
    {
      return (Instance.GsaModel.Cache.GetSpeckleObjects<GsaLoadCase, LoadCase>(index, out var speckleObjects)) ? speckleObjects.First() : null;
    }

    private BeamLoadType GetBeamLoadType(Type t)
    {
      if (t == typeof(GsaLoadBeamPoint))
      {
        return BeamLoadType.Point;
      }
      else if (t == typeof(GsaLoadBeamLine))
      {
        return BeamLoadType.Linear;
      }
      else if (t == typeof(GsaLoadBeamPatch))
      {
        return BeamLoadType.Patch;
      }
      else if (t == typeof(GsaLoadBeamTrilin))
      {
        return BeamLoadType.TriLinear;
      }
      else
      {
        return BeamLoadType.Uniform;
      }
    }

    private bool GetLoadBeamPositions(GsaLoadBeam gsaLoadBeam, out List<double> positions)
    {
      positions = new List<double>();
      var type = gsaLoadBeam.GetType();
      if (type == typeof(GsaLoadBeamPoint))
      {
        positions.Add(((GsaLoadBeamPoint)gsaLoadBeam).Position);
        return true;
      }
      else if (type == typeof(GsaLoadBeamPatch) || type == typeof(GsaLoadBeamPatchTrilin))
      {
        var lb = (GsaLoadBeamPatchTrilin)gsaLoadBeam;
        positions.Add(lb.Position1);
        positions.Add(lb.Position2Percent);
        return true;
      }
      return false;
    }

    private bool GetLoadBeamValues(GsaLoadBeam gsaLoadBeam, out List<double> values)
    {
      values = new List<double>();
      double? v;
      var type = gsaLoadBeam.GetType();
      if (type == typeof(GsaLoadBeamPoint))
      {
        v = ((GsaLoadBeamPoint)gsaLoadBeam).Load;
        if (v.HasValue)
        { 
          values.Add(v.Value);
          return true;
        }
      }
      else if (type == typeof(GsaLoadBeamUdl))
      {
        v = ((GsaLoadBeamUdl)gsaLoadBeam).Load;
        if (v.HasValue)
        {
          values.Add(v.Value);
          return true;
        }
      }
      else if (type == typeof(GsaLoadBeamPatch) || type == typeof(GsaLoadBeamPatchTrilin))
      {
        var lb = (GsaLoadBeamPatchTrilin)gsaLoadBeam;
        if (lb.Load1.HasValue && lb.Load2.HasValue)
        {
          values.Add(lb.Load1.Value);
          values.Add(lb.Load2.Value);
          return true;
        }
      }
      return false;
    }
    #endregion

    #region Materials
    //Some material properties are stored in either GsaMat or GsaMatAnal

    /// <summary>
    /// Return true if either v1 or v2 has a value.
    /// </summary>
    /// <param name="v1">value to take precidence if not null</param>
    /// <param name="v2">value to take if v1 is null</param>
    /// <param name="v">returned value</param>
    /// <returns></returns>
    public bool Choose(double? v1, double? v2, out double v)
    {
      if (v1.HasValue)
      {
        v = v1.Value;
        return true;
      }
      else if (v2.HasValue)
      {
        v = v2.Value;
        return true;
      }
      else
      {
        v = 0;
        return false;
      }
    }

    /// <summary>
    /// Get Speckle material object from GSA material index
    /// </summary>
    /// <param name="index">GSA material index</param>
    /// <param name="type">GSA material type</param>
    /// <returns></returns>
    private Material GetMaterialFromIndex(int index, Property2dMaterialType type)
    {
      //Initialise
      GsaRecord gsaMat;
      Material speckleMaterial = null;   

      //Get material based on type and gsa index
      //Convert gsa material to speckle material
      if (type == Property2dMaterialType.Steel)
      {
        gsaMat = Instance.GsaModel.GetNative<GsaMatSteel>(index);
        if (gsaMat != null) speckleMaterial = GsaMaterialSteelToSpeckle((GsaMatSteel)gsaMat);
      }
      else if (type == Property2dMaterialType.Concrete)
      {
        gsaMat = Instance.GsaModel.GetNative<GsaMatConcrete>(index);
        if (gsaMat != null) speckleMaterial = GsaMaterialConcreteToSpeckle((GsaMatConcrete)gsaMat);
      }

      return speckleMaterial;
    }

    /// <summary>
    /// Get Speckle material object from GSA material index
    /// </summary>
    /// <param name="index">GSA material index</param>
    /// <param name="type">GSA material type</param>
    /// <returns></returns>
    private Material GetMaterialFromIndex(int index, Section1dMaterialType type)
    {
      //Initialise
      GsaRecord gsaMat;
      Material speckleMaterial = null;

      //Get material based on type and gsa index
      //Convert gsa material to speckle material
      if (type == Section1dMaterialType.STEEL)
      {
        gsaMat = Instance.GsaModel.GetNative<GsaMatSteel>(index);
        if (gsaMat != null) speckleMaterial = GsaMaterialSteelToSpeckle((GsaMatSteel)gsaMat);
      }
      else if (type == Section1dMaterialType.CONCRETE)
      {
        gsaMat = Instance.GsaModel.GetNative<GsaMatConcrete>(index);
        if (gsaMat != null) speckleMaterial = GsaMaterialConcreteToSpeckle((GsaMatConcrete)gsaMat);
      }

      return speckleMaterial;
    }
    #endregion

    #region Properties
    #region Spring
    /// <summary>
    /// Get Speckle PropertySpring object from GSA property spring index
    /// </summary>
    /// <param name="index">GSA property spring index</param>
    /// <returns></returns>
    private PropertySpring GetPropertySpringFromIndex(int index)
    {
      PropertySpring specklePropertySpring = null;
      var gsaPropSpr = Instance.GsaModel.GetNative<GsaPropSpr>(index);
      if (gsaPropSpr != null) specklePropertySpring = GsaPropertySpringToSpeckle((GsaPropSpr)gsaPropSpr);

      return specklePropertySpring;
    }

    /// <summary>
    /// Set properties for an axial spring
    /// </summary>
    /// <param name="gsaPropSpr">GsaPropSpr object containing the spring definition</param>
    /// <param name="specklePropertySpring">Speckle PropertySPring object to be updated</param>
    /// <returns></returns>
    private bool SetProprtySpringAxial(GsaPropSpr gsaPropSpr, PropertySpring specklePropertySpring)
    {
      specklePropertySpring.springType = PropertyTypeSpring.Axial;
      specklePropertySpring.stiffnessX = gsaPropSpr.Stiffnesses[AxisDirection6.X];
      return true;
    }

    /// <summary>
    /// Set properties for a torsional spring
    /// </summary>
    /// <param name="gsaPropSpr">GsaPropSpr object containing the spring definition</param>
    /// <param name="specklePropertySpring">Speckle PropertySPring object to be updated</param>
    /// <returns></returns>
    private bool SetPropertySpringTorsional(GsaPropSpr gsaPropSpr, PropertySpring specklePropertySpring)
    {
      specklePropertySpring.springType = PropertyTypeSpring.Torsional;
      specklePropertySpring.stiffnessXX = gsaPropSpr.Stiffnesses[AxisDirection6.XX];
      return true;
    }

    /// <summary>
    /// Set properties for a compression only spring
    /// </summary>
    /// <param name="gsaPropSpr">GsaPropSpr object containing the spring definition</param>
    /// <param name="specklePropertySpring">Speckle PropertySPring object to be updated</param>
    /// <returns></returns>
    private bool SetProprtySpringCompression(GsaPropSpr gsaPropSpr, PropertySpring specklePropertySpring)
    {
      specklePropertySpring.springType = PropertyTypeSpring.CompressionOnly;
      specklePropertySpring.stiffnessX = gsaPropSpr.Stiffnesses[AxisDirection6.X];
      return true;
    }

    /// <summary>
    /// Set properties for a tension only spring
    /// </summary>
    /// <param name="gsaPropSpr">GsaPropSpr object containing the spring definition</param>
    /// <param name="specklePropertySpring">Speckle PropertySPring object to be updated</param>
    /// <returns></returns>
    private bool SetProprtySpringTension(GsaPropSpr gsaPropSpr, PropertySpring specklePropertySpring)
    {
      specklePropertySpring.springType = PropertyTypeSpring.TensionOnly;
      specklePropertySpring.stiffnessX = gsaPropSpr.Stiffnesses[AxisDirection6.X];
      return true;
    }

    /// <summary>
    /// Set properties for a lockup spring
    /// </summary>
    /// <param name="gsaPropSpr">GsaPropSpr object containing the spring definition</param>
    /// <param name="specklePropertySpring">Speckle PropertySPring object to be updated</param>
    /// <returns></returns>
    private bool SetProprtySpringLockup(GsaPropSpr gsaPropSpr, PropertySpring specklePropertySpring)
    {
      //Also for LOCKUP, there are positive and negative parameters, but these aren't supported yet
      specklePropertySpring.springType = PropertyTypeSpring.LockUp;
      specklePropertySpring.stiffnessX = gsaPropSpr.Stiffnesses[AxisDirection6.X];
      specklePropertySpring.positiveLockup = 0;
      specklePropertySpring.negativeLockup = 0;
      return true;
    }

    /// <summary>
    /// Set properties for a gap spring
    /// </summary>
    /// <param name="gsaPropSpr">GsaPropSpr object containing the spring definition</param>
    /// <param name="specklePropertySpring">Speckle PropertySPring object to be updated</param>
    /// <returns></returns>
    private bool SetProprtySpringGap(GsaPropSpr gsaPropSpr, PropertySpring specklePropertySpring)
    {
      specklePropertySpring.springType = PropertyTypeSpring.Gap;
      specklePropertySpring.stiffnessX = gsaPropSpr.Stiffnesses[AxisDirection6.X];
      return true;
    }

    /// <summary>
    /// Set properties for a friction spring
    /// </summary>
    /// <param name="gsaPropSpr">GsaPropSpr object containing the spring definition</param>
    /// <param name="specklePropertySpring">Speckle PropertySPring object to be updated</param>
    /// <returns></returns>
    private bool SetProprtySpringFriction(GsaPropSpr gsaPropSpr, PropertySpring specklePropertySpring)
    {
      specklePropertySpring.springType = PropertyTypeSpring.Friction;
      specklePropertySpring.stiffnessX = gsaPropSpr.Stiffnesses[AxisDirection6.X];
      specklePropertySpring.stiffnessY = gsaPropSpr.Stiffnesses[AxisDirection6.Y];
      specklePropertySpring.stiffnessZ = gsaPropSpr.Stiffnesses[AxisDirection6.Z];
      specklePropertySpring.frictionCoefficient = gsaPropSpr.FrictionCoeff.Value;
      return true;
    }

    /// <summary>
    /// Set properties for a general spring
    /// </summary>
    /// <param name="gsaPropSpr">GsaPropSpr object containing the spring definition</param>
    /// <param name="specklePropertySpring">Speckle PropertySPring object to be updated</param>
    /// <returns></returns>
    private bool SetProprtySpringGeneral(GsaPropSpr gsaPropSpr, PropertySpring specklePropertySpring)
    {
      specklePropertySpring.springType = PropertyTypeSpring.General;
      specklePropertySpring.stiffnessX = gsaPropSpr.Stiffnesses[AxisDirection6.X];
      specklePropertySpring.springCurveX = 0;
      specklePropertySpring.stiffnessY = gsaPropSpr.Stiffnesses[AxisDirection6.Y];
      specklePropertySpring.springCurveY = 0;
      specklePropertySpring.stiffnessZ = gsaPropSpr.Stiffnesses[AxisDirection6.Z];
      specklePropertySpring.springCurveZ = 0;
      specklePropertySpring.stiffnessXX = gsaPropSpr.Stiffnesses[AxisDirection6.XX];
      specklePropertySpring.springCurveXX = 0;
      specklePropertySpring.stiffnessYY = gsaPropSpr.Stiffnesses[AxisDirection6.YY];
      specklePropertySpring.springCurveYY = 0;
      specklePropertySpring.stiffnessZZ = gsaPropSpr.Stiffnesses[AxisDirection6.ZZ];
      specklePropertySpring.springCurveZZ = 0;
      return true;
    }
    #endregion

    #region Mass
    /// <summary>
    /// Get Speckle PropertyMass object from GSA property mass index
    /// </summary>
    /// <param name="index">GSA property mass index</param>
    /// <returns></returns>
    private PropertyMass GetPropertyMassFromIndex(int index)
    {
      PropertyMass specklePropertyMass = null;
      var gsaPropMass = Instance.GsaModel.GetNative<GsaPropMass>(index);
      if (gsaPropMass != null) specklePropertyMass = GsaPropertyMassToSpeckle((GsaPropMass)gsaPropMass);

      return specklePropertyMass;
    }
    #endregion

    #region Property1D
    private BaseReferencePoint GetReferencePoint(ReferencePoint gsaReferencePoint)
    {
      switch(gsaReferencePoint)
      {
        case ReferencePoint.BottomCentre:
          return BaseReferencePoint.BotCentre;
        case ReferencePoint.BottomLeft:
          return BaseReferencePoint.BotLeft;
        default:
          return BaseReferencePoint.Centroid;
      }
    }

    private SectionProfile GetProfile(ProfileDetails gsaProfile)
    {
      var speckleProfile = new SectionProfile()
      {
        shapeDescription = gsaProfile.ToDesc()
      };

      return speckleProfile;
    }

    /// <summary>
    /// Get Speckle Property1D object from GSA property 1D index
    /// </summary>
    /// <param name="index">GSA property 1D index</param>
    /// <returns></returns>
    private Property1D GetProperty1dFromIndex(int index)
    {
      Property1D speckleProperty1d = null;
      var gsaSection = Instance.GsaModel.GetNative<GsaSection>(index);
      if (gsaSection != null) speckleProperty1d = GsaSectionToSpeckle((GsaSection)gsaSection);

      return speckleProperty1d;
    }
    #endregion

    #region Property2D
    /// <summary>
    /// Converts the GsaProp2d reference surface to Speckle
    /// </summary>
    /// <param name="gsaProp2d">GsaProp2d object with reference surface definition</param>
    /// <returns></returns>
    private ReferenceSurface GetReferenceSurface(GsaProp2d gsaProp2d)
    {
      var refenceSurface = ReferenceSurface.Middle; //default

      if (gsaProp2d.RefPt == Property2dRefSurface.BottomCentre)
      {
        refenceSurface = ReferenceSurface.Bottom;
      }
      else if (gsaProp2d.RefPt == Property2dRefSurface.TopCentre)
      {
        refenceSurface = ReferenceSurface.Top;
      }
      return refenceSurface;
    }

    /// <summary>
    /// Convert GSA 2D element reference axis to Speckle
    /// </summary>
    /// <param name="gsaProp2d">GsaProp2d object with reference axis definition</param>
    /// <returns></returns>
    private Axis GetOrientationAxis(GsaProp2d gsaProp2d)
    {
      //Cartesian coordinate system is the only one supported.
      var orientationAxis = new Axis()
      {
        name = "",
        axisType = AxisType.Cartesian,
      };

      if (gsaProp2d.AxisRefType == AxisRefType.Local)
      {
        //TO DO: handle local reference axis case
        //Local would be a different coordinate system for each element that gsaProp2d was assigned to
      }
      else if (gsaProp2d.AxisRefType == AxisRefType.Reference && gsaProp2d.AxisIndex.IsIndex())
      {
        orientationAxis = GetAxisFromIndex(gsaProp2d.AxisIndex.Value);
      }
      else
      {
        //Default global coordinates for case: Global or NotSet
        orientationAxis = GlobalAxis();
      }

      return orientationAxis;
    }

    /// <summary>
    /// Get Speckle Property2D object from GSA property 2D index
    /// </summary>
    /// <param name="index">GSA property 2D index</param>
    /// <returns></returns>
    private Property2D GetProperty2dFromIndex(int index)
    {
      return (Instance.GsaModel.Cache.GetSpeckleObjects<GsaProp2d, Property2D>(index, out var speckleObjects)) ? speckleObjects.First() : null;
    }
    #endregion
    #endregion
    #endregion

    #region ToNative
    #endregion

    #endregion
  }
}<|MERGE_RESOLUTION|>--- conflicted
+++ resolved
@@ -418,10 +418,7 @@
       {
         name = gsaLoadNode.Name,
         direction = GetDirection(gsaLoadNode.LoadDirection),
-<<<<<<< HEAD
-=======
         nodes = new List<Node>()
->>>>>>> f6330a31
       };
 
       if (gsaLoadNode.Index.IsIndex()) speckleNodeLoad.applicationId = Instance.GsaModel.GetApplicationId<GsaLoadNode>(gsaLoadNode.Index.Value);
