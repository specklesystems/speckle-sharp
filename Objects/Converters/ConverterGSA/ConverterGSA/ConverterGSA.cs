--- conflicted
+++ resolved
@@ -298,8 +298,7 @@
       };
       if (IsIndex(gsaMatSteel.Index))
       {
-        var matKw = GsaRecord.GetKeyword<GsaMatSteel>();
-        speckleSteel.applicationId = Instance.GsaModel.GetApplicationId(matKw, gsaMatSteel.Index.Value);
+        speckleSteel.applicationId = Instance.GsaModel.GetApplicationId<GsaMatSteel>(gsaMatSteel.Index.Value);
       }
 
       //the following properties are stored in multiple locations in GSA
@@ -338,8 +337,7 @@
       };
       if (IsIndex(gsaMatConcrete.Index))
       {
-        var matKw = GsaRecord.GetKeyword<GsaMatConcrete>();
-        speckleConcrete.applicationId = Instance.GsaModel.GetApplicationId(matKw, gsaMatConcrete.Index.Value);
+        speckleConcrete.applicationId = Instance.GsaModel.GetApplicationId<GsaMatConcrete>(gsaMatConcrete.Index.Value);
       }
 
       //the following properties are stored in multiple locations in GSA
@@ -370,8 +368,7 @@
       };
       if (IsIndex(gsaSection.Index))
       {
-        var sectionKw = GsaRecord.GetKeyword<GsaSection>();
-        speckleProperty1D.applicationId = Instance.GsaModel.GetApplicationId(sectionKw, gsaSection.Index.Value);
+        speckleProperty1D.applicationId = Instance.GsaModel.GetApplicationId<GsaSection>(gsaSection.Index.Value);
       }
 
       //TO DO: add definition for Property1D
@@ -438,8 +435,7 @@
       };
       if (IsIndex(gsaPropMass.Index))
       {
-        var propMassKw = GsaRecord.GetKeyword<GsaPropMass>();
-        specklePropertyMass.applicationId = Instance.GsaModel.GetApplicationId(propMassKw, gsaPropMass.Index.Value);
+        specklePropertyMass.applicationId = Instance.GsaModel.GetApplicationId<GsaPropMass>(gsaPropMass.Index.Value);
       }
 
       //Mass modifications
@@ -474,8 +470,7 @@
       };
       if (IsIndex(gsaPropSpr.Index))
       {
-        var propSprKw = GsaRecord.GetKeyword<GsaPropSpr>();
-        specklePropertySpring.applicationId = Instance.GsaModel.GetApplicationId(propSprKw, gsaPropSpr.Index.Value);
+        specklePropertySpring.applicationId = Instance.GsaModel.GetApplicationId<GsaPropSpr>(gsaPropSpr.Index.Value);
       }
 
       //Dictionary of fns used to apply spring type specific properties. 
@@ -633,9 +628,6 @@
       return code.ToString();
     }
 
-<<<<<<< HEAD
-    private static Restraint UpdateSpringStiffness(Restraint restraint, GsaNode gsaNode)
-=======
     /// <summary>
     /// Add GSA spring stiffness definition to Speckle restraint definition.
     /// Deprecated: Using GSANode instead of Node, so spring stiffness no longer stored in Restraint
@@ -644,7 +636,6 @@
     /// <param name="gsaNode">GsaNode object with spring stiffness definition</param>
     /// <returns></returns>
     private Restraint UpdateSpringStiffness(Restraint restraint, GsaNode gsaNode)
->>>>>>> e50b5320
     {
       //Spring Stiffness
       if (IsIndex(gsaNode.SpringPropertyIndex))
@@ -905,8 +896,7 @@
     private PropertySpring GetPropertySpringFromIndex(int index)
     {
       PropertySpring specklePropertySpring = null;
-      var propSprKw = GsaRecord.GetKeyword<GsaPropSpr>();
-      var gsaPropSpr = Instance.GsaModel.GetNative(propSprKw, index);
+      var gsaPropSpr = Instance.GsaModel.GetNative<GsaPropSpr>(index);
       if (gsaPropSpr != null) specklePropertySpring = GsaPropertySpringToSpeckle((GsaPropSpr)gsaPropSpr);
 
       return specklePropertySpring;
@@ -1043,8 +1033,7 @@
     private PropertyMass GetPropertyMassFromIndex(int index)
     {
       PropertyMass specklePropertyMass = null;
-      var propMassKw = GsaRecord.GetKeyword<GsaPropMass>();
-      var gsaPropMass = Instance.GsaModel.GetNative(propMassKw, index);
+      var gsaPropMass = Instance.GsaModel.GetNative<GsaPropMass>(index);
       if (gsaPropMass != null) specklePropertyMass = GsaPropertyMassToSpeckle((GsaPropMass)gsaPropMass);
 
       return specklePropertyMass;
