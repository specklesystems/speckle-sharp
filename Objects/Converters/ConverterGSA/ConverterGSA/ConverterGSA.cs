--- conflicted
+++ resolved
@@ -418,6 +418,7 @@
       {
         name = gsaLoadNode.Name,
         direction = GetDirection(gsaLoadNode.LoadDirection),
+        nodes = new List<Node>()
       };
 
       if (gsaLoadNode.Index.IsIndex()) speckleNodeLoad.applicationId = Instance.GsaModel.GetApplicationId<GsaLoadNode>(gsaLoadNode.Index.Value);
@@ -969,19 +970,8 @@
     /// <returns></returns>
     private Node GetNodeFromIndex(int index)
     {
-<<<<<<< HEAD
       return (Instance.GsaModel.Cache.GetSpeckleObjects<GsaNode, Node>(index, out var speckleObjects) && speckleObjects != null && speckleObjects.Count > 0) 
         ? speckleObjects.First() : null;
-      /*
-      Node speckleNode = null;
-      var gsaNode = Instance.GsaModel.GetNative<GsaNode>(index);
-      if (gsaNode != null) speckleNode = GsaNodeToSpeckle((GsaNode)gsaNode);
-
-      return speckleNode;
-      */
-=======
-      return (Instance.GsaModel.Cache.GetSpeckleObjects<GsaNode, Node>(index, out var speckleObjects)) ? speckleObjects.First() : null;
->>>>>>> 5ecdda41
     }
     #endregion
 
@@ -994,7 +984,7 @@
     private Axis GetAxisFromIndex(int index)
     {
       var gsaAxis = Instance.GsaModel.GetNative<GsaAxis>(index);
-      if (gsaAxis.GetType() != typeof(GsaAxis))
+      if (gsaAxis == null || gsaAxis.GetType() != typeof(GsaAxis))
       {
         return null;
       }
