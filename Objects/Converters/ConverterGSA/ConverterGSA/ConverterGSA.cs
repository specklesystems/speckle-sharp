﻿using Objects.Geometry;
using Objects.Structural;
using Objects.Structural.Geometry;
using Objects.Structural.Loading;
using Objects.Structural.Materials;
using Objects.Structural.Properties;
using Objects.Structural.Properties.Profiles;
using static Objects.Structural.Properties.Profiles.SectionProfile;
using Objects.Structural.GSA.Geometry;
using Objects.Structural.GSA.Loading;
using Objects.Structural.GSA.Properties;
using Objects.Structural.GSA.Other;
using Speckle.Core.Kits;
using Speckle.Core.Models;
using Speckle.GSA.API;
using Speckle.GSA.API.GwaSchema;
using System;
using System.Collections.Generic;
using System.Linq;
using Restraint = Objects.Structural.Geometry.Restraint;
using MemberType = Objects.Structural.Geometry.MemberType;
using GwaMemberType = Speckle.GSA.API.GwaSchema.MemberType;
using AxisDirection6 = Objects.Structural.GSA.Other.AxisDirection6;
using GwaAxisDirection6 = Speckle.GSA.API.GwaSchema.AxisDirection6;
using GwaAxisDirection3 = Speckle.GSA.API.GwaSchema.AxisDirection3;
using System.Runtime.InteropServices;
using System.CodeDom;
using Objects.Structural.Results;
using Speckle.GSA.API.CsvSchema;
using Speckle.Core.Api;
using Objects.Structural.Analysis;
using Objects.Structural.GSA.Analysis;
using Objects.Structural.GSA.Materials;
using System.Collections;
using System.Security.AccessControl;

namespace ConverterGSA
{
  public class ConverterGSA : ISpeckleConverter
  {
    #region ISpeckleConverter props
    public static string AppName = Applications.GSA;
    public string Description => "Default Speckle Kit for GSA";

    public string Name => nameof(ConverterGSA);

    public string Author => "Arup";

    public string WebsiteOrEmail => "https://www.oasys-software.com/";

    public HashSet<Exception> ConversionErrors { get; private set; } = new HashSet<Exception>();
    #endregion ISpeckleConverter props

    public List<ApplicationPlaceholderObject> ContextObjects { get; set; } = new List<ApplicationPlaceholderObject>();

    private delegate ToSpeckleResult ToSpeckleMethodDelegate(GsaRecord gsaRecord, GSALayer layer = GSALayer.Both);

    private Dictionary<Type, ToSpeckleMethodDelegate> ToSpeckleFns;
    private Dictionary<Type, Func<Base, List<GsaRecord>>> ToNativeFns;

    #region model_group
    private enum ModelGroup
    {
      Nodes,
      Elements,
      Loads,
      Restraints,
      Properties,
      Materials
    }
    private static List<ModelGroup> modelObjectGroups = Enum.GetValues(typeof(ModelGroup)).Cast<ModelGroup>().ToList();

    //These are the groupings in the Model class, which are *Speckle* object types
    private readonly Dictionary<ModelGroup, List<Type>> modelGroups = new Dictionary<ModelGroup, List<Type>>()
    {
      { ModelGroup.Nodes, new List<Type>() { typeof(GSANode) } },
      { ModelGroup.Elements, new List<Type>() { typeof(GSAAssembly), typeof(Axis), typeof(GSAElement1D), typeof(GSAElement2D), typeof(GSAElement3D), typeof(GSAMember1D), typeof(GSAMember2D) } },
      { ModelGroup.Loads, new List<Type>()
        { typeof(Case), typeof(Task), typeof(GSALoadCase), typeof(GSABeamLoad), typeof(GSAFaceLoad), typeof(GSAGravityLoad), typeof(GSALoadCase), typeof(GSALoadCombination), typeof(GSANodeLoad) } },
      { ModelGroup.Restraints, new List<Type>() { typeof(Restraint) } },
      { ModelGroup.Properties, new List<Type>()
        { typeof(GSAProperty1D), typeof(GSAProperty2D), typeof(SectionProfile), typeof(PropertyMass), typeof(PropertySpring), typeof(PropertyDamper), typeof(Property3D) } },
      { ModelGroup.Materials, new List<Type>() { typeof(GSAMaterial), typeof(Concrete), typeof(Steel), typeof(Concrete) } }
    };
    #endregion

    public ConverterGSA()
    {
      ToSpeckleFns = new Dictionary<Type, ToSpeckleMethodDelegate>()
      {
        //Geometry
        { typeof(GsaAssembly), GsaAssemblyToSpeckle },
        { typeof(GsaAxis), GsaAxisToSpeckle },
        { typeof(GsaNode), GsaNodeToSpeckle },
        { typeof(GsaEl), GsaElementToSpeckle },
        { typeof(GsaMemb), GsaMemberToSpeckle },
        { typeof(GsaGridLine), GsaGridLineToSpeckle },
        { typeof(GsaGridPlane), GsaGridPlaneToSpeckle },
        { typeof(GsaGridSurface), GsaGridSurfaceToSpeckle },
        { typeof(GsaPolyline), GsaPolylineToSpeckle },
        //Loading
        { typeof(GsaLoadCase), GsaLoadCaseToSpeckle },
        { typeof(GsaLoad2dFace), GsaFaceLoadToSpeckle },
        { typeof(GsaLoadBeamPoint), GsaBeamLoadToSpeckle },
        { typeof(GsaLoadBeamUdl), GsaBeamLoadToSpeckle },
        { typeof(GsaLoadBeamLine), GsaBeamLoadToSpeckle },
        { typeof(GsaLoadBeamPatch), GsaBeamLoadToSpeckle },
        { typeof(GsaLoadBeamTrilin), GsaBeamLoadToSpeckle },
        { typeof(GsaLoadNode), GsaNodeLoadToSpeckle },
        { typeof(GsaLoadGravity), GsaGravityLoadToSpeckle },
        { typeof(GsaCombination), GsaLoadCombinationToSpeckle },
        { typeof(GsaLoad2dThermal), GsaThermal2dLoadToSpeckle },
        { typeof(GsaLoadGridArea), GsaLoadGridAreaToSpeckle },
        { typeof(GsaLoadGridLine), GsaLoadGridLineToSpeckle },
        { typeof(GsaLoadGridPoint), GsaLoadGridPointToSpeckle },
        //Material
        { typeof(GsaMatSteel), GsaMaterialSteelToSpeckle },
        { typeof(GsaMatConcrete), GsaMaterialConcreteToSpeckle },
        //Property
        { typeof(GsaSection), GsaSectionToSpeckle },
        { typeof(GsaProp2d), GsaProperty2dToSpeckle },
        //{ typeof(GsaProp3d), GsaProperty3dToSpeckle }, not supported yet
        { typeof(GsaPropMass), GsaPropertyMassToSpeckle },
        { typeof(GsaPropSpr), GsaPropertySpringToSpeckle },
        //Constraints
        { typeof(GsaRigid), GsaRigidToSpeckle },
        { typeof(GsaGenRest), GsaGenRestToSpeckle },
        //Analysis Stage
        { typeof(GsaAnalStage), GsaStageToSpeckle },
        //TODO: add methods for other GSA keywords
      };

      ToNativeFns = new Dictionary<Type, Func<Base, List<GsaRecord>>>()
      {
        {  typeof(Axis), AxisToNative }
      };
    }

    public bool CanConvertToNative(Base @object)
    {
      var t = @object.GetType();
      return ToNativeFns.ContainsKey(t);
    }

    public bool CanConvertToSpeckle(object @object)
    {
      var t = @object.GetType();
      return (t.IsSubclassOf(typeof(GsaRecord)) && ToSpeckleFns.ContainsKey(t));
    }

    public object ConvertToNative(Base @object)
    {
      var t = @object.GetType();
      return ToNativeFns[t](@object);
    }

    //Assume that this is called when a Model object is desired, rather than loose Speckle objects.
    //The one thing that is needed here is an order, a set of generations ... 
    public List<object> ConvertToNative(List<Base> objects)
    {
      var retList = new List<object>();
      foreach (var obj in objects)
      {
        var natives = ConvertToNative(obj);
        if (natives != null)
        {
          if (natives is List<GsaRecord>)
          {
            retList.AddRange(((List<GsaRecord>)natives).Cast<object>());
          }
        }
      }
      return retList;
    }

    public Base ConvertToSpeckle(object @object)
    {
      if (@object is List<GsaRecord>)
      {
        //by calling this method with List<GsaRecord>, it is assumed that either:
        //- the caller doesn't care about retrieving any Speckle objects, since a conversion could result in multiple and this method only gives back the first
        //- the caller expects the conversion to only result in one Speckle object anyway
        var objects = ConvertToSpeckle(((List<GsaRecord>)@object).Cast<object>().ToList());
        return objects.First();
      }
      throw new NotImplementedException();
    }

    public List<Base> ConvertToSpeckle(List<object> objects)
    {
      var native = objects.Where(o => o.GetType().IsSubclassOf(typeof(GsaRecord)));
      if (native.Count() < objects.Count())
      {
        ConversionErrors.Add(new Exception("Non-native objects: " + (objects.Count() - native.Count())));
        objects = native.ToList();
      }

      //Assume that if only one object is passed in, then a standard ToSpeckle conversion on just that single object (which in GSA world, could result in multiple Base objects)
      //If multiple objects are passed in, then assume a whole model is requested

      var retList = new List<Base>();
      if (objects.Count == 1)
      {
        foreach (var x in objects)
        {
          var toSpeckleResult = ToSpeckle((GsaRecord)x);
          var speckleObjects = toSpeckleResult.ModelObjects;
          if (speckleObjects != null && speckleObjects.Count > 0)
          {
            retList.AddRange(speckleObjects.Where(so => so != null));
          }
        }
        return retList;
      }

      //TO DO - fill in this more
      var modelInfo = new ModelInfo()
      {
        application = "GSA",
        settings = new ModelSettings()
        {
          coincidenceTolerance = 0.01
        }
      };

      if (!ConvertToModels(objects.Cast<GsaRecord>(), Instance.GsaModel.StreamLayer, modelInfo, out retList))
      {
        return null;
      }

      return retList;
    }

    private bool ConvertToModels(IEnumerable<GsaRecord> gsaRecords, GSALayer sendLayer, ModelInfo modelInfo, out List<Base> resultObjects)
    {
      var typeGens = Instance.GsaModel.Proxy.GetTxTypeDependencyGenerations(sendLayer);
      resultObjects = new List<Base>();

      var gsaRecordsByType = gsaRecords.GroupBy(r => r.GetType()).ToDictionary(r => r.Key, r => r.ToList());

      var modelsByLayer = new Dictionary<GSALayer, Model>() { { GSALayer.Design, new Model() { specs = modelInfo, layerDescription = "Design" } } };
      var modelHasData = new Dictionary<GSALayer, bool>() { { GSALayer.Design, false } };
      if (sendLayer == GSALayer.Both)
      {
        modelsByLayer.Add(GSALayer.Analysis, new Model() { specs = modelInfo, layerDescription = "Analysis" });
        modelHasData.Add(GSALayer.Analysis, false);
      }

      foreach (var gen in typeGens)
      {
        var genNativeObjsByType = new Dictionary<Type, List<GsaRecord>>();
        foreach (var t in gen)
        {
          if (gsaRecordsByType.ContainsKey(t))
          {
            genNativeObjsByType.Add(t, gsaRecordsByType[t]);
          }
        }

        foreach (var t in genNativeObjsByType.Keys)
        {
          foreach (var nativeObj in genNativeObjsByType[t])
          {
            try
            {
              if (CanConvertToSpeckle(nativeObj))
              {
<<<<<<< HEAD
                var toSpeckleResult = ToSpeckle(nativeObj, sendLayer);
                foreach (var l in modelsByLayer.Keys)
                {
                  if (AssignIntoModel(modelsByLayer[l], l, toSpeckleResult))
                  {
                    modelHasData[l] = true;
                  }
                }
                if (toSpeckleResult.ResultObjects != null)
                {
                  resultObjects.AddRange(toSpeckleResult.ResultObjects);
                }
                
                var speckleObjs = toSpeckleResult.ModelObjects; //Don't need to add result objects to the cache since they aren't needed for serialisation
=======
                var toSpeckleResult = ToSpeckle(nativeObj);
                var speckleObjs = toSpeckleResult.ModelObjects;
>>>>>>> 9ebcf2ba
                if (speckleObjs != null && speckleObjs.Count > 0)
                {
                  Instance.GsaModel.Cache.SetSpeckleObjects(nativeObj, speckleObjs.ToDictionary(so => so.applicationId, so => (object)so));
                }
              }
            }
            catch (Exception ex)
            {

            }
          }
        }
      }

      foreach (var l in modelsByLayer.Keys)
      {
        if (modelHasData[l])
        {
          resultObjects.Add(modelsByLayer[l]);
        }
      }

      return true;
    }

    private bool AssignIntoModel(Model model, GSALayer layer, ToSpeckleResult toSpeckleResult)
    {
      var objs = toSpeckleResult.GetModelObjectsForLayer(layer);
      if (objs == null || objs.Count == 0)
      {
        return false;
      }
      var objsByType = objs.GroupBy(o => o.GetType()).ToDictionary(g => g.Key, g => g.ToList());
      int numObjs = 0;
      foreach (var sType in objsByType.Keys)
      {
        if (modelGroups[ModelGroup.Nodes].Contains(sType))
        {
          if (model.nodes == null)
          {
            model.nodes = new List<Base>();
          }
          model.nodes.AddRange(objsByType[sType]);
        }
        if (modelGroups[ModelGroup.Elements].Contains(sType))
        {
          if (model.elements == null)
          {
            model.elements = new List<Base>();
          }
          model.elements.AddRange(objsByType[sType]);
        }
        if (modelGroups[ModelGroup.Loads].Contains(sType))
        {
          if (model.loads == null)
          {
            model.loads = new List<Base>();
          }
          model.loads.AddRange(objsByType[sType]);
        }
        if (modelGroups[ModelGroup.Restraints].Contains(sType))
        {
          if (model.restraints == null)
          {
            model.restraints = new List<Base>();
          }
          model.restraints.AddRange(objsByType[sType]);
        }
        if (modelGroups[ModelGroup.Properties].Contains(sType))
        {
          if (model.properties == null)
          {
            model.properties = new List<Base>();
          }
          model.properties.AddRange(objsByType[sType]);
        }
        if (modelGroups[ModelGroup.Materials].Contains(sType))
        {
          if (model.materials == null)
          {
            model.materials = new List<Base>();
          }
          model.materials.AddRange(objsByType[sType]);
        }
        numObjs += objsByType[sType].Count();
      }
      return (numObjs > 0);
    }

    public IEnumerable<string> GetServicedApplications() => new string[] { AppName };

    public void SetContextDocument(object doc)
    {
      throw new NotImplementedException();
    }

    public void SetContextObjects(List<ApplicationPlaceholderObject> objects) => ContextObjects = objects;

    public void SetPreviousContextObjects(List<ApplicationPlaceholderObject> objects)
    {
      throw new NotImplementedException();
    }

    #region ToSpeckle
    private ToSpeckleResult ToSpeckle(GsaRecord nativeObject, GSALayer layer = GSALayer.Both)
    {
      var nativeType = nativeObject.GetType();
      return ToSpeckleFns.ContainsKey(nativeType) ? ToSpeckleFns[nativeType](nativeObject, layer) : null;
    }

    #region Geometry
    private ToSpeckleResult GsaAssemblyToSpeckle(GsaRecord nativeObject, GSALayer layer = GSALayer.Both)
    {
      var gsaAssembly = (GsaAssembly)nativeObject;
      var speckleAssembly = new GSAAssembly()
      {
        //-- GSA specific --

        //TO DO: to be removed
        //group = 0,
        //colour = "",
        //action = "",
        //isDummy = false,

        //TO DO: to be added
        //name = gsaAssembly.Name,
        //intTopo = 
        //sizeY = gsaAssembly.SizeY,
        //sizeZ = gsaAssembly.SizeZ,
        //curveType = gsaAssembly.CurveType.ToString(),
        //curveOrder = gsaAssembly.CurveOrder.Value,
        //pointDefintion = gsaAssembly.PointDefn,
      };

      if (gsaAssembly.Index.IsIndex()) speckleAssembly.applicationId = Instance.GsaModel.GetApplicationId<GsaAssembly>(gsaAssembly.Index.Value);
      if (gsaAssembly.Index.IsIndex()) speckleAssembly.nativeId = gsaAssembly.Index.Value;
      if (gsaAssembly.Topo1.IsIndex()) speckleAssembly.end1Node = (GSANode)GetNodeFromIndex(gsaAssembly.Topo1.Value);
      if (gsaAssembly.Topo1.IsIndex()) speckleAssembly.end2Node = (GSANode)GetNodeFromIndex(gsaAssembly.Topo2.Value);
      if (gsaAssembly.OrientNode.IsIndex()) speckleAssembly.orientationNode = (GSANode)GetNodeFromIndex(gsaAssembly.OrientNode.Value);
      if (gsaAssembly.Type == GSAEntity.ELEMENT) speckleAssembly.entities = gsaAssembly.ElementIndices.Select(i => (Base)GetElement2DFromIndex(i)).ToList();

      if (gsaAssembly.PointDefn == PointDefinition.Points && gsaAssembly.NumberOfPoints.IsIndex())
      {
        //speckleAssembly.numberOfPoints = gsaAssembly.NumberOfPoints.Value;
      }
      else if (gsaAssembly.PointDefn == PointDefinition.Spacing && gsaAssembly.Spacing.IsPositive())
      {
        //speckleAssembly.spacing = gsaAssembly.Spacing.Value;
      }
      else if (gsaAssembly.PointDefn == PointDefinition.Storey)
      {
        //speckleAssembly.stories = gsaAssembly.StoreyIndices.Select(i => GetStoriesFromIndex(i)).ToList();
      }
      else if (gsaAssembly.PointDefn == PointDefinition.Explicit)
      {
        //speckleAssembly.explicitPositions = gsaAssembly.ExplicitPositions;
      }

      return new ToSpeckleResult(speckleAssembly);
    }

    private ToSpeckleResult GsaNodeToSpeckle(GsaRecord nativeObject, GSALayer layer = GSALayer.Both)
    {
      var gsaNode = (GsaNode)nativeObject;
      var speckleNode = new GSANode()
      {
        //-- App agnostic --
        name = gsaNode.Name,
        basePoint = new Point(gsaNode.X, gsaNode.Y, gsaNode.Z),
        constraintAxis = GetConstraintAxis(gsaNode),
        restraint = GetRestraint(gsaNode),

        //-- GSA specific --
        colour = gsaNode.Colour.ToString(),
      };

      //-- App agnostic --
      if (gsaNode.Index.IsIndex()) speckleNode.applicationId = Instance.GsaModel.GetApplicationId<GsaNode>(gsaNode.Index.Value);
      if (gsaNode.MassPropertyIndex.IsIndex()) speckleNode.massProperty = GetPropertyMassFromIndex(gsaNode.MassPropertyIndex.Value);
      if (gsaNode.SpringPropertyIndex.IsIndex()) speckleNode.springProperty = GetPropertySpringFromIndex(gsaNode.SpringPropertyIndex.Value);

      //-- GSA specific --
      if (gsaNode.Index.IsIndex()) speckleNode.nativeId = gsaNode.Index.Value;
      if (gsaNode.MeshSize.IsPositive()) speckleNode.localElementSize = gsaNode.MeshSize.Value;

      if (GsaNodeResultToSpeckle(gsaNode.Index.Value, speckleNode, out var speckleResults))
      {
        return new ToSpeckleResult(new List<Base>() { speckleNode }, null, null, speckleResults.Select(i => (Base)i).ToList());
      }
      else
      {
        return new ToSpeckleResult(speckleNode);
      }
    }

    private ToSpeckleResult GsaAxisToSpeckle(GsaRecord nativeObject, GSALayer layer = GSALayer.Both)
    {
      var gsaAxis = (GsaAxis)nativeObject;
      //Only supporting cartesian coordinate systems at the moment
      var speckleAxis = new Axis()
      {
        name = gsaAxis.Name,
        axisType = AxisType.Cartesian,
      };
      if (gsaAxis.Index.IsIndex()) speckleAxis.applicationId = Instance.GsaModel.GetApplicationId<GsaAxis>(gsaAxis.Index.Value);
      if (gsaAxis.XDirX.HasValue && gsaAxis.XDirY.HasValue && gsaAxis.XDirZ.HasValue && gsaAxis.XYDirX.HasValue && gsaAxis.XYDirY.HasValue && gsaAxis.XYDirZ.HasValue)
      {
        var origin = new Point(gsaAxis.OriginX, gsaAxis.OriginY, gsaAxis.OriginZ);
        var xdir = (new Vector(gsaAxis.XDirX.Value, gsaAxis.XDirY.Value, gsaAxis.XDirZ.Value)).UnitVector();
        var ydir = (new Vector(gsaAxis.XYDirX.Value, gsaAxis.XYDirY.Value, gsaAxis.XYDirZ.Value)).UnitVector();
        var normal = (xdir * ydir).UnitVector();
        ydir = -(xdir * normal).UnitVector();
        speckleAxis.definition = new Plane(origin, normal, xdir, ydir);
      }
      else
      {
        speckleAxis.definition = GlobalAxis().definition;
      }

      return new ToSpeckleResult(speckleAxis);
    }

    private ToSpeckleResult GsaElementToSpeckle(GsaRecord nativeObject, GSALayer layer = GSALayer.Both)
    {
      var gsaEl = (GsaEl)nativeObject;

      if (gsaEl.Index.IsIndex())
      {
        if (gsaEl.Is3dElement()) //3D element
        {
          var speckleElement3d = GsaElement3dToSpeckle(gsaEl);
          if (GsaElement3dResultToSpeckle(gsaEl.Index.Value, speckleElement3d, out var speckleResults))
          {
            return new ToSpeckleResult(new List<Base>() { speckleElement3d }, null, null, speckleResults.Select(i => (Base)i).ToList());
          }
          else
          {
            return new ToSpeckleResult(speckleElement3d);
          }
        }
        else if (gsaEl.Is2dElement()) // 2D element
        {
          var speckleElement2d = GsaElement2dToSpeckle(gsaEl);
          if (GsaElement2dResultToSpeckle(gsaEl.Index.Value, speckleElement2d, out var speckleResults))
          {
            return new ToSpeckleResult(new List<Base>() { speckleElement2d }, null, null, speckleResults.Select(i => (Base)i).ToList());
          }
          else
          {
            return new ToSpeckleResult(speckleElement2d);
          }
        }
        else //1D element
        {
          var speckleElement1d = GsaElement1dToSpeckle(gsaEl);
          if (GsaElement1dResultToSpeckle(gsaEl.Index.Value, speckleElement1d, out var speckleResults))
          {
            return new ToSpeckleResult(new List<Base>() { speckleElement1d }, null, null, speckleResults.Select(i => (Base)i).ToList());
          }
          else
          {
            return new ToSpeckleResult(speckleElement1d);
          }
        }
      }
      return new ToSpeckleResult(false);
    }

    private GSAElement1D GsaElement1dToSpeckle(GsaEl gsaEl)
    {
      var speckleElement1d = new GSAElement1D()
      {
        //-- App agnostic --
        name = gsaEl.Name,
        type = GetElement1dType(gsaEl.Type),
        end1Releases = GetRestraint(gsaEl.Releases1, gsaEl.Stiffnesses1),
        end2Releases = GetRestraint(gsaEl.Releases2, gsaEl.Stiffnesses1),
        end1Offset = new Vector(),
        end2Offset = new Vector(),
        orientationAngle = 0, //default
        parent = new Base(), //TO DO: add parent
        end1Node = GetNodeFromIndex(gsaEl.NodeIndices[0]),
        end2Node = GetNodeFromIndex(gsaEl.NodeIndices[1]),
        topology = gsaEl.NodeIndices.Select(i => GetNodeFromIndex(i)).ToList(),
        //displayMesh = new Mesh(), //TO DO: add display mesh

        //-- GSA specific --
        colour = gsaEl.Colour.ToString(),
        isDummy = gsaEl.Dummy,
        //action; TO DO: what is this meant to be used for?
      };

      //-- App agnostic --
      if (gsaEl.Index.IsIndex()) speckleElement1d.applicationId = Instance.GsaModel.GetApplicationId<GsaEl>(gsaEl.Index.Value);
      if (gsaEl.PropertyIndex.IsIndex()) speckleElement1d.property = GetProperty1dFromIndex(gsaEl.PropertyIndex.Value);
      if (gsaEl.Angle.HasValue) speckleElement1d.orientationAngle = gsaEl.Angle.Value;
      if (gsaEl.OrientationNodeIndex.IsIndex()) speckleElement1d.orientationNode = GetNodeFromIndex(gsaEl.OrientationNodeIndex.Value);
      speckleElement1d.localAxis = GetLocalAxis(speckleElement1d.end1Node, speckleElement1d.end2Node, speckleElement1d.orientationNode, speckleElement1d.orientationAngle.Radians());
      if (gsaEl.End1OffsetX.HasValue) speckleElement1d.end1Offset.x = gsaEl.End1OffsetX.Value;
      if (gsaEl.OffsetY.HasValue) speckleElement1d.end1Offset.y = gsaEl.OffsetY.Value;
      if (gsaEl.OffsetZ.HasValue) speckleElement1d.end1Offset.z = gsaEl.OffsetZ.Value;
      if (gsaEl.End2OffsetX.HasValue) speckleElement1d.end2Offset.x = gsaEl.End2OffsetX.Value;
      if (gsaEl.OffsetY.HasValue) speckleElement1d.end2Offset.y = gsaEl.OffsetY.Value;
      if (gsaEl.OffsetZ.HasValue) speckleElement1d.end2Offset.z = gsaEl.OffsetZ.Value;

      //-- GSA specific --
      if (gsaEl.Index.IsIndex()) speckleElement1d.nativeId = gsaEl.Index.Value;
      if (gsaEl.Group.IsIndex()) speckleElement1d.group = gsaEl.Group.Value;

      return speckleElement1d;
    }

    private GSAElement2D GsaElement2dToSpeckle(GsaEl gsaEl)
    {
      var speckleElement2d = new GSAElement2D()
      {
        //-- App agnostic --
        name = gsaEl.Name,
        type = (ElementType2D)Enum.Parse(typeof(ElementType2D), gsaEl.Type.ToString()),
        parent = new Base(), //TO DO: add parent
        displayMesh = DisplayMeshElement2d(gsaEl), //TO DO: add display mesh
        baseMesh = new Mesh(), //TO DO: add base mesh
        orientationAngle = 0, //default
        topology = gsaEl.NodeIndices.Select(i => GetNodeFromIndex(i)).ToList(),

        //-- GSA specific --
        colour = gsaEl.Colour.ToString(),
        isDummy = gsaEl.Dummy,
      };

      //-- App agnostic --
      if (gsaEl.Index.IsIndex()) speckleElement2d.applicationId = Instance.GsaModel.GetApplicationId<GsaEl>(gsaEl.Index.Value);
      if (gsaEl.PropertyIndex.IsIndex()) speckleElement2d.property = GetProperty2dFromIndex(gsaEl.PropertyIndex.Value);
      if (gsaEl.OffsetZ.HasValue) speckleElement2d.offset = gsaEl.OffsetZ.Value;
      if (gsaEl.Angle.HasValue) speckleElement2d.orientationAngle = gsaEl.Angle.Value;

      //-- GSA specific --
      if (gsaEl.Index.IsIndex()) speckleElement2d.nativeId = gsaEl.Index.Value;
      if (gsaEl.Group.IsIndex()) speckleElement2d.group = gsaEl.Group.Value;

      return speckleElement2d;
    }

    private GSAElement3D GsaElement3dToSpeckle(GsaEl gsaEl)
    {
      //TODO
      return new GSAElement3D();
    }

    private ToSpeckleResult GsaMemberToSpeckle(GsaRecord nativeObject, GSALayer layer = GSALayer.Both)
    {
      var gsaMemb = (GsaMemb)nativeObject;

      if (gsaMemb.Index.IsIndex())
      {
        if (gsaMemb.Is1dMember()) //1D element
        {
          return new ToSpeckleResult(GsaMember1dToSpeckle(gsaMemb));
        }
        else if (gsaMemb.Is2dMember()) // 2D element
        {
          return new ToSpeckleResult(GsaMember2dToSpeckle(gsaMemb));
        }
        else //3D element
        {
          //TO DO: implement once 3D elements are supported
        }
      }
      return new ToSpeckleResult(false);
    }

    private GSAMember1D GsaMember1dToSpeckle(GsaMemb gsaMemb)
    {
      var speckleMember1d = new GSAMember1D()
      {
        //-- App agnostic --
        name = gsaMemb.Name,
        baseLine = null,
        type = GetMember1dType(gsaMemb.Type),
        end1Releases = GetRestraint(gsaMemb.Releases1, gsaMemb.Stiffnesses1),
        end2Releases = GetRestraint(gsaMemb.Releases2, gsaMemb.Stiffnesses2),
        end1Offset = new Vector(),
        end2Offset = new Vector(),
        orientationAngle = 0, //default
        parent = new Base(),
        end1Node = GetNodeFromIndex(gsaMemb.NodeIndices[0]),
        end2Node = GetNodeFromIndex(gsaMemb.NodeIndices[1]),
        topology = gsaMemb.NodeIndices.Select(i => GetNodeFromIndex(i)).ToList(),
        units = "",

        //-- GSA specific --
        colour = gsaMemb.Colour.ToString(),
        isDummy = gsaMemb.Dummy,
        intersectsWithOthers = gsaMemb.IsIntersector,
      };

      //-- App agnostic --
      if (gsaMemb.Index.IsIndex()) speckleMember1d.applicationId = Instance.GsaModel.GetApplicationId<GsaMemb>(gsaMemb.Index.Value);
      if (gsaMemb.PropertyIndex.IsIndex()) speckleMember1d.property = GetProperty1dFromIndex(gsaMemb.PropertyIndex.Value);
      if (gsaMemb.OrientationNodeIndex.IsIndex()) speckleMember1d.orientationNode = GetNodeFromIndex(gsaMemb.OrientationNodeIndex.Value);
      if (gsaMemb.Angle.HasValue) speckleMember1d.orientationAngle = gsaMemb.Angle.Value;
      speckleMember1d.localAxis = GetLocalAxis(speckleMember1d.end1Node, speckleMember1d.end2Node, speckleMember1d.orientationNode, speckleMember1d.orientationAngle.Radians());
      if (gsaMemb.End1OffsetX.HasValue) speckleMember1d.end1Offset.x = gsaMemb.End1OffsetX.Value;
      if (gsaMemb.OffsetY.HasValue) speckleMember1d.end1Offset.y = gsaMemb.OffsetY.Value;
      if (gsaMemb.OffsetZ.HasValue) speckleMember1d.end1Offset.z = gsaMemb.OffsetZ.Value;
      if (gsaMemb.End2OffsetX.HasValue) speckleMember1d.end2Offset.x = gsaMemb.End2OffsetX.Value;
      if (gsaMemb.OffsetY.HasValue) speckleMember1d.end2Offset.y = gsaMemb.OffsetY.Value;
      if (gsaMemb.OffsetZ.HasValue) speckleMember1d.end2Offset.z = gsaMemb.OffsetZ.Value;

      //-- GSA specific --
      if (gsaMemb.Index.IsIndex()) speckleMember1d.nativeId = gsaMemb.Index.Value;
      if (gsaMemb.Group.IsIndex()) speckleMember1d.group = gsaMemb.Group.Value;
      if (gsaMemb.MeshSize.IsPositive()) speckleMember1d.targetMeshSize = gsaMemb.MeshSize.Value;

      //Unsupported interim schema members
      //gsaMemb.Exposure
      //gsaMemb.Voids
      //gsaMemb.PointNodeIndices
      //gsaMemb.Polylines
      //gsaMemb.AdditionalAreas
      //gsaMemb.AnalysisType
      //gsaMemb.Fire
      //gsaMemb.LimitingTemperature
      //gsaMemb.CreationFromStartDays
      //gsaMemb.StartOfDryingDays
      //gsaMemb.AgeAtLoadingDays
      //gsaMemb.RemovedAtDays
      //gsaMemb.RestraintEnd1
      //gsaMemb.RestraintEnd2
      //gsaMemb.EffectiveLengthType
      //gsaMemb.LoadHeight
      //gsaMemb.LoadHeightReferencePoint
      //gsaMemb.MemberHasOffsets
      //gsaMemb.End1AutomaticOffset
      //gsaMemb.End2AutomaticOffset
      //gsaMemb.EffectiveLengthYY
      //gsaMemb.PercentageYY
      //gsaMemb.EffectiveLengthZZ
      //gsaMemb.PercentageZZ
      //gsaMemb.EffectiveLengthLateralTorsional
      //gsaMemb.FractionLateralTorsional
      //gsaMemb.SpanRestraints
      //gsaMemb.PointRestraints

      return speckleMember1d;
    }

    private GSAMember2D GsaMember2dToSpeckle(GsaMemb gsaMemb)
    {
      var speckleMember2d = new GSAMember2D()
      {
        //-- App agnostic --
        name = gsaMemb.Name,
        type = GetMember2dType(gsaMemb.Type),
        parent = new Base(), //TO DO: add parent
        displayMesh = new Mesh(), //TO DO: add display mesh
        baseMesh = new Mesh(), //TO DO: add base mesh
        orientationAngle = 0, //default
        topology = gsaMemb.NodeIndices.Select(i => GetNodeFromIndex(i)).ToList(),
        units = "",

        //-- GSA specific --
        colour = gsaMemb.Colour.ToString(),
        isDummy = gsaMemb.Dummy,
        intersectsWithOthers = gsaMemb.IsIntersector,
      };

      //-- App agnostic --
      if (gsaMemb.Index.IsIndex()) speckleMember2d.applicationId = Instance.GsaModel.GetApplicationId<GsaMemb>(gsaMemb.Index.Value);
      if (gsaMemb.PropertyIndex.IsIndex()) speckleMember2d.property = GetProperty2dFromIndex(gsaMemb.PropertyIndex.Value);
      if (gsaMemb.Offset2dZ.HasValue) speckleMember2d.offset = gsaMemb.Offset2dZ.Value;
      if (gsaMemb.Angle.HasValue) speckleMember2d.orientationAngle = gsaMemb.Angle.Value;

      //-- GSA specific --
      if (gsaMemb.Index.IsIndex()) speckleMember2d.nativeId = gsaMemb.Index.Value;
      if (gsaMemb.Group.IsIndex()) speckleMember2d.group = gsaMemb.Group.Value;
      if (gsaMemb.MeshSize.IsPositive()) speckleMember2d.targetMeshSize = gsaMemb.MeshSize.Value;

      //Unsupported interim schema members
      //gsaMemb.Exposure
      //gsaMemb.Voids
      //gsaMemb.PointNodeIndices
      //gsaMemb.Polylines
      //gsaMemb.AdditionalAreas
      //gsaMemb.AnalysisType
      //gsaMemb.Fire
      //gsaMemb.LimitingTemperature
      //gsaMemb.CreationFromStartDays
      //gsaMemb.StartOfDryingDays
      //gsaMemb.AgeAtLoadingDays
      //gsaMemb.RemovedAtDays
      //gsaMemb.OffsetAutomaticInternal

      return speckleMember2d;
    }

    private ToSpeckleResult GsaGridLineToSpeckle(GsaRecord nativeObject, GSALayer layer = GSALayer.Both)
    {
      var gsaGridLine = (GsaGridLine)nativeObject;
      var speckleGridLine = new GSAGridLine()
      {
        name = gsaGridLine.Name,
      };
      if (gsaGridLine.Index.IsIndex())
      {
        speckleGridLine.applicationId = Instance.GsaModel.GetApplicationId<GsaGridLine>(gsaGridLine.Index.Value);
        speckleGridLine.nativeId = gsaGridLine.Index.Value;
      }
      if (gsaGridLine.Type == GridLineType.Line) speckleGridLine.line = GetLine(gsaGridLine);
      else if (gsaGridLine.Type == GridLineType.Arc) speckleGridLine.line = GetArc(gsaGridLine);
      return new ToSpeckleResult(speckleGridLine);
    }

    private ToSpeckleResult GsaGridPlaneToSpeckle(GsaRecord nativeObject, GSALayer layer = GSALayer.Both)
    {
      var gsaGridPlane = (GsaGridPlane)nativeObject;
      var speckleGridPlane = new GSAGridPlane()
      {
        name = gsaGridPlane.Name,
        axis = GetGridPlaneAxis(gsaGridPlane.AxisRefType, gsaGridPlane.AxisIndex),
        storeyToleranceBelow = GetStoreyTolerance(gsaGridPlane.StoreyToleranceBelow, gsaGridPlane.StoreyToleranceBelowAuto, gsaGridPlane.Type),
        storeyToleranceAbove = GetStoreyTolerance(gsaGridPlane.StoreyToleranceAbove, gsaGridPlane.StoreyToleranceAboveAuto, gsaGridPlane.Type),
      };
      if (gsaGridPlane.Index.IsIndex())
      {
        speckleGridPlane.applicationId = Instance.GsaModel.GetApplicationId<GsaGridPlane>(gsaGridPlane.Index.Value);
        speckleGridPlane.nativeId = gsaGridPlane.Index.Value;
      }
      if (gsaGridPlane.Elevation.HasValue) speckleGridPlane.elevation = gsaGridPlane.Elevation.Value;

      return new ToSpeckleResult(speckleGridPlane);
    }

    private ToSpeckleResult GsaGridSurfaceToSpeckle(GsaRecord nativeObject, GSALayer layer = GSALayer.Both)
    {
      var gsaGridSurface = (GsaGridSurface)nativeObject;
      var speckleGridSurface = new GSAGridSurface()
      {
        name = gsaGridSurface.Name,
        gridPlane = GetGridPlane(gsaGridSurface.PlaneRefType, gsaGridSurface.PlaneIndex),
        loadExpansion = GetLoadExpansionType(gsaGridSurface.Expansion),
        span = GetSpanType(gsaGridSurface.Span)
      };
      if (gsaGridSurface.Index.IsIndex())
      {
        speckleGridSurface.applicationId = Instance.GsaModel.GetApplicationId<GsaGridSurface>(gsaGridSurface.Index.Value);
        speckleGridSurface.nativeId = gsaGridSurface.Index.Value;
      }
      if (gsaGridSurface.Tolerance.IsPositive()) speckleGridSurface.tolerance = gsaGridSurface.Tolerance.Value;
      if (gsaGridSurface.Angle.HasValue) speckleGridSurface.spanDirection = gsaGridSurface.Angle.Value;
      if (gsaGridSurface.Type == GridSurfaceElementsType.OneD)
      {
        speckleGridSurface.elements = gsaGridSurface.ElementIndices.Select(i => (Base)GetElement1DFromIndex(i)).ToList();
      }
      else if (gsaGridSurface.Type == GridSurfaceElementsType.TwoD)
      {
        speckleGridSurface.elements = gsaGridSurface.ElementIndices.Select(i => (Base)GetElement2DFromIndex(i)).ToList();
      }
      return new ToSpeckleResult(speckleGridSurface);
    }

    private ToSpeckleResult GsaPolylineToSpeckle(GsaRecord nativeObject, GSALayer layer = GSALayer.Both)
    {
      var gsaPolyline = (GsaPolyline)nativeObject;
      var specklePolyline = new GSAPolyline()
      {
        name = gsaPolyline.Name,
        colour = gsaPolyline.Colour.ToString(),
        value = gsaPolyline.Values,
        units = gsaPolyline.Units,
      };
      if (gsaPolyline.Index.IsIndex())
      {
        specklePolyline.nativeId = gsaPolyline.Index.Value;
        specklePolyline.applicationId = Instance.GsaModel.GetApplicationId<GsaPolyline>(gsaPolyline.Index.Value);
      }
      if (gsaPolyline.GridPlaneIndex.IsIndex()) specklePolyline.gridPlane = GetGridPlaneFromIndex(gsaPolyline.GridPlaneIndex.Value);

      return new ToSpeckleResult(specklePolyline); 
    }
    #endregion

    #region Loading
    private ToSpeckleResult GsaLoadCaseToSpeckle(GsaRecord nativeObject, GSALayer layer = GSALayer.Both)
    {
      var gsaLoadCase = (GsaLoadCase)nativeObject;
      //TO DO: update once GsaLoadCase has been updated
      var speckleLoadCase = new GSALoadCase()
      {
        //-- App agnostic --
        name = gsaLoadCase.Title,
        loadType = GetLoadType(gsaLoadCase.CaseType),
        source = "",
        actionType = ActionType.None,
        description = ""
      };

      //-- App agnostic --
      if (gsaLoadCase.Index.IsIndex()) speckleLoadCase.applicationId = Instance.GsaModel.GetApplicationId<GsaLoadCase>(gsaLoadCase.Index.Value);

      //-- GSA specific --
      if (gsaLoadCase.Index.IsIndex()) speckleLoadCase.nativeId = gsaLoadCase.Index.Value;

      return new ToSpeckleResult(speckleLoadCase);
    }

    private ToSpeckleResult GsaFaceLoadToSpeckle(GsaRecord nativeObject, GSALayer layer = GSALayer.Both)
    {
      var gsaLoad2dFace = (GsaLoad2dFace)nativeObject;
      var speckleFaceLoad = new GSAFaceLoad()
      {
        //-- App agnostic --
        name = gsaLoad2dFace.Name,
        elements = gsaLoad2dFace.ElementIndices.Select(i => (Base)GetElement2DFromIndex(i)).ToList(),
        loadType = GetAreaLoadType(gsaLoad2dFace.Type),
        direction = GetDirection(gsaLoad2dFace.LoadDirection),
        loadAxisType = GetLoadAxisType(gsaLoad2dFace.AxisRefType),
        isProjected = gsaLoad2dFace.Projected,
        values = gsaLoad2dFace.Values,
      };

      //-- App agnostic --
      if (gsaLoad2dFace.Index.IsIndex()) speckleFaceLoad.applicationId = Instance.GsaModel.GetApplicationId<GsaLoad2dFace>(gsaLoad2dFace.Index.Value);
      if (gsaLoad2dFace.LoadCaseIndex.IsIndex()) speckleFaceLoad.loadCase = GetLoadCaseFromIndex(gsaLoad2dFace.LoadCaseIndex.Value);
      if (gsaLoad2dFace.AxisRefType == AxisRefType.Reference && gsaLoad2dFace.AxisIndex.IsIndex())
      {
        speckleFaceLoad.loadAxis = GetAxisFromIndex(gsaLoad2dFace.AxisIndex.Value);
      }
      if (gsaLoad2dFace.Type == Load2dFaceType.Point && gsaLoad2dFace.R.HasValue && gsaLoad2dFace.S.HasValue)
      {
        speckleFaceLoad.positions = new List<double>() { gsaLoad2dFace.R.Value, gsaLoad2dFace.S.Value };
      }

      //-- GSA specific --
      if (gsaLoad2dFace.Index.IsIndex()) speckleFaceLoad.nativeId = gsaLoad2dFace.Index.Value;

      return new ToSpeckleResult(speckleFaceLoad);
    }

    private ToSpeckleResult GsaBeamLoadToSpeckle(GsaRecord nativeObject, GSALayer layer = GSALayer.Both)
    {
      var gsaLoadBeam = (GsaLoadBeam)nativeObject;
      var type = gsaLoadBeam.GetType();
      var speckleBeamLoad = new GSABeamLoad()
      {
        //-- App agnostic --
        name = gsaLoadBeam.Name,
        elements = gsaLoadBeam.ElementIndices.Select(i => (Base)GetElement1DFromIndex(i)).ToList(),
        loadType = GetBeamLoadType(type),
        direction = GetDirection(gsaLoadBeam.LoadDirection),
        loadAxisType = GetLoadAxisType(gsaLoadBeam.AxisRefType),
        isProjected = gsaLoadBeam.Projected,
      };

      //-- App agnostic --
      if (gsaLoadBeam.Index.IsIndex()) speckleBeamLoad.applicationId = Instance.GsaModel.Cache.GetApplicationId(type, gsaLoadBeam.Index.Value);
      if (gsaLoadBeam.LoadCaseIndex.IsIndex()) speckleBeamLoad.loadCase = GetLoadCaseFromIndex(gsaLoadBeam.LoadCaseIndex.Value);
      if (gsaLoadBeam.AxisRefType == LoadBeamAxisRefType.Reference && gsaLoadBeam.AxisIndex.IsIndex())
      {
        speckleBeamLoad.loadAxis = GetAxisFromIndex(gsaLoadBeam.AxisIndex.Value);
      }
      if (GetLoadBeamValues(gsaLoadBeam, out var v)) speckleBeamLoad.values = v;
      if (GetLoadBeamPositions(gsaLoadBeam, out var p)) speckleBeamLoad.positions = p;

      //-- GSA specific --
      if (gsaLoadBeam.Index.IsIndex()) speckleBeamLoad.nativeId = gsaLoadBeam.Index.Value;

      return new ToSpeckleResult(speckleBeamLoad);
    }

    private ToSpeckleResult GsaNodeLoadToSpeckle(GsaRecord nativeObject, GSALayer layer = GSALayer.Both)
    {
      var gsaLoadNode = (GsaLoadNode)nativeObject;
      var speckleNodeLoad = new GSANodeLoad()
      {
        //-- App agnostic --
        name = gsaLoadNode.Name,
        direction = GetDirection(gsaLoadNode.LoadDirection),
        nodes = gsaLoadNode.NodeIndices.Select(i => GetNodeFromIndex(i)).ToList(),
      };

      //-- App agnostic --
      if (gsaLoadNode.Index.IsIndex()) speckleNodeLoad.applicationId = Instance.GsaModel.GetApplicationId<GsaLoadNode>(gsaLoadNode.Index.Value);
      if (gsaLoadNode.LoadCaseIndex.IsIndex()) speckleNodeLoad.loadCase = GetLoadCaseFromIndex(gsaLoadNode.LoadCaseIndex.Value);
      if (gsaLoadNode.Value.HasValue) speckleNodeLoad.value = gsaLoadNode.Value.Value;
      if (gsaLoadNode.GlobalAxis)
      {
        speckleNodeLoad.loadAxis = GlobalAxis();
      }
      else if (gsaLoadNode.AxisIndex.IsIndex())
      {
        speckleNodeLoad.loadAxis = GetAxisFromIndex(gsaLoadNode.AxisIndex.Value);
      }

      //-- GSA specific --
      if (gsaLoadNode.Index.IsIndex()) speckleNodeLoad.nativeId = gsaLoadNode.Index.Value;

      return new ToSpeckleResult(speckleNodeLoad);
    }

    private ToSpeckleResult GsaGravityLoadToSpeckle(GsaRecord nativeObject, GSALayer layer = GSALayer.Both)
    {
      var gsaLoadGravity = (GsaLoadGravity)nativeObject;
      var speckleGravityLoad = new GSAGravityLoad()
      {
        //-- App agnostic --
        name = gsaLoadGravity.Name,
        elements = gsaLoadGravity.ElementIndices.Select(i => GetElementFromIndex(i)).ToList(),
        nodes = gsaLoadGravity.Nodes.Select(i => (Base)GetNodeFromIndex(i)).ToList(),
        gravityFactors = GetGravityFactors(gsaLoadGravity),
      };

      //-- App agnostic --
      if (gsaLoadGravity.Index.IsIndex()) speckleGravityLoad.applicationId = Instance.GsaModel.GetApplicationId<GsaLoadGravity>(gsaLoadGravity.Index.Value);
      if (gsaLoadGravity.LoadCaseIndex.IsIndex()) speckleGravityLoad.loadCase = GetLoadCaseFromIndex(gsaLoadGravity.LoadCaseIndex.Value);

      //-- GSA specific --
      if (gsaLoadGravity.Index.IsIndex()) speckleGravityLoad.nativeId = gsaLoadGravity.Index.Value;

      return new ToSpeckleResult(speckleGravityLoad);
    }

    private ToSpeckleResult GsaLoadCombinationToSpeckle(GsaRecord nativeObject, GSALayer layer = GSALayer.Both)
    {
      var gsaCombination = (GsaCombination)nativeObject;
      var speckleLoadCombination = new GSALoadCombination()
      {
        //-- App agnostic --
        name = gsaCombination.Name,
        caseFactors = GetLoadCombinationFactors(gsaCombination.Desc),
        combinationType = GetCombinationType(gsaCombination.Desc)
      };

      //-- App agnostic --
      if (gsaCombination.Index.IsIndex()) speckleLoadCombination.applicationId = Instance.GsaModel.GetApplicationId<GsaCombination>(gsaCombination.Index.Value);

      //-- GSA specific --
      if (gsaCombination.Index.IsIndex()) speckleLoadCombination.nativeId = gsaCombination.Index.Value;

      return new ToSpeckleResult(speckleLoadCombination);
    }

    private ToSpeckleResult GsaThermal2dLoadToSpeckle(GsaRecord nativeObject, GSALayer layer = GSALayer.Both)
    {
      var gsaLoad2dThermal = (GsaLoad2dThermal)nativeObject;
      var speckleLoad = new GSAThermal2dLoad()
      {
        name = gsaLoad2dThermal.Name,
        elements = gsaLoad2dThermal.ElementIndices.Select(i => GetElement2DFromIndex(i)).ToList(),
        type = GetLoad2dThermalType(gsaLoad2dThermal.Type),
        values = gsaLoad2dThermal.Values,
      };
      if (gsaLoad2dThermal.Index.IsIndex())
      {
        speckleLoad.applicationId = Instance.GsaModel.GetApplicationId<GsaLoad2dThermal>(gsaLoad2dThermal.Index.Value);
        speckleLoad.nativeId = gsaLoad2dThermal.Index.Value;
      }
      if (gsaLoad2dThermal.LoadCaseIndex.IsIndex()) speckleLoad.loadCase = GetLoadCaseFromIndex(gsaLoad2dThermal.LoadCaseIndex.Value);
      return new ToSpeckleResult(speckleLoad);
    }

    private ToSpeckleResult GsaLoadGridAreaToSpeckle(GsaRecord nativeObject, GSALayer layer = GSALayer.Both)
    {
      var gsaLoad = (GsaLoadGridArea)nativeObject;
      var speckleLoad = new GSAGridAreaLoad()
      {
        name = gsaLoad.Name,
        loadAxis = GetAxis(gsaLoad.AxisRefType, gsaLoad.AxisIndex),
        isProjected = gsaLoad.Projected,
        direction = GetDirection(gsaLoad.LoadDirection),
        polyline = GetPolyline(gsaLoad.Area, gsaLoad.Polygon, gsaLoad.PolygonIndex),
      };
      if (gsaLoad.Index.IsIndex())
      {
        speckleLoad.applicationId = Instance.GsaModel.GetApplicationId<GsaLoadGridArea>(gsaLoad.Index.Value);
        speckleLoad.nativeId = gsaLoad.Index.Value;
      }
      if (gsaLoad.GridSurfaceIndex.IsIndex()) speckleLoad.gridSurface = GetGridSurfaceFromIndex(gsaLoad.GridSurfaceIndex.Value);
      if (gsaLoad.LoadCaseIndex.IsIndex()) speckleLoad.loadCase = GetLoadCaseFromIndex(gsaLoad.LoadCaseIndex.Value);
      if (gsaLoad.Value.HasValue) speckleLoad.value = gsaLoad.Value.Value;
      return new ToSpeckleResult(speckleLoad);
    }

    private ToSpeckleResult GsaLoadGridLineToSpeckle(GsaRecord nativeObject, GSALayer layer = GSALayer.Both)
    {
      var gsaLoad = (GsaLoadGridLine)nativeObject;
      var speckleLoad = new GSAGridLineLoad()
      {
        name = gsaLoad.Name,
        loadAxis = GetAxis(gsaLoad.AxisRefType, gsaLoad.AxisIndex),
        isProjected = gsaLoad.Projected,
        direction = GetDirection(gsaLoad.LoadDirection),
        polyline = GetPolyline(gsaLoad.Line, gsaLoad.Polygon, gsaLoad.PolygonIndex),
      };
      if (gsaLoad.Index.IsIndex())
      {
        speckleLoad.applicationId = Instance.GsaModel.GetApplicationId<GsaLoadGridLine>(gsaLoad.Index.Value);
        speckleLoad.nativeId = gsaLoad.Index.Value;
      }
      if (gsaLoad.GridSurfaceIndex.IsIndex()) speckleLoad.gridSurface = GetGridSurfaceFromIndex(gsaLoad.GridSurfaceIndex.Value);
      if (gsaLoad.LoadCaseIndex.IsIndex()) speckleLoad.loadCase = GetLoadCaseFromIndex(gsaLoad.LoadCaseIndex.Value);
      if (gsaLoad.Value1.HasValue && gsaLoad.Value2.HasValue) speckleLoad.values = new List<double>() { gsaLoad.Value1.Value, gsaLoad.Value2.Value };
      return new ToSpeckleResult(speckleLoad);
    }

    private ToSpeckleResult GsaLoadGridPointToSpeckle(GsaRecord nativeObject, GSALayer layer = GSALayer.Both)
    {
      var gsaLoad = (GsaLoadGridPoint)nativeObject;
      var speckleLoad = new GSAGridPointLoad()
      {
        name = gsaLoad.Name,
        loadAxis = GetAxis(gsaLoad.AxisRefType, gsaLoad.AxisIndex),
        direction = GetDirection(gsaLoad.LoadDirection),
      };
      if (gsaLoad.Index.IsIndex())
      {
        speckleLoad.applicationId = Instance.GsaModel.GetApplicationId<GsaLoadGridPoint>(gsaLoad.Index.Value);
        speckleLoad.nativeId = gsaLoad.Index.Value;
      }
      if (gsaLoad.GridSurfaceIndex.IsIndex()) speckleLoad.gridSurface = GetGridSurfaceFromIndex(gsaLoad.GridSurfaceIndex.Value);
      if (gsaLoad.LoadCaseIndex.IsIndex()) speckleLoad.loadCase = GetLoadCaseFromIndex(gsaLoad.LoadCaseIndex.Value);
      if (gsaLoad.Value.HasValue) speckleLoad.value = gsaLoad.Value.Value;
      if (gsaLoad.X.HasValue && gsaLoad.Y.HasValue) speckleLoad.position = new Point(gsaLoad.X.Value, gsaLoad.Y.Value, 0);
      return new ToSpeckleResult(speckleLoad);
    }
    #endregion

    #region Materials

    private ToSpeckleResult GsaMaterialSteelToSpeckle(GsaRecord nativeObject, GSALayer layer = GSALayer.Both)
    {
      //Currently only handles isotropic steel properties.
      //A lot of information in the gsa objects are currently ignored.

      //Gwa keyword SPEC_STEEL_DESIGN is not well documented:
      //
      //SPEC_STEEL_DESIGN | code
      //
      //Description
      //  Steel design code
      //
      //Parameters
      //  code      steel design code
      //
      //Example (GSA 10.1)
      //  SPEC_STEEL_DESIGN.1	AS 4100-1998	YES	15	YES	15	15	YES	NO	NO	NO
      //
      var gsaSteel = (GsaMatSteel)nativeObject;
      var speckleSteel = new Steel()
      {
        name = gsaSteel.Name,
        grade = "",                                 //grade can be determined from gsaMatSteel.Mat.Name (assuming the user doesn't change the default value): e.g. "350(AS3678)"
        type = MaterialType.Steel,
        designCode = "",                            //designCode can be determined from SPEC_STEEL_DESIGN gwa keyword
        codeYear = "",                              //codeYear can be determined from SPEC_STEEL_DESIGN gwa keyword
        yieldStrength = gsaSteel.Fy.Value,
        ultimateStrength = gsaSteel.Fu.Value,
        maxStrain = gsaSteel.EpsP.Value
      };
      if (gsaSteel.Index.IsIndex()) speckleSteel.applicationId = Instance.GsaModel.GetApplicationId<GsaMatSteel>(gsaSteel.Index.Value);

      //the following properties are stored in multiple locations in GSA
      if (Choose(gsaSteel.Mat.E, gsaSteel.Mat.Prop == null ? null : gsaSteel.Mat.Prop.E, out var E)) speckleSteel.youngsModulus = E;
      if (Choose(gsaSteel.Mat.Nu, gsaSteel.Mat.Prop == null ? null : gsaSteel.Mat.Prop.Nu, out var Nu)) speckleSteel.poissonsRatio = Nu;
      if (Choose(gsaSteel.Mat.G, gsaSteel.Mat.Prop == null ? null : gsaSteel.Mat.Prop.G, out var G)) speckleSteel.shearModulus = G;
      if (Choose(gsaSteel.Mat.Rho, gsaSteel.Mat.Prop == null ? null : gsaSteel.Mat.Prop.Rho, out var Rho)) speckleSteel.density = Rho;
      if (Choose(gsaSteel.Mat.Alpha, gsaSteel.Mat.Prop == null ? null : gsaSteel.Mat.Prop.Alpha, out var Alpha)) speckleSteel.thermalExpansivity = Alpha;

      return new ToSpeckleResult(speckleSteel);

      /*public string Name { get => name; set { name = value; } }
    public GsaMat Mat;
    public double? Fy;
    public double? Fu;
    public double? EpsP;
    public double? Eh;*/
    }

    private ToSpeckleResult GsaMaterialConcreteToSpeckle(GsaRecord nativeObject, GSALayer layer = GSALayer.Both)
    {
      //Currently only handles isotropic concrete properties.
      //A lot of information in the gsa objects are currently ignored.

      var gsaConcrete = (GsaMatConcrete)nativeObject;
      var speckleConcrete = new Concrete()
      {
        name = gsaConcrete.Name,
        grade = "",                                 //grade can be determined from gsaMatConcrete.Mat.Name (assuming the user doesn't change the default value): e.g. "32 MPa"
        type = MaterialType.Concrete,
        designCode = "",                            //designCode can be determined from SPEC_CONCRETE_DESIGN gwa keyword: e.g. "AS3600_18" -> "AS3600"
        codeYear = "",                              //codeYear can be determined from SPEC_CONCRETE_DESIGN gwa keyword: e.g. "AS3600_18" - "2018"
        flexuralStrength = 0
      };
      if (gsaConcrete.Index.IsIndex()) speckleConcrete.applicationId = Instance.GsaModel.GetApplicationId<GsaMatConcrete>(gsaConcrete.Index.Value);

      //the following properties might be null
      if (gsaConcrete.Fc.HasValue) speckleConcrete.compressiveStrength = gsaConcrete.Fc.Value;
      if (gsaConcrete.EpsU.HasValue) speckleConcrete.maxStrain = gsaConcrete.EpsU.Value;
      if (gsaConcrete.Agg.HasValue) speckleConcrete.maxAggregateSize = gsaConcrete.Agg.Value;
      if (gsaConcrete.Fcdt.HasValue) speckleConcrete.tensileStrength = gsaConcrete.Fcdt.Value;

      //the following properties are stored in multiple locations in GSA
      if (Choose(gsaConcrete.Mat.E, gsaConcrete.Mat.Prop == null ? null : gsaConcrete.Mat.Prop.E, out var E)) speckleConcrete.youngsModulus = E;
      if (Choose(gsaConcrete.Mat.Nu, gsaConcrete.Mat.Prop == null ? null : gsaConcrete.Mat.Prop.Nu, out var Nu)) speckleConcrete.poissonsRatio = Nu;
      if (Choose(gsaConcrete.Mat.G, gsaConcrete.Mat.Prop == null ? null : gsaConcrete.Mat.Prop.G, out var G)) speckleConcrete.shearModulus = G;
      if (Choose(gsaConcrete.Mat.Rho, gsaConcrete.Mat.Prop == null ? null : gsaConcrete.Mat.Prop.Rho, out var Rho)) speckleConcrete.density = Rho;
      if (Choose(gsaConcrete.Mat.Alpha, gsaConcrete.Mat.Prop == null ? null : gsaConcrete.Mat.Prop.Alpha, out var Alpha)) speckleConcrete.thermalExpansivity = Alpha;

      return new ToSpeckleResult(speckleConcrete);
    }

    //Timber: GSA keyword not supported yet
    #endregion

    #region Property
    private ToSpeckleResult GsaSectionToSpeckle(GsaRecord nativeObject, GSALayer layer = GSALayer.Both)
    {
      var gsaSection = (GsaSection)nativeObject;
      //TO DO: update code to handle modifiers once SECTION_MOD (or SECTION_ANAL) keyword is supported
      var speckleProperty1D = new GSAProperty1D()
      {
        //-- App agnostic --
        name = gsaSection.Name,
        memberType = MemberType.Generic1D,
        referencePoint = GetReferencePoint(gsaSection.ReferencePoint),

        //-- GSA specific --
        colour = gsaSection.Colour.ToString(),
        //designMaterial = new Material(), // what is this used for? how is it different to material?
      };

      //-- App agnostic --
      if (gsaSection.Index.IsIndex()) speckleProperty1D.applicationId = Instance.GsaModel.GetApplicationId<GsaSection>(gsaSection.Index.Value);
      if (gsaSection.RefY.HasValue) speckleProperty1D.offsetY = gsaSection.RefY.Value;
      if (gsaSection.RefZ.HasValue) speckleProperty1D.offsetZ = gsaSection.RefZ.Value;
      var gsaSectionComp = (SectionComp)gsaSection.Components.Find(x => x.GetType() == typeof(SectionComp));
      if (gsaSectionComp.MaterialIndex.IsIndex()) speckleProperty1D.material = GetMaterialFromIndex(gsaSectionComp.MaterialIndex.Value, gsaSectionComp.MaterialType);
      var fns = new Dictionary<Section1dProfileGroup, Func<ProfileDetails, SectionProfile>>
      { { Section1dProfileGroup.Catalogue, GetProfileCatalogue },
        { Section1dProfileGroup.Explicit, GetProfileExplicit },
        { Section1dProfileGroup.Perimeter, GetProfilePerimeter },
        { Section1dProfileGroup.Standard, GetProfileStandard }
      };
      if (fns.ContainsKey(gsaSectionComp.ProfileGroup)) speckleProperty1D.profile = fns[gsaSectionComp.ProfileGroup](gsaSectionComp.ProfileDetails);

      //-- GSA specific --
      if (gsaSection.Index.IsIndex()) speckleProperty1D.nativeId = gsaSection.Index.Value;
      if (gsaSection.Mass.HasValue) speckleProperty1D.additionalMass = gsaSection.Mass.Value;
      if (gsaSection.Cost.HasValue) speckleProperty1D.cost = gsaSection.Cost.Value;
      if (gsaSection.PoolIndex.IsIndex()) speckleProperty1D.poolRef = gsaSection.PoolIndex.Value;

      return new ToSpeckleResult(speckleProperty1D);
    }

    private ToSpeckleResult GsaProperty2dToSpeckle(GsaRecord nativeObject, GSALayer layer = GSALayer.Both)
    {
      var gsaProp2d = (GsaProp2d)nativeObject;
      var speckleProperty2d = new GSAProperty2D()
      {
        //-- App agnostic --
        name = gsaProp2d.Name,
        colour = gsaProp2d.Colour.ToString(),
        zOffset = gsaProp2d.RefZ,
        orientationAxis = GetOrientationAxis(gsaProp2d),
        refSurface = GetReferenceSurface(gsaProp2d),

        //-- GSA specific --
        additionalMass = gsaProp2d.Mass,
        concreteSlabProp = gsaProp2d.Profile,
        //designMaterial = new Material(), // what is this used for? how is it different to material?
        //cost = 0, //cost is not part of the GWA
      };

      //-- App agnostic --
      if (gsaProp2d.Index.IsIndex()) speckleProperty2d.applicationId = Instance.GsaModel.GetApplicationId<GsaProp2d>(gsaProp2d.Index.Value);
      if (gsaProp2d.Thickness.IsPositive()) speckleProperty2d.thickness = gsaProp2d.Thickness.Value;
      if (gsaProp2d.GradeIndex.IsIndex()) speckleProperty2d.material = GetMaterialFromIndex(gsaProp2d.GradeIndex.Value, gsaProp2d.MatType);
      if (gsaProp2d.Type != Property2dType.NotSet) speckleProperty2d.type = (PropertyType2D)Enum.Parse(typeof(PropertyType2D), gsaProp2d.Type.ToString());
      if (gsaProp2d.InPlaneStiffnessPercentage.HasValue) speckleProperty2d.modifierInPlane = gsaProp2d.InPlaneStiffnessPercentage.Value;  //Only supporting Percentage modifiers
      if (gsaProp2d.BendingStiffnessPercentage.HasValue) speckleProperty2d.modifierBending = gsaProp2d.BendingStiffnessPercentage.Value;
      if (gsaProp2d.ShearStiffnessPercentage.HasValue) speckleProperty2d.modifierShear = gsaProp2d.ShearStiffnessPercentage.Value;
      if (gsaProp2d.VolumePercentage.HasValue) speckleProperty2d.modifierVolume = gsaProp2d.VolumePercentage.Value;

      //-- GSA specific --
      if (gsaProp2d.Index.IsIndex()) speckleProperty2d.nativeId = gsaProp2d.Index.Value;

      return new ToSpeckleResult(speckleProperty2d);
    }

    //Property3D: GSA keyword not supported yet

    private ToSpeckleResult GsaPropertyMassToSpeckle(GsaRecord nativeObject, GSALayer layer = GSALayer.Both)
    {
      var gsaPropMass = (GsaPropMass)nativeObject;
      var specklePropertyMass = new PropertyMass()
      {
        name = gsaPropMass.Name,
        mass = gsaPropMass.Mass,
        inertiaXX = gsaPropMass.Ixx,
        inertiaYY = gsaPropMass.Iyy,
        inertiaZZ = gsaPropMass.Izz,
        inertiaXY = gsaPropMass.Ixy,
        inertiaYZ = gsaPropMass.Iyz,
        inertiaZX = gsaPropMass.Izx
      };
      if (gsaPropMass.Index.IsIndex()) specklePropertyMass.applicationId = Instance.GsaModel.GetApplicationId<GsaPropMass>(gsaPropMass.Index.Value);

      //Mass modifications
      if (gsaPropMass.Mod == MassModification.Modified)
      {
        specklePropertyMass.massModified = true;
        if (gsaPropMass.ModXPercentage.IsPositive()) specklePropertyMass.massModifierX = gsaPropMass.ModXPercentage.Value;
        if (gsaPropMass.ModYPercentage.IsPositive()) specklePropertyMass.massModifierY = gsaPropMass.ModYPercentage.Value;
        if (gsaPropMass.ModZPercentage.IsPositive()) specklePropertyMass.massModifierZ = gsaPropMass.ModZPercentage.Value;
      }
      else
      {
        specklePropertyMass.massModified = false;
      }

      return new ToSpeckleResult(specklePropertyMass);
    }

    private ToSpeckleResult GsaPropertySpringToSpeckle(GsaRecord nativeObject, GSALayer layer = GSALayer.Both)
    {
      var gsaPropSpr = (GsaPropSpr)nativeObject;
      //Apply properties common to all spring types
      var specklePropertySpring = new PropertySpring()
      {
        name = gsaPropSpr.Name,
        dampingRatio = gsaPropSpr.DampingRatio.Value
      };
      if (gsaPropSpr.Index.IsIndex()) specklePropertySpring.applicationId = Instance.GsaModel.GetApplicationId<GsaPropSpr>(gsaPropSpr.Index.Value);

      //Dictionary of fns used to apply spring type specific properties. 
      //Functions will pass by reference specklePropertySpring and make the necessary changes to it
      var fns = new Dictionary<StructuralSpringPropertyType, Func<GsaPropSpr, PropertySpring, bool>>
      { { StructuralSpringPropertyType.Axial, SetProprtySpringAxial },
        { StructuralSpringPropertyType.Torsional, SetPropertySpringTorsional },
        { StructuralSpringPropertyType.Compression, SetProprtySpringCompression },
        { StructuralSpringPropertyType.Tension, SetProprtySpringTension },
        { StructuralSpringPropertyType.Lockup, SetProprtySpringLockup },
        { StructuralSpringPropertyType.Gap, SetProprtySpringGap },
        { StructuralSpringPropertyType.Friction, SetProprtySpringFriction },
        { StructuralSpringPropertyType.General, SetProprtySpringGeneral }
        //CONNECT not yet supported
      };

      //Apply spring type specific properties
      if (fns.ContainsKey(gsaPropSpr.PropertyType)) fns[gsaPropSpr.PropertyType](gsaPropSpr, specklePropertySpring);

      return new ToSpeckleResult(specklePropertySpring);
    }

    //PropertyDamper: GSA keyword not supported yet
    #endregion

    #region Results
    private bool GsaNodeResultToSpeckle(int gsaNodeIndex, Node speckleNode, out List<ResultNode> speckleResults)
    {
      speckleResults = null;
      if (Instance.GsaModel.Proxy.GetResultRecords(ResultGroup.Node, gsaNodeIndex, out var csvRecords))
      {
        speckleResults = new List<ResultNode>();
        var gsaNodeResults = csvRecords.FindAll(so => so is CsvNode).Select(so => (CsvNode)so).ToList();
        foreach (var gsaResult in gsaNodeResults)
        {
          var result = new ResultNode()
          {
            description = "", //???
            permutation = "", //???
            node = speckleNode,
          };

          var gsaCaseIndex = Convert.ToInt32(gsaResult.CaseId.Substring(1));
          if (gsaResult.CaseId[0] == 'A')
          {
            result.resultCase = GetLoadCaseFromIndex(gsaCaseIndex);
          }
          else if (gsaResult.CaseId[0] == 'C')
          {
            result.resultCase = GetLoadCombinationFromIndex(gsaCaseIndex);
          }
          result.applicationId = speckleNode.applicationId + "_" + result.resultCase.applicationId;

          //displacements / rotations
          if (gsaResult.Ux.HasValue) result.dispX = gsaResult.Ux.Value;
          if (gsaResult.Uy.HasValue) result.dispY = gsaResult.Uy.Value;
          if (gsaResult.Uz.HasValue) result.dispZ = gsaResult.Uz.Value;
          if (gsaResult.Rxx.HasValue) result.rotXX = gsaResult.Rxx.Value;
          if (gsaResult.Ryy.HasValue) result.rotYY = gsaResult.Ryy.Value;
          if (gsaResult.Rzz.HasValue) result.rotZZ = gsaResult.Rzz.Value;

          //velocities
          if (gsaResult.Vx.HasValue) result.velX = gsaResult.Vx.Value;
          if (gsaResult.Vy.HasValue) result.velY = gsaResult.Vy.Value;
          if (gsaResult.Vz.HasValue) result.velZ = gsaResult.Vz.Value;
          if (gsaResult.Vxx.HasValue) result.velXX = gsaResult.Vxx.Value;
          if (gsaResult.Vyy.HasValue) result.velYY = gsaResult.Vyy.Value;
          if (gsaResult.Vzz.HasValue) result.velZZ = gsaResult.Vzz.Value;

          //accelerations
          if (gsaResult.Ax.HasValue) result.accX = gsaResult.Ax.Value;
          if (gsaResult.Ay.HasValue) result.accY = gsaResult.Ay.Value;
          if (gsaResult.Az.HasValue) result.accZ = gsaResult.Az.Value;
          if (gsaResult.Axx.HasValue) result.accXX = gsaResult.Axx.Value;
          if (gsaResult.Ayy.HasValue) result.accYY = gsaResult.Ayy.Value;
          if (gsaResult.Azz.HasValue) result.accZZ = gsaResult.Azz.Value;

          //reactions forces/moments
          if (gsaResult.Fx_Reac.HasValue) result.reactionX = gsaResult.Fx_Reac.Value;
          if (gsaResult.Fy_Reac.HasValue) result.reactionY = gsaResult.Fy_Reac.Value;
          if (gsaResult.Fz_Reac.HasValue) result.reactionZ = gsaResult.Fz_Reac.Value;
          if (gsaResult.Mxx_Reac.HasValue) result.reactionXX = gsaResult.Mxx_Reac.Value;
          if (gsaResult.Myy_Reac.HasValue) result.reactionYY = gsaResult.Myy_Reac.Value;
          if (gsaResult.Mzz_Reac.HasValue) result.reactionZZ = gsaResult.Mzz_Reac.Value;

          //constraint forces/moments
          if (gsaResult.Fx_Cons.HasValue) result.constraintX = gsaResult.Fx_Cons.Value;
          if (gsaResult.Fy_Cons.HasValue) result.constraintY = gsaResult.Fy_Cons.Value;
          if (gsaResult.Fz_Cons.HasValue) result.constraintZ = gsaResult.Fz_Cons.Value;
          if (gsaResult.Mxx_Cons.HasValue) result.constraintXX = gsaResult.Mxx_Cons.Value;
          if (gsaResult.Myy_Cons.HasValue) result.constraintYY = gsaResult.Myy_Cons.Value;
          if (gsaResult.Mzz_Cons.HasValue) result.constraintZZ = gsaResult.Mzz_Cons.Value;

          speckleResults.Add(result);
        }
        return true;
      }
      return false;
    }

    public bool GsaElement1dResultToSpeckle(int gsaElementIndex, Element1D speckleElement, out List<Result1D> speckleResults)
    {
      speckleResults = null;
      //Instance.GsaModel.Result1DNumPosition = 2;
      if (Instance.GsaModel.Proxy.GetResultRecords(ResultGroup.Element1d, gsaElementIndex, out var csvRecord))
      {
        speckleResults = new List<Result1D>();
        var gsaElement1dResults = csvRecord.FindAll(so => so is CsvElem1d).Select(so => (CsvElem1d)so).ToList();
        foreach (var gsaResult in gsaElement1dResults)
        {
          var result = new Result1D()
          {
            description = "", //???
            permutation = "", //???
            element = speckleElement,
            position = gsaResult.PosR.ToDouble(),
          };

          var gsaCaseIndex = Convert.ToInt32(gsaResult.CaseId.Substring(1));
          if (gsaResult.CaseId[0] == 'A')
          {
            result.resultCase = GetLoadCaseFromIndex(gsaCaseIndex);
          }
          else if (gsaResult.CaseId[0] == 'C')
          {
            result.resultCase = GetLoadCombinationFromIndex(gsaCaseIndex);
          }
          result.applicationId = speckleElement.applicationId + "_" + result.resultCase.applicationId + "_" + result.position.ToString();

          //displacements
          if (gsaResult.Ux.HasValue) result.dispX = gsaResult.Ux.Value;
          if (gsaResult.Uy.HasValue) result.dispY = gsaResult.Uy.Value;
          if (gsaResult.Uz.HasValue) result.dispZ = gsaResult.Uz.Value;

          //forces
          if (gsaResult.Fx.HasValue) result.forceX = gsaResult.Fx.Value;
          if (gsaResult.Fy.HasValue) result.forceY = gsaResult.Fy.Value;
          if (gsaResult.Fz.HasValue) result.forceZ = gsaResult.Fz.Value;

          //moments
          if (gsaResult.Mxx.HasValue) result.momentXX = gsaResult.Mxx.Value;
          if (gsaResult.Myy.HasValue) result.momentYY = gsaResult.Myy.Value;
          if (gsaResult.Mzz.HasValue) result.momentZZ = gsaResult.Mzz.Value;

          speckleResults.Add(result);
        }
        return true;
      }
      return false;
    }

    public bool GsaElement2dResultToSpeckle(int gsaElementIndex, Element2D speckleElement, out List<Result2D> speckleResults)
    {
      speckleResults = null;
      if (Instance.GsaModel.Proxy.GetResultRecords(ResultGroup.Element2d, gsaElementIndex, out var csvRecord))
      {
        speckleResults = new List<Result2D>();
        var gsaElement2dResults = csvRecord.FindAll(so => so is CsvElem2d).Select(so => (CsvElem2d)so).ToList();
        foreach (var gsaResult in gsaElement2dResults)
        {
          var result = new Result2D()
          {
            description = "", //???
            permutation = "", //???
            element = speckleElement,
          };

          if (gsaResult.PosR.HasValue && gsaResult.PosS.HasValue) result.position = new List<double>() { gsaResult.PosR.Value, gsaResult.PosS.Value };

          var gsaCaseIndex = Convert.ToInt32(gsaResult.CaseId.Substring(1));
          if (gsaResult.CaseId[0] == 'A')
          {
            result.resultCase = GetLoadCaseFromIndex(gsaCaseIndex);
          }
          else if (gsaResult.CaseId[0] == 'C')
          {
            result.resultCase = GetLoadCombinationFromIndex(gsaCaseIndex);
          }
          result.applicationId = speckleElement.applicationId + "_" + result.resultCase.applicationId + "_" + result.position[0].ToString() + "_" + result.position[1].ToString();

          //displacements
          if (gsaResult.Ux.HasValue) result.dispX = gsaResult.Ux.Value;
          if (gsaResult.Uy.HasValue) result.dispY = gsaResult.Uy.Value;
          if (gsaResult.Uz.HasValue) result.dispZ = gsaResult.Uz.Value;

          //forces
          if (gsaResult.Nx.HasValue) result.forceXX = gsaResult.Nx.Value;
          if (gsaResult.Ny.HasValue) result.forceYY = gsaResult.Ny.Value;
          if (gsaResult.Nxy.HasValue) result.forceXY = gsaResult.Nxy.Value;
          if (gsaResult.Qx.HasValue) result.shearX = gsaResult.Qx.Value;
          if (gsaResult.Qy.HasValue) result.shearY = gsaResult.Qy.Value;

          //moments
          if (gsaResult.Mx.HasValue) result.momentXX = gsaResult.Mx.Value;
          if (gsaResult.My.HasValue) result.momentYY = gsaResult.My.Value;
          if (gsaResult.Mxy.HasValue) result.momentXY = gsaResult.Mxy.Value;

          //stresses
          if (gsaResult.Xx_b.HasValue) result.stressBotXX = gsaResult.Xx_b.Value;
          if (gsaResult.Yy_b.HasValue) result.stressBotYY = gsaResult.Yy_b.Value;
          if (gsaResult.Zz_b.HasValue) result.stressBotZZ = gsaResult.Zz_b.Value;
          if (gsaResult.Xy_b.HasValue) result.stressBotXY = gsaResult.Xy_b.Value;
          if (gsaResult.Yz_b.HasValue) result.stressBotYZ = gsaResult.Yz_b.Value;
          if (gsaResult.Zx_b.HasValue) result.stressBotZX = gsaResult.Zx_b.Value;
          if (gsaResult.Xx_m.HasValue) result.stressMidXX = gsaResult.Xx_m.Value;
          if (gsaResult.Yy_m.HasValue) result.stressMidYY = gsaResult.Yy_m.Value;
          if (gsaResult.Zz_m.HasValue) result.stressMidZZ = gsaResult.Zz_m.Value;
          if (gsaResult.Xy_m.HasValue) result.stressMidXY = gsaResult.Xy_m.Value;
          if (gsaResult.Yz_m.HasValue) result.stressMidYZ = gsaResult.Yz_m.Value;
          if (gsaResult.Zx_m.HasValue) result.stressMidZX = gsaResult.Zx_m.Value;
          if (gsaResult.Xx_t.HasValue) result.stressTopXX = gsaResult.Xx_t.Value;
          if (gsaResult.Yy_t.HasValue) result.stressTopYY = gsaResult.Yy_t.Value;
          if (gsaResult.Zz_t.HasValue) result.stressTopZZ = gsaResult.Zz_t.Value;
          if (gsaResult.Xy_t.HasValue) result.stressTopXY = gsaResult.Xy_t.Value;
          if (gsaResult.Yz_t.HasValue) result.stressTopYZ = gsaResult.Yz_t.Value;
          if (gsaResult.Zx_t.HasValue) result.stressTopZX = gsaResult.Zx_t.Value;

          speckleResults.Add(result);
        }
        return true;
      }
      return false;
    }

    public bool GsaElement3dResultToSpeckle(int gsaElementIndex, Element3D speckleElement, out List<Result3D> speckleResults)
    {
      //TO DO: update when 3D elements are supported
      speckleResults = null;
      return false;
    }

    //TODO: implement conversion code for result objects
    /* ResultGlobal
     */
    #endregion

    #region Constraints
    private ToSpeckleResult GsaRigidToSpeckle(GsaRecord nativeObject, GSALayer layer = GSALayer.Both)
    {
      var gsaRigid = (GsaRigid)nativeObject;
      var speckleRigid = new GSARigid()
      {
        name = gsaRigid.Name,
        constrainedNodes = gsaRigid.ConstrainedNodes.Select(i => GetNodeFromIndex(i)).ToList(),
        stages = gsaRigid.Stage.Select(i => GetStageFromIndex(i)).ToList(),
        type = GetRigidConstraintType(gsaRigid.Type)
      };
      if (gsaRigid.Index.IsIndex())
      {
        speckleRigid.nativeId = gsaRigid.Index.Value;
        speckleRigid.applicationId = Instance.GsaModel.GetApplicationId<GsaRigid>(gsaRigid.Index.Value);
      }
      if (gsaRigid.PrimaryNode.IsIndex()) speckleRigid.primaryNode = GetNodeFromIndex(gsaRigid.PrimaryNode.Value);
      if (gsaRigid.Type == RigidConstraintType.Custom) speckleRigid.link = GetRigidConstraint(gsaRigid.Link);
      return new ToSpeckleResult(speckleRigid); 
    }

    private ToSpeckleResult GsaGenRestToSpeckle(GsaRecord nativeObject, GSALayer layer = GSALayer.Both)
    {
      var gsaGenRest = (GsaGenRest)nativeObject;
      var speckleGenRest = new GSAGenRest()
      {
        name = gsaGenRest.Name,
        restraint = GetRestraint(gsaGenRest),
        nodes = gsaGenRest.NodeIndices.Select(i => GetNodeFromIndex(i)).ToList(),
        stages = gsaGenRest.StageIndices.Select(i => GetStageFromIndex(i)).ToList(),
      };
      if (gsaGenRest.Index.IsIndex())
      {
        speckleGenRest.nativeId = gsaGenRest.Index.Value;
        speckleGenRest.applicationId = Instance.GsaModel.GetApplicationId<GsaGenRest>(gsaGenRest.Index.Value);
      }
      return new ToSpeckleResult(speckleGenRest); 
    }
    #endregion

    #region Analysis Stage
    private ToSpeckleResult GsaStageToSpeckle(GsaRecord nativeObject, GSALayer layer = GSALayer.Both)
    {
      var gsaStage = (GsaAnalStage)nativeObject;
      var speckleStage = new GSAStage()
      {
        name = gsaStage.Name,
        colour = gsaStage.Colour.ToString(),
        elements = gsaStage.ElementIndices.Select(i => GetElementFromIndex(i)).ToList(),
        lockedElements = gsaStage.LockElementIndices.Select(i => GetElementFromIndex(i)).ToList(),
      };
      if (gsaStage.Index.IsIndex())
      {
        speckleStage.nativeId = gsaStage.Index.Value;
        speckleStage.applicationId = Instance.GsaModel.GetApplicationId<GsaAnalStage>(gsaStage.Index.Value);
      }
      if (gsaStage.Phi.IsPositive()) speckleStage.creepFactor = gsaStage.Phi.Value;
      if (gsaStage.Days.IsIndex()) speckleStage.stageTime = gsaStage.Days.Value;

      return new ToSpeckleResult(speckleStage); 
    }
    #endregion
    #endregion

    #region ToNative
    //TO DO: implement conversion code for ToNative

    private List<GsaRecord> AxisToNative(Base @object)
    {
      var axis = (Axis)@object;

      var index = Instance.GsaModel.Cache.ResolveIndex<GsaAxis>(axis.applicationId);

      return new List<GsaRecord>
      {
        new GsaAxis()
        {
          ApplicationId = axis.applicationId,
          Name = axis.name,
          Index = index,
          OriginX = axis.definition.origin.x,
          OriginY = axis.definition.origin.y,
          OriginZ = axis.definition.origin.z
        }
      };
    }

    #endregion

    #region Helper
    #region ToSpeckle
    #region Geometry
    #region Node
    /// <summary>
    /// Conversion of node restraint from GSA to Speckle
    /// </summary>
    /// <param name="gsaNode">GsaNode object with the restraint definition to be converted</param>
    /// <returns></returns>
    private static Restraint GetRestraint(GsaNode gsaNode)
    {
      Restraint restraint;
      switch (gsaNode.NodeRestraint)
      {
        case NodeRestraint.Pin:
          restraint = new Restraint(RestraintType.Pinned);
          break;
        case NodeRestraint.Fix:
          restraint = new Restraint(RestraintType.Fixed);
          break;
        case NodeRestraint.Free:
          restraint = new Restraint(RestraintType.Free);
          break;
        case NodeRestraint.Custom:
          string code = GetCustomRestraintCode(gsaNode);
          restraint = new Restraint(code.ToString());
          break;
        default:
          restraint = new Restraint();
          break;
      }

      //restraint = UpdateSpringStiffness(restraint, gsaNode);

      return restraint;
    }

    /// <summary>
    /// Conversion of 1D element end releases from GSA to Speckle restraint
    /// </summary>
    /// <param name="release">Dictionary of release codes</param>
    /// <returns></returns>
    private static Restraint GetRestraint(Dictionary<GwaAxisDirection6, ReleaseCode> gsaRelease, List<double> gsaStiffness)
    {
      var code = new List<string>() { "F", "F", "F", "F", "F", "F" }; //Default
      int index = 0;
      if (gsaRelease != null)
      {
        foreach (var k in gsaRelease.Keys.ToList())
        {
          switch (k)
          {
            case GwaAxisDirection6.X:
              code[0] = gsaRelease[k].GetStringValue();
              break;
            case GwaAxisDirection6.Y:
              code[1] = gsaRelease[k].GetStringValue();
              break;
            case GwaAxisDirection6.Z:
              code[2] = gsaRelease[k].GetStringValue();
              break;
            case GwaAxisDirection6.XX:
              code[3] = gsaRelease[k].GetStringValue();
              break;
            case GwaAxisDirection6.YY:
              code[4] = gsaRelease[k].GetStringValue();
              break;
            case GwaAxisDirection6.ZZ:
              code[5] = gsaRelease[k].GetStringValue();
              break;
          }
        }
      }

      var speckleRelease = new Restraint(string.Join("", code));

      //Add stiffnesses
      if (code[0] == "K") speckleRelease.stiffnessX = gsaStiffness[index++];
      if (code[1] == "K") speckleRelease.stiffnessY = gsaStiffness[index++];
      if (code[2] == "K") speckleRelease.stiffnessZ = gsaStiffness[index++];
      if (code[3] == "K") speckleRelease.stiffnessXX = gsaStiffness[index++];
      if (code[4] == "K") speckleRelease.stiffnessYY = gsaStiffness[index++];
      if (code[5] == "K") speckleRelease.stiffnessZZ = gsaStiffness[index++];

      return speckleRelease;
    }

    private Restraint GetRestraint(GsaGenRest gsaGenRest)
    {
      var code = new List<string>() { "F", "F", "F", "F", "F", "F" }; //Default
      if (gsaGenRest.X == RestraintCondition.Constrained) code[0] = "R";
      if (gsaGenRest.Y == RestraintCondition.Constrained) code[1] = "R";
      if (gsaGenRest.Z == RestraintCondition.Constrained) code[2] = "R";
      if (gsaGenRest.XX == RestraintCondition.Constrained) code[3] = "R";
      if (gsaGenRest.YY == RestraintCondition.Constrained) code[4] = "R";
      if (gsaGenRest.ZZ == RestraintCondition.Constrained) code[5] = "R";
      return new Restraint(string.Join("", code));
    }

    /// <summary>
    /// Conversion of node constraint axis from GSA to Speckle
    /// </summary>
    /// <param name="gsaNode">GsaNode object with the constraint axis definition to be converted</param>
    /// <returns></returns>
    private Plane GetConstraintAxis(GsaNode gsaNode)
    {
      Plane speckleAxis;
      Point origin;
      Vector xdir, ydir, normal;

      if (gsaNode.AxisRefType == NodeAxisRefType.XElevation)
      {
        origin = new Point(0, 0, 0);
        xdir = new Vector(0, -1, 0);
        ydir = new Vector(0, 0, 1);
        normal = new Vector(-1, 0, 0);
        speckleAxis = new Plane(origin, normal, xdir, ydir);
      }
      else if (gsaNode.AxisRefType == NodeAxisRefType.YElevation)
      {
        origin = new Point(0, 0, 0);
        xdir = new Vector(1, 0, 0);
        ydir = new Vector(0, 0, 1);
        normal = new Vector(0, -1, 0);
        speckleAxis = new Plane(origin, normal, xdir, ydir);
      }
      else if (gsaNode.AxisRefType == NodeAxisRefType.Vertical)
      {
        origin = new Point(0, 0, 0);
        xdir = new Vector(0, 0, 1);
        ydir = new Vector(1, 0, 0);
        normal = new Vector(0, 1, 0);
        speckleAxis = new Plane(origin, normal, xdir, ydir);
      }
      else if (gsaNode.AxisRefType == NodeAxisRefType.Reference && gsaNode.AxisIndex.IsIndex())
      {
        speckleAxis = GetAxisFromIndex(gsaNode.AxisIndex.Value).definition;
      }
      else
      {
        //Default global coordinates for case: Global or NotSet
        speckleAxis = GlobalAxis().definition;
      }

      return speckleAxis;
    }

    /// <summary>
    /// Speckle structural schema restraint code
    /// </summary>
    /// <param name="gsaNode">GsaNode object with the restraint definition to be converted</param>
    /// <returns></returns>
    private static string GetCustomRestraintCode(GsaNode gsaNode)
    {
      var code = "RRRRRR".ToCharArray();
      for (var i = 0; i < gsaNode.Restraints.Count(); i++)
      {
        switch (gsaNode.Restraints[i])
        {
          case GwaAxisDirection6.X:
            code[0] = 'F';
            break;
          case GwaAxisDirection6.Y:
            code[1] = 'F';
            break;
          case GwaAxisDirection6.Z:
            code[2] = 'F';
            break;
          case GwaAxisDirection6.XX:
            code[3] = 'F';
            break;
          case GwaAxisDirection6.YY:
            code[4] = 'F';
            break;
          case GwaAxisDirection6.ZZ:
            code[5] = 'F';
            break;
        }
      }
      return code.ToString();
    }

    /// <summary>
    /// Add GSA spring stiffness definition to Speckle restraint definition.
    /// Deprecated: Using GSANode instead of Node, so spring stiffness no longer stored in Restraint
    /// </summary>
    /// <param name="restraint">Restraint speckle object to be updated</param>
    /// <param name="gsaNode">GsaNode object with spring stiffness definition</param>
    /// <returns></returns>
    private Restraint UpdateSpringStiffness(Restraint restraint, GsaNode gsaNode)
    {
      //Spring Stiffness
      if (gsaNode.SpringPropertyIndex.IsIndex())
      {
        var gsaRecord = Instance.GsaModel.GetNative<GsaPropSpr>(gsaNode.SpringPropertyIndex.Value);
        if (gsaRecord.GetType() != typeof(GsaPropSpr))
        {
          return restraint;
        }
        var gsaSpring = (GsaPropSpr)gsaRecord;

        //Update spring stiffness
        if (gsaSpring.Stiffnesses[GwaAxisDirection6.X] > 0)
        {
          var code = restraint.code.ToCharArray();
          code[0] = 'K';
          restraint.code = code.ToString();
          restraint.stiffnessX = gsaSpring.Stiffnesses[GwaAxisDirection6.X];
        }
        if (gsaSpring.Stiffnesses[GwaAxisDirection6.Y] > 0)
        {
          var code = restraint.code.ToCharArray();
          code[1] = 'K';
          restraint.code = code.ToString();
          restraint.stiffnessY = gsaSpring.Stiffnesses[GwaAxisDirection6.Y];
        }
        if (gsaSpring.Stiffnesses[GwaAxisDirection6.Z] > 0)
        {
          var code = restraint.code.ToCharArray();
          code[2] = 'K';
          restraint.code = code.ToString();
          restraint.stiffnessZ = gsaSpring.Stiffnesses[GwaAxisDirection6.Z];
        }
        if (gsaSpring.Stiffnesses[GwaAxisDirection6.XX] > 0)
        {
          var code = restraint.code.ToCharArray();
          code[3] = 'K';
          restraint.code = code.ToString();
          restraint.stiffnessXX = gsaSpring.Stiffnesses[GwaAxisDirection6.XX];
        }
        if (gsaSpring.Stiffnesses[GwaAxisDirection6.YY] > 0)
        {
          var code = restraint.code.ToCharArray();
          code[4] = 'K';
          restraint.code = code.ToString();
          restraint.stiffnessYY = gsaSpring.Stiffnesses[GwaAxisDirection6.YY];
        }
        if (gsaSpring.Stiffnesses[GwaAxisDirection6.ZZ] > 0)
        {
          var code = restraint.code.ToCharArray();
          code[5] = 'K';
          restraint.code = code.ToString();
          restraint.stiffnessZZ = gsaSpring.Stiffnesses[GwaAxisDirection6.ZZ];
        }
      }
      return restraint;
    }

    /// <summary>
    /// Get Speckle node object from GSA node index
    /// </summary>
    /// <param name="index">GSA node index</param>
    /// <returns></returns>
    private Node GetNodeFromIndex(int index)
    {
      return (Instance.GsaModel.Cache.GetSpeckleObjects<GsaNode, Node>(index, out var speckleObjects) && speckleObjects != null && speckleObjects.Count > 0)
        ? speckleObjects.First() : null;
    }
    #endregion

    #region Axis
    /// <summary>
    /// Get Speckle axis object from GSA axis index
    /// </summary>
    /// <param name="index">GSA axis index</param>
    /// <returns></returns>
    private Axis GetAxisFromIndex(int index)
    {
      /*
      var gsaAxis = Instance.GsaModel.GetNative<GsaAxis>(index);
      if (gsaAxis == null || gsaAxis.GetType() != typeof(GsaAxis))
      {
        return null;
      }
      return (Axis)GsaAxisToSpeckle((GsaAxis)gsaAxis).LayerAgnosticObjects.FirstOrDefault();
      */
      return (Instance.GsaModel.Cache.GetSpeckleObjects<GsaAxis, Axis>(index, out var speckleObjects) && speckleObjects != null && speckleObjects.Count > 0)
        ? speckleObjects.First() : null;
    }

    /// <summary>
    /// Speckle global axis definition
    /// </summary>
    /// <returns></returns>
    private static Axis GlobalAxis()
    {
      //Default global coordinates for case: Global or NotSet
      var origin = new Point(0, 0, 0);
      var xdir = new Vector(1, 0, 0);
      var ydir = new Vector(0, 1, 0);
      var normal = new Vector(0, 0, 1);

      var axis = new Axis()
      {
        name = "",
        axisType = AxisType.Cartesian,
        definition = new Plane(origin, normal, xdir, ydir)
      };

      return axis;
    }
    #endregion

    #region Elements
    private Base GetElementFromIndex(int index)
    {
      var gsaEl = (GsaEl)Instance.GsaModel.Cache.GetNative<GsaEl>(index);
      if(gsaEl.Is1dElement())
      {
        return GetElement1DFromIndex(index);
      }
      if(gsaEl.Is2dElement())
      {
        return GetElement2DFromIndex(index);
      }
      else
      {
        return null;
      }
    }

    /// <summary>
    /// Get Speckle Element2D object from GSA element index
    /// </summary>
    /// <param name="index">GSA element index</param>
    /// <returns></returns>
    private Element2D GetElement2DFromIndex(int index)
    {
      return (Instance.GsaModel.Cache.GetSpeckleObjects<GsaEl, Element2D>(index, out var speckleObjects)) ? speckleObjects.First() : null;
    }

    /// <summary>
    /// Get Speckle Element1D object from GSA element index
    /// </summary>
    /// <param name="index">GSA element index</param>
    /// <returns></returns>
    private Element1D GetElement1DFromIndex(int index)
    {
      return (Instance.GsaModel.Cache.GetSpeckleObjects<GsaEl, Element1D>(index, out var speckleObjects)) ? speckleObjects.First() : null;
    }

    private ElementType1D GetElement1dType(ElementType gsaType)
    {
      ElementType1D speckleType;

      switch (gsaType)
      {
        case ElementType.Bar:
          speckleType = ElementType1D.Bar;
          break;
        case ElementType.Cable:
          speckleType = ElementType1D.Cable;
          break;
        case ElementType.Damper:
          speckleType = ElementType1D.Damper;
          break;
        case ElementType.Link:
          speckleType = ElementType1D.Link;
          break;
        case ElementType.Rod:
          speckleType = ElementType1D.Rod;
          break;
        case ElementType.Spacer:
          speckleType = ElementType1D.Spacer;
          break;
        case ElementType.Spring:
          speckleType = ElementType1D.Spring;
          break;
        case ElementType.Strut:
          speckleType = ElementType1D.Strut;
          break;
        case ElementType.Tie:
          speckleType = ElementType1D.Tie;
          break;
        default:
          speckleType = ElementType1D.Beam;
          break;
      }

      return speckleType;
    }

    /// <summary>
    /// Get the local axis for a 1D element
    /// </summary>
    /// <param name="n1">end1Node</param>
    /// <param name="n2">end2Node</param>
    /// <param name="n3">orientationNode</param>
    /// <param name="angle">orientationAngle in radians</param>
    /// <returns></returns>
    private Plane GetLocalAxis(Node n1, Node n2, Node n3, double angle)
    {
      var normal = new Vector(0, 0, 1); //default

      var p1 = n1.basePoint;
      var p2 = n2.basePoint;
      var origin = new Point(p1.x, p1.y, p1.z);
      var xdir = (new Vector(p2.x - p1.x, p2.y - p1.y, p2.z - p1.z)).UnitVector();

      //Update normal if orientation node exists
      if (n3 != null)
      {
        var p3 = n3.basePoint;
        normal = (new Vector(p3.x - p1.x, p3.y - p1.y, p3.z - p1.z)).UnitVector();
      }

      //Apply rotation angle
      if (angle != 0) normal = normal.Rotate(xdir, angle).UnitVector();

      //xdir and normal define a plane:
      // *ensure normal is perpendicular to xdir on that plane
      // *ensure ydir is normal to the plane
      var ydir = -(xdir * normal).UnitVector();
      normal = (xdir * ydir).UnitVector();

      return new Plane(origin, normal, xdir, ydir);
    }

    private Mesh DisplayMeshElement2d(GsaEl gsaEl, string units = null)
    {
      //TO DO: check if this actually creates a real mesh
      var vertices = new List<double>();
      var faces = new List<int[]>();

      var topology = gsaEl.NodeIndices.Select(i => GetNodeFromIndex(i)).ToList();

      foreach (var node in topology)
      {
        vertices.Add(node.basePoint.x);
        vertices.Add(node.basePoint.y);
        vertices.Add(node.basePoint.z);
      }

      if (gsaEl.NodeIndices.Count == 4)
      {
        faces.Add(new int[] { 1, 1, 2, 3, 4 });
      }
      else
      {
        faces.Add(new int[] { 0, 1, 2, 3 });
      }

      var speckleMesh = new Mesh(vertices.ToArray(), faces.SelectMany(o => o).ToArray(), null, null, units);

      return speckleMesh;
    }
    #endregion

    #region Member
    private ElementType1D GetMember1dType(GwaMemberType gsaMemberType)
    {
      return ElementType1D.Beam;
    }

    private ElementType2D GetMember2dType(GwaMemberType gsaMemberType)
    {
      return ElementType2D.Quad4;
    }
    #endregion

    #region Grids
    private Axis GetGridPlaneAxis(GridPlaneAxisRefType gsaAxisType, int? gsaAxisIndex)
    {
      var speckleAxis = new Axis()
      {
        axisType = AxisType.Cartesian
      };

      if (gsaAxisType == GridPlaneAxisRefType.XElevation)
      {
        speckleAxis.name = "xElevation";
        speckleAxis.definition = new Plane()
        {
          origin = new Point(0, 0, 0), 
          normal = new Vector(-1, 0, 0),
          xdir = new Vector(0, -1, 0), 
          ydir = new Vector(0, 0, 1)
        };
      }
      else if (gsaAxisType == GridPlaneAxisRefType.YElevation)
      {
        speckleAxis.name = "yElevation";
        speckleAxis.definition = new Plane()
        {
          origin = new Point(0, 0, 0),
          normal = new Vector(0, -1, 0),
          xdir = new Vector(1, 0, 0),
          ydir = new Vector(0, 0, 1)
        };
      }
      else if (gsaAxisType == GridPlaneAxisRefType.Reference && gsaAxisIndex.IsIndex())
      {
        speckleAxis = GetAxisFromIndex(gsaAxisIndex.Value);
      }
      else
      {
        //Default global coordinates for case: Global or NotSet
        speckleAxis = GlobalAxis();
      }

      return speckleAxis;
    }

    private GSAGridPlane GetGridPlane(GridPlaneAxisRefType gsaAxisType, int? gsaAxisIndex)
    {
      var speckleGridPlane = new GSAGridPlane()
      {
        name = "",
        axis = new Axis()
        {
          axisType = AxisType.Cartesian
        },
        elevation = 0,
        storeyToleranceBelow = "",
        storeyToleranceAbove = "",
      };

      if (gsaAxisType == GridPlaneAxisRefType.XElevation)
      {
        speckleGridPlane.name = "X Elevation Grid";
        speckleGridPlane.axis.name = "x Elevation";
        speckleGridPlane.axis.definition = new Plane()
        {
          origin = new Point(0, 0, 0),
          normal = new Vector(-1, 0, 0),
          xdir = new Vector(0, -1, 0),
          ydir = new Vector(0, 0, 1)
        };
      }
      else if (gsaAxisType == GridPlaneAxisRefType.YElevation)
      {
        speckleGridPlane.name = "Y Elevation Grid";
        speckleGridPlane.axis.name = "Y Elevation";
        speckleGridPlane.axis.definition = new Plane()
        {
          origin = new Point(0, 0, 0),
          normal = new Vector(0, -1, 0),
          xdir = new Vector(1, 0, 0),
          ydir = new Vector(0, 0, 1)
        };
      }
      else if (gsaAxisType == GridPlaneAxisRefType.Reference && gsaAxisIndex.IsIndex())
      {
        speckleGridPlane = GetGridPlaneFromIndex(gsaAxisIndex.Value);
      }
      else
      {
        speckleGridPlane.name = "Global Grid";
        speckleGridPlane.axis.name = "Global";
        speckleGridPlane.axis.definition = new Plane()
        {
          origin = new Point(0, 0, 0),
          normal = new Vector(0, 0, 1),
          xdir = new Vector(1, 0, 0),
          ydir = new Vector(0, 1, 0)
        };
      }

      return speckleGridPlane;
    }

    /// <summary>
    /// Get Speckle grid plane object from GSA grid plane index
    /// </summary>
    /// <param name="index">GSA axis index</param>
    /// <returns></returns>
    private GSAGridPlane GetGridPlaneFromIndex(int index)
    {
      /*
      var gsGridPlane = Instance.GsaModel.GetNative<GsaGridPlane>(index);
      if (gsGridPlane == null || gsGridPlane.GetType() != typeof(GsaGridPlane))
      {
        return null;
      }
      return GsaGridPlaneToSpeckle((GsaGridPlane)gsGridPlane);
      */
      return (Instance.GsaModel.Cache.GetSpeckleObjects<GsaGridPlane, GSAGridPlane>(index, out var speckleObjects) && speckleObjects != null && speckleObjects.Count > 0)
        ? speckleObjects.First() : null;
    }

    private string GetStoreyTolerance(double? gsaStoreyTolerance, bool gsaStoreyToleranceAuto, GridPlaneType gsaType)
    {
      var speckleStoreyTolerance = ""; //default

      if (gsaType == GridPlaneType.Storey)
      {
        if (gsaStoreyToleranceAuto)
        {
          speckleStoreyTolerance = "auto";
        }
        else if (gsaStoreyTolerance.HasValue)
        {
          speckleStoreyTolerance = gsaStoreyTolerance.Value.ToString();
        }
      }
      return speckleStoreyTolerance;
    }

    private GSAGridSurface GetGridSurfaceFromIndex(int index)
    {
      return (Instance.GsaModel.Cache.GetSpeckleObjects<GsaGridSurface, GSAGridSurface>(index, out var speckleObjects)) ? speckleObjects.First() : null;
    }

    private GridSurfaceSpanType GetSpanType(GridSurfaceSpan gsaGridSurfaceSpan)
    {
      if (gsaGridSurfaceSpan == GridSurfaceSpan.One)
      {
        return GridSurfaceSpanType.OneWay;
      }
      else if (gsaGridSurfaceSpan == GridSurfaceSpan.Two)
      {
        return GridSurfaceSpanType.TwoWay;
      }
      else
      {
        return GridSurfaceSpanType.NotSet;
      }
    }

    private LoadExpansion GetLoadExpansionType(GridExpansion gsaExpansion)
    {
      if (gsaExpansion == GridExpansion.Legacy)
      {
        return LoadExpansion.Legacy;
      }
      else if (gsaExpansion == GridExpansion.PlaneAspect)
      {
        return LoadExpansion.PlaneAspect;
      }
      else if (gsaExpansion == GridExpansion.PlaneCorner)
      {
        return LoadExpansion.PlaneCorner;
      }
      else if (gsaExpansion == GridExpansion.PlaneSmooth)
      {
        return LoadExpansion.PlaneSmooth;
      }
      else
      {
        return LoadExpansion.NotSet;
      }
    }
    #endregion

    #region Polyline
    public Polyline GetPolyline(LoadLineOption gsaType, string gsaPolygon, int? gsaPolygonIndex)
    {
      var specklePolyline = new Polyline();
      if (gsaType == LoadLineOption.Polygon)
      {
        specklePolyline = GetPolygonFromString(gsaPolygon);
      }
      else if (gsaType == LoadLineOption.PolyRef && gsaPolygonIndex.HasValue)
      {
        specklePolyline = GetPolygonFromIndex(gsaPolygonIndex.Value);
      }
      else
      {
        specklePolyline = null;
      }
      return specklePolyline;
    }

    public Polyline GetPolyline(LoadAreaOption gsaType, string gsaPolygon, int? gsaPolygonIndex)
    {
      var specklePolyline = new Polyline();
      if (gsaType == LoadAreaOption.Polygon)
      {
        specklePolyline = GetPolygonFromString(gsaPolygon);
      }
      else if (gsaType == LoadAreaOption.PolyRef && gsaPolygonIndex.HasValue)
      {
        specklePolyline = GetPolygonFromIndex(gsaPolygonIndex.Value);
      }
      else
      {
        specklePolyline = null;
      }
      return specklePolyline;
    }

    public GSAPolyline GetPolygonFromIndex(int index)
    {
      return (Instance.GsaModel.Cache.GetSpeckleObjects<GsaPolyline, GSAPolyline>(index, out var speckleObjects)) ? speckleObjects.First() : null;
    }

    public Polyline GetPolygonFromString(string gsaPolygon)
    {
      //process gsaPolygon string
      //e.g. (0,0) (1,0) (1,1) (0,1)(m)
      var specklePolyline = new Polyline()
      {
        value = new List<double>()
      };
      foreach (var item in gsaPolygon.Split(' '))
      {
        var point = item.Split('(', ')')[1];
        if (point.Split(',').Count() == 2) point += ",0"; //ensure each point has x,y,z value
        specklePolyline.value.AddRange(point.Split(',').Select(p => p.ToDouble()).ToList());
      }
      return specklePolyline;
    }
    #endregion
    #endregion

    #region Loading
    private LoadType GetLoadType(StructuralLoadCaseType gsaLoadType)
    {
      switch (gsaLoadType)
      {
        case StructuralLoadCaseType.Dead:
          return LoadType.Dead;
        case StructuralLoadCaseType.Earthquake:
          return LoadType.SeismicStatic;
        case StructuralLoadCaseType.Live:
          return LoadType.Live;
        case StructuralLoadCaseType.Rain:
          return LoadType.Rain;
        case StructuralLoadCaseType.Snow:
          return LoadType.Snow;
        case StructuralLoadCaseType.Soil:
          return LoadType.Soil;
        case StructuralLoadCaseType.Thermal:
          return LoadType.Thermal;
        case StructuralLoadCaseType.Wind:
          return LoadType.Wind;
        default:
          return LoadType.None;
      }
    }

    private AreaLoadType GetAreaLoadType(Load2dFaceType gsaType)
    {
      switch (gsaType)
      {
        case Load2dFaceType.General:
          return AreaLoadType.Variable;
        case Load2dFaceType.Point:
          return AreaLoadType.Point;
        default:
          return AreaLoadType.Constant;
      }
    }

    private Thermal2dLoadType GetLoad2dThermalType(Load2dThermalType gsaType)
    {
      switch (gsaType)
      {
        case Load2dThermalType.Uniform:
          return Thermal2dLoadType.Uniform;
        case Load2dThermalType.Gradient:
          return Thermal2dLoadType.Gradient;
        case Load2dThermalType.General:
          return Thermal2dLoadType.General;
        default:
          return Thermal2dLoadType.NotSet;
      }
    }

    private LoadDirection GetDirection(GwaAxisDirection3 gsaDirection)
    {
      switch (gsaDirection)
      {
        case GwaAxisDirection3.X:
          return LoadDirection.X;
        case GwaAxisDirection3.Y:
          return LoadDirection.Y;
        case GwaAxisDirection3.Z:
        default:
          return LoadDirection.Z;
      }
    }

    private LoadDirection GetDirection(GwaAxisDirection6 gsaDirection)
    {
      switch (gsaDirection)
      {
        case GwaAxisDirection6.X:
          return LoadDirection.X;
        case GwaAxisDirection6.Y:
          return LoadDirection.Y;
        case GwaAxisDirection6.Z:
          return LoadDirection.Z;
        case GwaAxisDirection6.XX:
          return LoadDirection.XX;
        case GwaAxisDirection6.YY:
          return LoadDirection.YY;
        case GwaAxisDirection6.ZZ:
        default:
          return LoadDirection.ZZ;
      }
    }

    private LoadAxisType GetLoadAxisType(AxisRefType gsaType)
    {
      //TO DO: update when there are more options for LoadAxisType
      switch (gsaType)
      {
        case AxisRefType.Local:
          return LoadAxisType.Local;
        case AxisRefType.Reference:
        case AxisRefType.NotSet:
        case AxisRefType.Global:
        default:
          return LoadAxisType.Global;
      }
    }

    private LoadAxisType GetLoadAxisType(LoadBeamAxisRefType gsaType)
    {
      //TO DO: update when there are more options for LoadAxisType
      switch (gsaType)
      {
        case LoadBeamAxisRefType.Local:
          return LoadAxisType.Local;
        case LoadBeamAxisRefType.Reference:
        case LoadBeamAxisRefType.Natural:
        case LoadBeamAxisRefType.NotSet:
        case LoadBeamAxisRefType.Global:
        default:
          return LoadAxisType.Global;
      }
    }

    private LoadCase GetLoadCaseFromIndex(int index)
    {
      return (Instance.GsaModel.Cache.GetSpeckleObjects<GsaLoadCase, LoadCase>(index, out var speckleObjects)) ? speckleObjects.First() : null;
    }

    private BeamLoadType GetBeamLoadType(Type t)
    {
      if (t == typeof(GsaLoadBeamPoint))
      {
        return BeamLoadType.Point;
      }
      else if (t == typeof(GsaLoadBeamLine))
      {
        return BeamLoadType.Linear;
      }
      else if (t == typeof(GsaLoadBeamPatch))
      {
        return BeamLoadType.Patch;
      }
      else if (t == typeof(GsaLoadBeamTrilin))
      {
        return BeamLoadType.TriLinear;
      }
      else
      {
        return BeamLoadType.Uniform;
      }
    }

    private bool GetLoadBeamPositions(GsaLoadBeam gsaLoadBeam, out List<double> positions)
    {
      positions = new List<double>();
      var type = gsaLoadBeam.GetType();
      if (type == typeof(GsaLoadBeamPoint))
      {
        positions.Add(((GsaLoadBeamPoint)gsaLoadBeam).Position);
        return true;
      }
      else if (type == typeof(GsaLoadBeamPatch) || type == typeof(GsaLoadBeamPatchTrilin))
      {
        var lb = (GsaLoadBeamPatchTrilin)gsaLoadBeam;
        positions.Add(lb.Position1);
        positions.Add(lb.Position2Percent);
        return true;
      }
      return false;
    }

    private bool GetLoadBeamValues(GsaLoadBeam gsaLoadBeam, out List<double> values)
    {
      values = new List<double>();
      double? v;
      var type = gsaLoadBeam.GetType();
      if (type == typeof(GsaLoadBeamPoint))
      {
        v = ((GsaLoadBeamPoint)gsaLoadBeam).Load;
        if (v.HasValue)
        { 
          values.Add(v.Value);
          return true;
        }
      }
      else if (type == typeof(GsaLoadBeamUdl))
      {
        v = ((GsaLoadBeamUdl)gsaLoadBeam).Load;
        if (v.HasValue)
        {
          values.Add(v.Value);
          return true;
        }
      }
      else if (type == typeof(GsaLoadBeamLine))
      {
        var lb = (GsaLoadBeamLine)gsaLoadBeam;
        if (lb.Load1.HasValue && lb.Load2.HasValue)
        {
          values.Add(lb.Load1.Value);
          values.Add(lb.Load2.Value);
          return true;
        }
      }
      else if (type == typeof(GsaLoadBeamPatch) || type == typeof(GsaLoadBeamPatchTrilin))
      {
        var lb = (GsaLoadBeamPatchTrilin)gsaLoadBeam;
        if (lb.Load1.HasValue && lb.Load2.HasValue)
        {
          values.Add(lb.Load1.Value);
          values.Add(lb.Load2.Value);
          return true;
        }
      }
      return false;
    }

    private Vector GetGravityFactors(GsaLoadGravity gsaLoadGravity)
    {
      var speckleGravityFactors =  new Vector(0, 0, 0);
      if (gsaLoadGravity.X.HasValue) speckleGravityFactors.x = gsaLoadGravity.X.Value;
      if (gsaLoadGravity.Y.HasValue) speckleGravityFactors.y = gsaLoadGravity.Y.Value;
      if (gsaLoadGravity.Z.HasValue) speckleGravityFactors.z = gsaLoadGravity.Z.Value;

      return speckleGravityFactors;
    }

    private Dictionary<string,double> GetLoadCombinationFactors(string desc)
    {
      var speckleCaseFactors = new Dictionary<string, double>();
      int gsaIndex;
      LoadCase speckleLoadCase;
      LoadCombination speckleLoadCombination;

      var gsaCaseFactors = ParseLoadDescription(desc);

      foreach (var key in gsaCaseFactors.Keys)
      {
        gsaIndex = Convert.ToInt32(key.Substring(1));
        if (key[0] == 'A')
        {
          speckleLoadCase = GetLoadCaseFromIndex(gsaIndex);
          speckleCaseFactors.Add(speckleLoadCase.name, gsaCaseFactors[key]);
        }
        else if (key[0] == 'C')
        {
          speckleLoadCombination = GetLoadCombinationFromIndex(gsaIndex);
          speckleCaseFactors.Add(speckleLoadCombination.name, gsaCaseFactors[key]);
        }
      }

      return speckleCaseFactors;
    }

    private LoadCombination GetLoadCombinationFromIndex(int index)
    {
      return (Instance.GsaModel.Cache.GetSpeckleObjects<GsaCombination, LoadCombination>(index, out var speckleObjects)) ? speckleObjects.First() : null;
    }

    /// <summary>
    /// Seperates the load description into a dictionary of the case/task/combo identifier and their factors.
    /// </summary>
    /// <param name="list">Load description.</param>
    /// <param name="currentMultiplier">Factor to multiply the entire list by.</param>
    /// <returns></returns>
    public static Dictionary<string, double> ParseLoadDescription(string list, double currentMultiplier = 1)
    {
      var ret = new Dictionary<string, double>();

      list = list.Replace(" ", "");

      double multiplier = 1;
      var negative = false;

      for (var pos = 0; pos < list.Count(); pos++)
      {
        var currChar = list[pos];

        if (currChar >= '0' && currChar <= '9') //multiplier
        {
          var mult = "";
          mult += currChar.ToString();

          pos++;
          while (pos < list.Count() && ((list[pos] >= '0' && list[pos] <= '9') || list[pos] == '.'))
            mult += list[pos++].ToString();
          pos--;

          multiplier = mult.ToDouble();
        }
        else if (currChar >= 'A' && currChar <= 'Z') //GSA load case or load combination identifier
        {
          var loadDesc = "";
          loadDesc += currChar.ToString();

          pos++;
          while (pos < list.Count() && list[pos] >= '0' && list[pos] <= '9')
            loadDesc += list[pos++].ToString();
          pos--;

          var actualFactor = multiplier == 0 ? 1 : multiplier;
          actualFactor *= currentMultiplier;
          actualFactor = negative ? -1 * actualFactor : actualFactor;

          ret.Add(loadDesc, actualFactor);

          multiplier = 0;
          negative = false;
        }
        else if (currChar == '-') //negative operator
          negative = !negative;
        else if (currChar == 't') //to operator (i.e. add all load cases between the first and second identifier
        {
          if (list[++pos] == 'o')
          {
            var prevDesc = ret.Last();

            var type = prevDesc.Key[0].ToString();
            var start = Convert.ToInt32(prevDesc.Key.Substring(1)) + 1;

            var endDesc = "";

            pos++;
            pos++;
            while (pos < list.Count() && list[pos] >= '0' && list[pos] <= '9')
              endDesc += list[pos++].ToString();
            pos--;

            var end = Convert.ToInt32(endDesc);

            for (var i = start; i <= end; i++)
              ret.Add(type + i.ToString(), prevDesc.Value);
          }
        }
        else if (currChar == '(') //process part inside brackets
        {
          var actualFactor = multiplier == 0 ? 1 : multiplier;
          actualFactor *= currentMultiplier;
          actualFactor = negative ? -1 * actualFactor : actualFactor;

          ret.AddRange(ParseLoadDescription(string.Join("", list.Skip(pos + 1)), actualFactor));

          pos++;
          while (pos < list.Count() && list[pos] != ')')
            pos++;

          multiplier = 0;
          negative = false;
        }
        else if (currChar == ')')
          return ret;
      }

      return ret;
    }

    private CombinationType GetCombinationType(string desc)
    {
      //TO DO: Use desc to deside combination type
      return CombinationType.LinearAdd;
    }

    private Axis GetAxis(AxisRefType gsaAxisType, int? gsaAxisIndex)
    {
      //Cartesian coordinate system is the only one supported.
      var speckleAxis = new Axis()
      {
        name = "",
        axisType = AxisType.Cartesian,
      };

      if (gsaAxisType == AxisRefType.Local)
      {
        //TO DO: handle local reference axis case
      }
      else if (gsaAxisType == AxisRefType.Reference && gsaAxisIndex.IsIndex())
      {
        speckleAxis = GetAxisFromIndex(gsaAxisIndex.Value);
      }
      else
      {
        //Default global coordinates for case: Global or NotSet
        speckleAxis = GlobalAxis();
      }

      return speckleAxis;
    }

    private Line GetLine(GsaGridLine gsaGridLine)
    {
      var speckleLine = new Line();
      if (gsaGridLine.XCoordinate.HasValue && gsaGridLine.YCoordinate.HasValue && gsaGridLine.Length.HasValue && gsaGridLine.Theta1.HasValue)
      {
        speckleLine.start = new Point(gsaGridLine.XCoordinate.Value, gsaGridLine.YCoordinate.Value, 0);
        speckleLine.end = new Point(gsaGridLine.XCoordinate.Value + gsaGridLine.Length.Value * Math.Cos(gsaGridLine.Theta1.Value.Radians()),
          gsaGridLine.YCoordinate.Value + gsaGridLine.Length.Value * Math.Sin(gsaGridLine.Theta1.Value.Radians()), 0);
      }
      return speckleLine;
    }

    private Arc GetArc(GsaGridLine gsaGridLine)
    {
      var speckleArc = new Arc();
      if (gsaGridLine.XCoordinate.HasValue && gsaGridLine.YCoordinate.HasValue && gsaGridLine.Length.HasValue && gsaGridLine.Theta1.HasValue && gsaGridLine.Theta1.HasValue)
      {
        speckleArc.radius = gsaGridLine.Length.Value;
        speckleArc.startAngle = gsaGridLine.Theta1.Value.Radians();
        speckleArc.endAngle = gsaGridLine.Theta2.Value.Radians();
        speckleArc.startPoint = new Point(gsaGridLine.XCoordinate.Value + gsaGridLine.Length.Value * Math.Cos(gsaGridLine.Theta1.Value.Radians()),
          gsaGridLine.YCoordinate.Value + gsaGridLine.Length.Value * Math.Sin(gsaGridLine.Theta1.Value.Radians()), 0);
        speckleArc.endPoint = new Point(gsaGridLine.XCoordinate.Value + gsaGridLine.Length.Value * Math.Cos(gsaGridLine.Theta2.Value.Radians()),
          gsaGridLine.YCoordinate.Value + gsaGridLine.Length.Value * Math.Sin(gsaGridLine.Theta2.Value.Radians()), 0);
        //speckleArc.angleRadians;
        speckleArc.plane = GlobalAxis().definition;
      }
      return speckleArc;
    }
    #endregion

    #region Materials
    //Some material properties are stored in either GsaMat or GsaMatAnal

    /// <summary>
    /// Return true if either v1 or v2 has a value.
    /// </summary>
    /// <param name="v1">value to take precidence if not null</param>
    /// <param name="v2">value to take if v1 is null</param>
    /// <param name="v">returned value</param>
    /// <returns></returns>
    public bool Choose(double? v1, double? v2, out double v)
    {
      if (v1.HasValue)
      {
        v = v1.Value;
        return true;
      }
      else if (v2.HasValue)
      {
        v = v2.Value;
        return true;
      }
      else
      {
        v = 0;
        return false;
      }
    }

    /// <summary>
    /// Get Speckle material object from GSA material index
    /// </summary>
    /// <param name="index">GSA material index</param>
    /// <param name="type">GSA material type</param>
    /// <returns></returns>
    private Material GetMaterialFromIndex(int index, Property2dMaterialType type)
    {
      //Initialise
      GsaRecord gsaMat;
      Material speckleMaterial = null;   

      //Get material based on type and gsa index
      //Convert gsa material to speckle material
      if (type == Property2dMaterialType.Steel)
      {
        //gsaMat = Instance.GsaModel.GetNative<GsaMatSteel>(index);
        //if (gsaMat != null) speckleMaterial = GsaMaterialSteelToSpeckle((GsaMatSteel)gsaMat);
        return (Instance.GsaModel.Cache.GetSpeckleObjects<GsaMatSteel, Steel>(index, out var speckleObjects) && speckleObjects != null && speckleObjects.Count > 0)
        ? speckleObjects.First() : null;
      }
      else if (type == Property2dMaterialType.Concrete)
      {
        //gsaMat = Instance.GsaModel.GetNative<GsaMatConcrete>(index);
        //if (gsaMat != null) speckleMaterial = GsaMaterialConcreteToSpeckle((GsaMatConcrete)gsaMat);
        return (Instance.GsaModel.Cache.GetSpeckleObjects<GsaMatConcrete, Concrete>(index, out var speckleObjects) && speckleObjects != null && speckleObjects.Count > 0)
        ? speckleObjects.First() : null;
      }

      return speckleMaterial;
    }

    /// <summary>
    /// Get Speckle material object from GSA material index
    /// </summary>
    /// <param name="index">GSA material index</param>
    /// <param name="type">GSA material type</param>
    /// <returns></returns>
    private Material GetMaterialFromIndex(int index, Section1dMaterialType type)
    {
      //Initialise
      GsaRecord gsaMat;
      Material speckleMaterial = null;

      //Get material based on type and gsa index
      //Convert gsa material to speckle material
      if (type == Section1dMaterialType.STEEL)
      {
        //gsaMat = Instance.GsaModel.GetNative<GsaMatSteel>(index);
        //if (gsaMat != null) speckleMaterial = GsaMaterialSteelToSpeckle((GsaMatSteel)gsaMat);
        return (Instance.GsaModel.Cache.GetSpeckleObjects<GsaMatSteel, Steel>(index, out var speckleObjects) && speckleObjects != null && speckleObjects.Count > 0)
        ? speckleObjects.First() : null;
      }
      else if (type == Section1dMaterialType.CONCRETE)
      {
        //gsaMat = Instance.GsaModel.GetNative<GsaMatConcrete>(index);
        //if (gsaMat != null) speckleMaterial = GsaMaterialConcreteToSpeckle((GsaMatConcrete)gsaMat);
        return (Instance.GsaModel.Cache.GetSpeckleObjects<GsaMatConcrete, Concrete>(index, out var speckleObjects) && speckleObjects != null && speckleObjects.Count > 0)
        ? speckleObjects.First() : null;
      }

      return speckleMaterial;
    }
    #endregion

    #region Properties
    #region Spring
    /// <summary>
    /// Get Speckle PropertySpring object from GSA property spring index
    /// </summary>
    /// <param name="index">GSA property spring index</param>
    /// <returns></returns>
    private PropertySpring GetPropertySpringFromIndex(int index)
    {
      /*
      PropertySpring specklePropertySpring = null;
      var gsaPropSpr = Instance.GsaModel.GetNative<GsaPropSpr>(index);
      if (gsaPropSpr != null) specklePropertySpring = GsaPropertySpringToSpeckle((GsaPropSpr)gsaPropSpr);

      return specklePropertySpring;
      */
      return (Instance.GsaModel.Cache.GetSpeckleObjects<GsaPropSpr, PropertySpring>(index, out var speckleObjects) && speckleObjects != null && speckleObjects.Count > 0)
        ? speckleObjects.First() : null;
    }

    /// <summary>
    /// Set properties for an axial spring
    /// </summary>
    /// <param name="gsaPropSpr">GsaPropSpr object containing the spring definition</param>
    /// <param name="specklePropertySpring">Speckle PropertySPring object to be updated</param>
    /// <returns></returns>
    private bool SetProprtySpringAxial(GsaPropSpr gsaPropSpr, PropertySpring specklePropertySpring)
    {
      specklePropertySpring.springType = PropertyTypeSpring.Axial;
      specklePropertySpring.stiffnessX = gsaPropSpr.Stiffnesses[GwaAxisDirection6.X];
      return true;
    }

    /// <summary>
    /// Set properties for a torsional spring
    /// </summary>
    /// <param name="gsaPropSpr">GsaPropSpr object containing the spring definition</param>
    /// <param name="specklePropertySpring">Speckle PropertySPring object to be updated</param>
    /// <returns></returns>
    private bool SetPropertySpringTorsional(GsaPropSpr gsaPropSpr, PropertySpring specklePropertySpring)
    {
      specklePropertySpring.springType = PropertyTypeSpring.Torsional;
      specklePropertySpring.stiffnessXX = gsaPropSpr.Stiffnesses[GwaAxisDirection6.XX];
      return true;
    }

    /// <summary>
    /// Set properties for a compression only spring
    /// </summary>
    /// <param name="gsaPropSpr">GsaPropSpr object containing the spring definition</param>
    /// <param name="specklePropertySpring">Speckle PropertySPring object to be updated</param>
    /// <returns></returns>
    private bool SetProprtySpringCompression(GsaPropSpr gsaPropSpr, PropertySpring specklePropertySpring)
    {
      specklePropertySpring.springType = PropertyTypeSpring.CompressionOnly;
      specklePropertySpring.stiffnessX = gsaPropSpr.Stiffnesses[GwaAxisDirection6.X];
      return true;
    }

    /// <summary>
    /// Set properties for a tension only spring
    /// </summary>
    /// <param name="gsaPropSpr">GsaPropSpr object containing the spring definition</param>
    /// <param name="specklePropertySpring">Speckle PropertySPring object to be updated</param>
    /// <returns></returns>
    private bool SetProprtySpringTension(GsaPropSpr gsaPropSpr, PropertySpring specklePropertySpring)
    {
      specklePropertySpring.springType = PropertyTypeSpring.TensionOnly;
      specklePropertySpring.stiffnessX = gsaPropSpr.Stiffnesses[GwaAxisDirection6.X];
      return true;
    }

    /// <summary>
    /// Set properties for a lockup spring
    /// </summary>
    /// <param name="gsaPropSpr">GsaPropSpr object containing the spring definition</param>
    /// <param name="specklePropertySpring">Speckle PropertySPring object to be updated</param>
    /// <returns></returns>
    private bool SetProprtySpringLockup(GsaPropSpr gsaPropSpr, PropertySpring specklePropertySpring)
    {
      //Also for LOCKUP, there are positive and negative parameters, but these aren't supported yet
      specklePropertySpring.springType = PropertyTypeSpring.LockUp;
      specklePropertySpring.stiffnessX = gsaPropSpr.Stiffnesses[GwaAxisDirection6.X];
      specklePropertySpring.positiveLockup = 0;
      specklePropertySpring.negativeLockup = 0;
      return true;
    }

    /// <summary>
    /// Set properties for a gap spring
    /// </summary>
    /// <param name="gsaPropSpr">GsaPropSpr object containing the spring definition</param>
    /// <param name="specklePropertySpring">Speckle PropertySPring object to be updated</param>
    /// <returns></returns>
    private bool SetProprtySpringGap(GsaPropSpr gsaPropSpr, PropertySpring specklePropertySpring)
    {
      specklePropertySpring.springType = PropertyTypeSpring.Gap;
      specklePropertySpring.stiffnessX = gsaPropSpr.Stiffnesses[GwaAxisDirection6.X];
      return true;
    }

    /// <summary>
    /// Set properties for a friction spring
    /// </summary>
    /// <param name="gsaPropSpr">GsaPropSpr object containing the spring definition</param>
    /// <param name="specklePropertySpring">Speckle PropertySPring object to be updated</param>
    /// <returns></returns>
    private bool SetProprtySpringFriction(GsaPropSpr gsaPropSpr, PropertySpring specklePropertySpring)
    {
      specklePropertySpring.springType = PropertyTypeSpring.Friction;
      specklePropertySpring.stiffnessX = gsaPropSpr.Stiffnesses[GwaAxisDirection6.X];
      specklePropertySpring.stiffnessY = gsaPropSpr.Stiffnesses[GwaAxisDirection6.Y];
      specklePropertySpring.stiffnessZ = gsaPropSpr.Stiffnesses[GwaAxisDirection6.Z];
      specklePropertySpring.frictionCoefficient = gsaPropSpr.FrictionCoeff.Value;
      return true;
    }

    /// <summary>
    /// Set properties for a general spring
    /// </summary>
    /// <param name="gsaPropSpr">GsaPropSpr object containing the spring definition</param>
    /// <param name="specklePropertySpring">Speckle PropertySPring object to be updated</param>
    /// <returns></returns>
    private bool SetProprtySpringGeneral(GsaPropSpr gsaPropSpr, PropertySpring specklePropertySpring)
    {
      specklePropertySpring.springType = PropertyTypeSpring.General;
      specklePropertySpring.stiffnessX = gsaPropSpr.Stiffnesses[GwaAxisDirection6.X];
      specklePropertySpring.springCurveX = 0;
      specklePropertySpring.stiffnessY = gsaPropSpr.Stiffnesses[GwaAxisDirection6.Y];
      specklePropertySpring.springCurveY = 0;
      specklePropertySpring.stiffnessZ = gsaPropSpr.Stiffnesses[GwaAxisDirection6.Z];
      specklePropertySpring.springCurveZ = 0;
      specklePropertySpring.stiffnessXX = gsaPropSpr.Stiffnesses[GwaAxisDirection6.XX];
      specklePropertySpring.springCurveXX = 0;
      specklePropertySpring.stiffnessYY = gsaPropSpr.Stiffnesses[GwaAxisDirection6.YY];
      specklePropertySpring.springCurveYY = 0;
      specklePropertySpring.stiffnessZZ = gsaPropSpr.Stiffnesses[GwaAxisDirection6.ZZ];
      specklePropertySpring.springCurveZZ = 0;
      return true;
    }
    #endregion

    #region Mass
    /// <summary>
    /// Get Speckle PropertyMass object from GSA property mass index
    /// </summary>
    /// <param name="index">GSA property mass index</param>
    /// <returns></returns>
    private PropertyMass GetPropertyMassFromIndex(int index)
    {
      /*
      PropertyMass specklePropertyMass = null;
      var gsaPropMass = Instance.GsaModel.GetNative<GsaPropMass>(index);
      if (gsaPropMass != null) specklePropertyMass = GsaPropertyMassToSpeckle((GsaPropMass)gsaPropMass);

      return specklePropertyMass;
      */
      return (Instance.GsaModel.Cache.GetSpeckleObjects<GsaPropMass, PropertyMass>(index, out var speckleObjects) && speckleObjects != null && speckleObjects.Count > 0)
        ? speckleObjects.First() : null;
    }
    #endregion

    #region Property1D
    private BaseReferencePoint GetReferencePoint(ReferencePoint gsaReferencePoint)
    {
      switch(gsaReferencePoint)
      {
        case ReferencePoint.BottomCentre:
          return BaseReferencePoint.BotCentre;
        case ReferencePoint.BottomLeft:
          return BaseReferencePoint.BotLeft;
        default:
          return BaseReferencePoint.Centroid;
      }
    }

    /// <summary>
    /// Get Speckle Property1D object from GSA property 1D index
    /// </summary>
    /// <param name="index">GSA property 1D index</param>
    /// <returns></returns>
    private Property1D GetProperty1dFromIndex(int index)
    {
      /*
      Property1D speckleProperty1d = null;
      var gsaSection = Instance.GsaModel.GetNative<GsaSection>(index);
      if (gsaSection != null) speckleProperty1d = GsaSectionToSpeckle((GsaSection)gsaSection);

      return speckleProperty1d;
      */
      return (Instance.GsaModel.Cache.GetSpeckleObjects<GsaSection, Property1D>(index, out var speckleObjects) && speckleObjects != null && speckleObjects.Count > 0)
        ? speckleObjects.First() : null;
    }

    #region Profiles
    private SectionProfile GetProfileCatalogue(ProfileDetails gsaProfile)
    {
      var p = (ProfileDetailsCatalogue)gsaProfile;
      var items = p.Profile.Split(' ');
      var speckleProfile = new Catalogue()
      {
        shapeType = ShapeType.Catalogue,
        description = p.Profile,
        catalogueName = items[1].Split('-')[0],
        sectionType = items[1].Split('-')[1],
        sectionName = items[2],
      };
      return speckleProfile;
    }
    private SectionProfile GetProfileExplicit(ProfileDetails gsaProfile)
    {
      var p = (ProfileDetailsExplicit)gsaProfile;

      var speckleProfile = new Explicit()
      {
        shapeType = ShapeType.Explicit,
      };

      if (p.Area.HasValue) speckleProfile.area = p.Area.Value;
      if (p.Iyy.HasValue) speckleProfile.Iyy = p.Iyy.Value;
      if (p.Izz.HasValue) speckleProfile.Izz = p.Izz.Value;
      if (p.J.HasValue) speckleProfile.J = p.J.Value;
      if (p.Ky.HasValue) speckleProfile.Ky = p.Ky.Value;
      if (p.Kz.HasValue) speckleProfile.Kz = p.Kz.Value;

      return speckleProfile;
    }
    private SectionProfile GetProfilePerimeter(ProfileDetails gsaProfile)
    {
      var gsaProfilePerimeter = (ProfileDetailsPerimeter)gsaProfile;
      var speckleProfile = new Perimeter()
      {
        shapeType = ShapeType.Perimeter,
        voids = new List<Objects.ICurve>(),
      };

      if (gsaProfilePerimeter.Type[0] == 'P') //Perimeter
      {
        var isVoid = false;
        var outline = new List<double>();
        var voids = new List<List<double>>();
        for (var i = 0; i < gsaProfilePerimeter.Actions.Count(); i++)
        {
          if (gsaProfilePerimeter.Actions[i] == "M" && i != 0) isVoid = true;
          if (gsaProfilePerimeter.Actions[i] == "M" && isVoid) voids.Add(new List<double>());

          if (gsaProfilePerimeter.Y[i].HasValue && gsaProfilePerimeter.Z[i].HasValue)
          {
            if (!isVoid)
            {
              outline.Add(0);
              outline.Add(gsaProfilePerimeter.Y[i].Value);
              outline.Add(gsaProfilePerimeter.Z[i].Value);
            }
            else
            {
              voids.Last().Add(0);
              voids.Last().Add(gsaProfilePerimeter.Y[i].Value);
              voids.Last().Add(gsaProfilePerimeter.Z[i].Value);
            }
          }
        }
        speckleProfile.outline = new Curve() { points = outline };
        foreach (var v in voids) speckleProfile.voids.Add(new Curve() { points = v });
      }
      else if (gsaProfilePerimeter.Type[0] == 'L') //Line Segment
      {
        //TO DO:
      }

      return speckleProfile;
    }
    private SectionProfile GetProfileStandard(ProfileDetails gsaProfile)
    {
      var p = (ProfileDetailsStandard)gsaProfile;
      var speckleProfile = new SectionProfile();
      var fns = new Dictionary<Section1dStandardProfileType, Func<ProfileDetailsStandard, SectionProfile>>
      { { Section1dStandardProfileType.Rectangular, GetProfileStandardRectangluar },
        { Section1dStandardProfileType.RectangularHollow, GetProfileStandardRHS },
        { Section1dStandardProfileType.Circular, GetProfileStandardCircular },
        { Section1dStandardProfileType.CircularHollow, GetProfileStandardCHS },
        { Section1dStandardProfileType.ISection, GetProfileStandardISection },
        { Section1dStandardProfileType.Tee, GetProfileStandardTee },
        { Section1dStandardProfileType.Angle, GetProfileStandardAngle },
        { Section1dStandardProfileType.Channel, GetProfileStandardChannel },
        //TO DO: implement other standard sections as more sections are supported
      };
      if (fns.ContainsKey(p.ProfileType)) speckleProfile = fns[p.ProfileType](p);

      return speckleProfile;
    }
    private SectionProfile GetProfileStandardRectangluar(ProfileDetailsStandard gsaProfile)
    {
      var p = (ProfileDetailsRectangular)gsaProfile;
      var speckleProfile = new Rectangular()
      {
        name = "",
        shapeType = ShapeType.Rectangular,
      };
      if (p.b.HasValue) speckleProfile.width = p.b.Value;
      if (p.d.HasValue) speckleProfile.depth = p.d.Value;
      return speckleProfile;
    }
    private SectionProfile GetProfileStandardRHS(ProfileDetailsStandard gsaProfile)
    {
      var p = (ProfileDetailsTwoThickness)gsaProfile;
      var speckleProfile = new Rectangular()
      {
        name = "",
        shapeType = ShapeType.Rectangular,
      };
      if (p.b.HasValue) speckleProfile.width = p.b.Value;
      if (p.d.HasValue) speckleProfile.depth = p.d.Value;
      if (p.tw.HasValue) speckleProfile.webThickness = p.tw.Value;
      if (p.tf.HasValue) speckleProfile.flangeThickness = p.tf.Value;
      return speckleProfile;
    }
    private SectionProfile GetProfileStandardCircular(ProfileDetailsStandard gsaProfile)
    {
      var p = (ProfileDetailsCircular)gsaProfile;
      var speckleProfile = new Circular()
      {
        name = "",
        shapeType = ShapeType.Circular,
      };
      if (p.d.HasValue) speckleProfile.radius = p.d.Value / 2;
      return speckleProfile;
    }
    private SectionProfile GetProfileStandardCHS(ProfileDetailsStandard gsaProfile)
    {
      var p = (ProfileDetailsCircularHollow)gsaProfile;
      var speckleProfile = new Circular()
      {
        name = "",
        shapeType = ShapeType.Circular,
      };
      if (p.d.HasValue) speckleProfile.radius = p.d.Value / 2;
      if (p.t.HasValue) speckleProfile.wallThickness = p.t.Value;
      return speckleProfile;
    }
    private SectionProfile GetProfileStandardISection(ProfileDetailsStandard gsaProfile)
    {
      var p = (ProfileDetailsTwoThickness)gsaProfile;
      var speckleProfile = new ISection()
      {
        name = "",
        shapeType = ShapeType.I,
      };
      if (p.b.HasValue) speckleProfile.width = p.b.Value;
      if (p.d.HasValue) speckleProfile.depth = p.d.Value;
      if (p.tw.HasValue) speckleProfile.webThickness = p.tw.Value;
      if (p.tf.HasValue) speckleProfile.flangeThickness = p.tf.Value;
      return speckleProfile;
    }
    private SectionProfile GetProfileStandardTee(ProfileDetailsStandard gsaProfile)
    {
      var p = (ProfileDetailsTwoThickness)gsaProfile;
      var speckleProfile = new Tee()
      {
        name = "",
        shapeType = ShapeType.Tee,
      };
      if (p.b.HasValue) speckleProfile.width = p.b.Value;
      if (p.d.HasValue) speckleProfile.depth = p.d.Value;
      if (p.tw.HasValue) speckleProfile.webThickness = p.tw.Value;
      if (p.tf.HasValue) speckleProfile.flangeThickness = p.tf.Value;
      return speckleProfile;
    }
    private SectionProfile GetProfileStandardAngle(ProfileDetailsStandard gsaProfile)
    {
      var p = (ProfileDetailsTwoThickness)gsaProfile;
      var speckleProfile = new Angle()
      {
        name = "",
        shapeType = ShapeType.Angle,
      };
      if (p.b.HasValue) speckleProfile.width = p.b.Value;
      if (p.d.HasValue) speckleProfile.depth = p.d.Value;
      if (p.tw.HasValue) speckleProfile.webThickness = p.tw.Value;
      if (p.tf.HasValue) speckleProfile.flangeThickness = p.tf.Value;
      return speckleProfile;
    }
    private SectionProfile GetProfileStandardChannel(ProfileDetailsStandard gsaProfile)
    {
      var p = (ProfileDetailsTwoThickness)gsaProfile;
      var speckleProfile = new Channel()
      {
        name = "",
        shapeType = ShapeType.Channel,
      };
      if (p.b.HasValue) speckleProfile.width = p.b.Value;
      if (p.d.HasValue) speckleProfile.depth = p.d.Value;
      if (p.tw.HasValue) speckleProfile.webThickness = p.tw.Value;
      if (p.tf.HasValue) speckleProfile.flangeThickness = p.tf.Value;
      return speckleProfile;
    }
    #endregion
    #endregion

    #region Property2D
    /// <summary>
    /// Converts the GsaProp2d reference surface to Speckle
    /// </summary>
    /// <param name="gsaProp2d">GsaProp2d object with reference surface definition</param>
    /// <returns></returns>
    private ReferenceSurface GetReferenceSurface(GsaProp2d gsaProp2d)
    {
      var refenceSurface = ReferenceSurface.Middle; //default

      if (gsaProp2d.RefPt == Property2dRefSurface.BottomCentre)
      {
        refenceSurface = ReferenceSurface.Bottom;
      }
      else if (gsaProp2d.RefPt == Property2dRefSurface.TopCentre)
      {
        refenceSurface = ReferenceSurface.Top;
      }
      return refenceSurface;
    }

    /// <summary>
    /// Convert GSA 2D element reference axis to Speckle
    /// </summary>
    /// <param name="gsaProp2d">GsaProp2d object with reference axis definition</param>
    /// <returns></returns>
    private Axis GetOrientationAxis(GsaProp2d gsaProp2d)
    {
      //Cartesian coordinate system is the only one supported.
      var orientationAxis = new Axis()
      {
        name = "",
        axisType = AxisType.Cartesian,
      };

      if (gsaProp2d.AxisRefType == AxisRefType.Local)
      {
        //TO DO: handle local reference axis case
        //Local would be a different coordinate system for each element that gsaProp2d was assigned to
      }
      else if (gsaProp2d.AxisRefType == AxisRefType.Reference && gsaProp2d.AxisIndex.IsIndex())
      {
        orientationAxis = GetAxisFromIndex(gsaProp2d.AxisIndex.Value);
      }
      else
      {
        //Default global coordinates for case: Global or NotSet
        orientationAxis = GlobalAxis();
      }

      return orientationAxis;
    }

    /// <summary>
    /// Get Speckle Property2D object from GSA property 2D index
    /// </summary>
    /// <param name="index">GSA property 2D index</param>
    /// <returns></returns>
    private Property2D GetProperty2dFromIndex(int index)
    {
      return (Instance.GsaModel.Cache.GetSpeckleObjects<GsaProp2d, Property2D>(index, out var speckleObjects)) ? speckleObjects.First() : null;
    }
    #endregion
    #endregion

    #region Constraint
    private RigidConstraint GetRigidConstraintType(RigidConstraintType gsaType)
    {
      switch(gsaType)
      {
        case RigidConstraintType.ALL:
          return RigidConstraint.ALL;
        case RigidConstraintType.XY_PLANE:
          return RigidConstraint.XY_PLANE;
        case RigidConstraintType.YZ_PLANE:
          return RigidConstraint.YZ_PLANE;
        case RigidConstraintType.ZX_PLANE:
          return RigidConstraint.ZX_PLANE;
        case RigidConstraintType.XY_PLATE:
          return RigidConstraint.XY_PLATE;
        case RigidConstraintType.YZ_PLATE:
          return RigidConstraint.YZ_PLATE;
        case RigidConstraintType.ZX_PLATE:
          return RigidConstraint.ZX_PLATE;
        case RigidConstraintType.PIN:
          return RigidConstraint.PIN;
        case RigidConstraintType.XY_PLANE_PIN:
          return RigidConstraint.XY_PLANE_PIN;
        case RigidConstraintType.YZ_PLANE_PIN:
          return RigidConstraint.YZ_PLANE_PIN;
        case RigidConstraintType.ZX_PLANE_PIN:
          return RigidConstraint.ZX_PLANE_PIN;
        case RigidConstraintType.XY_PLATE_PIN:
          return RigidConstraint.XY_PLATE_PIN;
        case RigidConstraintType.YZ_PLATE_PIN:
          return RigidConstraint.YZ_PLATE_PIN;
        case RigidConstraintType.ZX_PLATE_PIN:
          return RigidConstraint.ZX_PLATE_PIN;
        case RigidConstraintType.Custom:
          return RigidConstraint.Custom;
        default:
          return RigidConstraint.NotSet;
      }
    }

    private Dictionary<AxisDirection6,List<AxisDirection6>> GetRigidConstraint(Dictionary<GwaAxisDirection6,List<GwaAxisDirection6>> gsaLink)
    {
      var speckleConstraint = new Dictionary<AxisDirection6, List<AxisDirection6>>();
      foreach (var key in gsaLink.Keys)
      {
        var speckleKey = GetSpeckleAxisDirection6(key);
        speckleConstraint[speckleKey] = new List<AxisDirection6>();
        foreach (var val in gsaLink[key])
        {
          speckleConstraint[speckleKey].Add(GetSpeckleAxisDirection6(val));
        }
      }
      return speckleConstraint;
    }

    private AxisDirection6 GetSpeckleAxisDirection6(GwaAxisDirection6 gsa)
    {
      switch (gsa)
      {
        case GwaAxisDirection6.X:
          return AxisDirection6.X;
        case GwaAxisDirection6.Y:
          return AxisDirection6.Y;
        case GwaAxisDirection6.Z:
          return AxisDirection6.Z;
        case GwaAxisDirection6.XX:
          return AxisDirection6.XX;
        case GwaAxisDirection6.YY:
          return AxisDirection6.YY;
        case GwaAxisDirection6.ZZ:
          return AxisDirection6.ZZ;
        default:
          return AxisDirection6.NotSet;
      }
    }
    #endregion

    #region Analysis Stage
    private GSAStage GetStageFromIndex(int index)
    {
      return (Instance.GsaModel.Cache.GetSpeckleObjects<GsaAnalStage, GSAStage>(index, out var speckleObjects) && speckleObjects != null && speckleObjects.Count > 0)
        ? speckleObjects.First() : null;
    }
    #endregion
    #endregion

    #region ToNative
    #endregion

    #endregion

    #region private_classes
    internal class ToSpeckleResult
    {
      public bool Success = true;
      public List<Base> LayerAgnosticObjects;
      public List<Base> DesignLayerOnlyObjects;
      public List<Base> AnalysisLayerOnlyObjects;
      public List<Base> ResultObjects;
      public List<Base> ModelObjects
      {
        get
        {
          var objects = new List<Base>();
          if (LayerAgnosticObjects != null)
          {
            objects.AddRange(LayerAgnosticObjects);
          }
          if (DesignLayerOnlyObjects != null)
          {
            objects.AddRange(DesignLayerOnlyObjects);
          }
          if (AnalysisLayerOnlyObjects != null)
          {
            objects.AddRange(AnalysisLayerOnlyObjects);
          }
          return objects;
        }
      }

      public ToSpeckleResult(bool success)  //Used mainly when there is an error
      {
        this.Success = success;
      }

      public ToSpeckleResult(Base layerAgnosticObject)
      {
        this.LayerAgnosticObjects = new List<Base>() { layerAgnosticObject };
      }

      public ToSpeckleResult(List<Base> layerAgnosticObjects, List<Base> designLayerOnlyObjects = null, List<Base> analysisLayerOnlyObjects = null, List<Base> resultObjects = null)
      {
        this.DesignLayerOnlyObjects = designLayerOnlyObjects;
        this.AnalysisLayerOnlyObjects = analysisLayerOnlyObjects;
        this.LayerAgnosticObjects = layerAgnosticObjects;
        this.ResultObjects = resultObjects;
      }

      public List<Base> GetModelObjectsForLayer(GSALayer layer)
      {
        if (layer != GSALayer.Design && layer != GSALayer.Analysis)
        {
          return null;
        }
        var objs = new List<Base>();
        if (layer == GSALayer.Design)
        {
          if (DesignLayerOnlyObjects != null)
          {
            objs.AddRange(DesignLayerOnlyObjects);
          }
        }
        else
        {
          if (AnalysisLayerOnlyObjects != null)
          {
            objs.AddRange(AnalysisLayerOnlyObjects);
          }
        }
        if (LayerAgnosticObjects != null)
        {
          objs.AddRange(LayerAgnosticObjects);
        }
        return objs;
      }
    }
    #endregion
  }
}<|MERGE_RESOLUTION|>--- conflicted
+++ resolved
@@ -265,7 +265,6 @@
             {
               if (CanConvertToSpeckle(nativeObj))
               {
-<<<<<<< HEAD
                 var toSpeckleResult = ToSpeckle(nativeObj, sendLayer);
                 foreach (var l in modelsByLayer.Keys)
                 {
@@ -280,10 +279,6 @@
                 }
                 
                 var speckleObjs = toSpeckleResult.ModelObjects; //Don't need to add result objects to the cache since they aren't needed for serialisation
-=======
-                var toSpeckleResult = ToSpeckle(nativeObj);
-                var speckleObjs = toSpeckleResult.ModelObjects;
->>>>>>> 9ebcf2ba
                 if (speckleObjs != null && speckleObjs.Count > 0)
                 {
                   Instance.GsaModel.Cache.SetSpeckleObjects(nativeObj, speckleObjs.ToDictionary(so => so.applicationId, so => (object)so));
