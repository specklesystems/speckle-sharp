﻿using Objects.Geometry;
using Objects.Structural.Geometry;
using Objects.Structural.GSA.Geometry;
using Objects.Structural.Properties;
using Objects.Structural;
using Speckle.Core.Kits;
using Speckle.Core.Models;
using Speckle.GSA.API;
using Speckle.GSA.API.GwaSchema;
using System;
using System.Collections.Generic;
using System.Linq;
using System.Xml;
using Restraint = Objects.Structural.Geometry.Restraint;
using Objects.Structural.Materials;

namespace ConverterGSA
{
  public class ConverterGSA : ISpeckleConverter
  {
    #region ISpeckleConverter props
    public static string AppName = Applications.GSA;
    public string Description => "Default Speckle Kit for GSA";

    public string Name => nameof(ConverterGSA);

    public string Author => "Arup";

    public string WebsiteOrEmail => "https://www.oasys-software.com/";

    public HashSet<Exception> ConversionErrors { get; private set; } = new HashSet<Exception>();
    #endregion ISpeckleConverter props

    public List<ApplicationPlaceholderObject> ContextObjects { get; set; } = new List<ApplicationPlaceholderObject>();

    public Dictionary<Type, Func<GsaRecord_, List<Base>>> ToSpeckleFns;

    public ConverterGSA()
    {
      ToSpeckleFns = new Dictionary<Type, Func<GsaRecord_, List<Base>>>()
        {
          { typeof(GsaNode), GsaNodeToSpeckle },
          { typeof(GsaAxis), GsaAxisToSpeckle },
          { typeof(GsaPropMass), GsaPropertyMassToSpeckle },
          { typeof(GsaPropSpr), GsaPropertySpringToSpeckle },
          { typeof(GsaMatSteel), GsaMaterialSteelToSpeckle },
          { typeof(GsaMatConcrete), GsaMaterialConcreteToSpeckle }
        //TODO: add methods for other GSA keywords
        };
    }

    public bool CanConvertToNative(Base @object)
    {
      var t = @object.GetType();
      return (t.IsSubclassOf(typeof(GsaRecord)) && ToSpeckleFns.ContainsKey(t));
    }

    public bool CanConvertToSpeckle(object @object)
    {
      throw new NotImplementedException();
    }

    public object ConvertToNative(Base @object)
    {
      throw new NotImplementedException();
    }

    public List<object> ConvertToNative(List<Base> objects)
    {
      throw new NotImplementedException();
    }

    public Base ConvertToSpeckle(object @object)
    {
      throw new NotImplementedException();
    }

    public List<Base> ConvertToSpeckle(List<object> objects)
    {
      var native = objects.Where(o => o.GetType().IsSubclassOf(typeof(GsaRecord_)));
      if (native.Count() < objects.Count())
      {
        ConversionErrors.Add(new Exception("Non-native objects: " + (objects.Count() - native.Count())));
        objects = native.ToList();
      }
      return objects.SelectMany(x => ToSpeckle((GsaRecord_)x)).ToList();
    }

    public IEnumerable<string> GetServicedApplications() => new string[] { AppName };

    public void SetContextDocument(object doc)
    {
      throw new NotImplementedException();
    }

    public void SetContextObjects(List<ApplicationPlaceholderObject> objects) => ContextObjects = objects;

    public void SetPreviousContextObjects(List<ApplicationPlaceholderObject> objects)
    {
      throw new NotImplementedException();
    }

<<<<<<< HEAD
    private List<Base> ToSpeckle(GsaRecord_ nativeObject)
=======
    #region ToSpeckle
    private List<Base> ToSpeckle(GsaRecord nativeObject)
>>>>>>> 96ab730f
    {
      var nativeType = nativeObject.GetType();
      return ToSpeckleFns[nativeType](nativeObject);
    }

<<<<<<< HEAD
    public List<Base> GsaNodeToSpeckle(GsaRecord_ nativeObject)
    {
      var gsaNode = (GsaNode)nativeObject;

      return new List<Base>();
=======
    #region Geometry
    public List<Base> GsaNodeToSpeckle(GsaRecord nativeObject)
    {
      var node = GsaNodeToSpeckle((GsaNode)nativeObject);
      return new List<Base>() { node };
    }

    public GSANode GsaNodeToSpeckle(GsaNode gsaNode, string units = null)
    {
      //Node specific members
      var speckleNode = new GSANode()
      {
        name = gsaNode.Name,
        applicationId = gsaNode.ApplicationId,
        basePoint = new Point(gsaNode.X, gsaNode.Y, gsaNode.Z, units),
        constraintAxis = GetConstraintAxis(gsaNode),
        restraint = GetRestraint(gsaNode)
      };

      //GSANode specific members
      speckleNode.colour = gsaNode.Colour.ToString();

      if (gsaNode.MeshSize.HasValue && gsaNode.MeshSize.Value > 0)
      {
        speckleNode.localElementSize = gsaNode.MeshSize.Value;
      }

      if (gsaNode.SpringPropertyIndex.HasValue && gsaNode.SpringPropertyIndex.Value > 0)
      {
        speckleNode.springPropertyRef = gsaNode.SpringPropertyIndex.Value.ToString();
      }      
      
      if (gsaNode.MassPropertyIndex.HasValue && gsaNode.MassPropertyIndex.Value > 0)
      {
        speckleNode.massPropertyRef = gsaNode.MassPropertyIndex.Value.ToString();
      }

      return speckleNode;
    }

    public List<Base> GsaAxisToSpeckle(GsaRecord nativeObject)
    {
      var axis = GsaAxisToSpeckle((GsaAxis)nativeObject);
      return new List<Base>() { axis };
    }

    public Axis GsaAxisToSpeckle(GsaAxis gsaAxis)
    {
      //Node specific members
      var speckleAxis = new Axis()
      {
        name = gsaAxis.Name,
        applicationId = gsaAxis.ApplicationId,
      };     

      return speckleAxis;
    }

    //TODO: implement conversion code for geometry objects
    /* Axis
     * Element1D
     * Element2D
     * Element3D
     */
    #endregion

    #region Loading
    //TODO: implement conversion code for loading objects
    /* AreaLoad
     * BeamLoad
     * FaceLoad
     * GravityLoad
     * LoadCase
     * LoadCombination
     * NodeLoad
     */
    #endregion

    #region Materials
    public List<Base> GsaMaterialSteelToSpeckle(GsaRecord nativeObject)
    {
      var steel = GsaMaterialSteelToSpeckle((GsaMatSteel)nativeObject);
      return new List<Base>() { steel };
    }

    public Steel GsaMaterialSteelToSpeckle(GsaMatSteel gsaMatSteel)
    {
      //Currently only handles isotropic steel properties.
      //A lot of information in the gsa objects are currently ignored.

      //Gwa keyword SPEC_STEEL_DESIGN is not well documented:
      //
      //SPEC_STEEL_DESIGN | code
      //
      //Description
      //  Steel design code
      //
      //Parameters
      //  code      steel design code
      //
      //Example (GSA 10.1)
      //  SPEC_STEEL_DESIGN.1	AS 4100-1998	YES	15	YES	15	15	YES	NO	NO	NO
      //
      var speckleSteel = new Steel()
      {
        applicationId = gsaMatSteel.ApplicationId,
        name = gsaMatSteel.Name,
        grade = "",                                 //grade can be determined from gsaMatSteel.Mat.Name (assuming the user doesn't change the default value): e.g. "350(AS3678)"
        type = MaterialType.Steel,
        designCode = "",                            //designCode can be determined from SPEC_STEEL_DESIGN gwa keyword
        codeYear = "",                              //codeYear can be determined from SPEC_STEEL_DESIGN gwa keyword
        yieldStrength = gsaMatSteel.Fy.Value,
        ultimateStrength = gsaMatSteel.Fu.Value,
        maxStrain = gsaMatSteel.EpsP.Value
      };

      //the following properties are stored in multiple locations in GSA
      //youngs modulus
      speckleSteel.youngsModulus = GetPropValue<double>(gsaMatSteel.Mat, "E");
      speckleSteel.poissonsRatio = GetPropValue<double>(gsaMatSteel.Mat, "Nu");
      speckleSteel.shearModulus = GetPropValue<double>(gsaMatSteel.Mat, "G");
      speckleSteel.density = GetPropValue<double>(gsaMatSteel.Mat, "Rho");
      speckleSteel.thermalExpansivity = GetPropValue<double>(gsaMatSteel.Mat, "Alpha");

      return speckleSteel;
    }

    public List<Base> GsaMaterialConcreteToSpeckle(GsaRecord nativeObject)
    {
      var concrete = GsaMaterialConcreteToSpeckle((GsaMatConcrete)nativeObject);
      return new List<Base>() { concrete };
    }

    public Concrete GsaMaterialConcreteToSpeckle(GsaMatConcrete gsaMatConcrete)
    {
      //Currently only handles isotropic concrete properties.
      //A lot of information in the gsa objects are currently ignored.

      var speckleConcrete = new Concrete()
      {
        applicationId = gsaMatConcrete.ApplicationId,
        name = gsaMatConcrete.Name,
        grade = "",                                 //grade can be determined from gsaMatConcrete.Mat.Name (assuming the user doesn't change the default value): e.g. "32 MPa"
        type = MaterialType.Concrete,
        designCode = "",                            //designCode can be determined from SPEC_CONCRETE_DESIGN gwa keyword: e.g. "AS3600_18" -> "AS3600"
        codeYear = "",                              //codeYear can be determined from SPEC_CONCRETE_DESIGN gwa keyword: e.g. "AS3600_18" - "2018"
        compressiveStrength = gsaMatConcrete.Fc.Value,
        maxStrain = gsaMatConcrete.EpsU.Value,
        maxAggregateSize = gsaMatConcrete.Agg.Value,
        tensileStrength = gsaMatConcrete.Fcdt.Value,
        flexuralStrength = 0
      };

      //the following properties are stored in multiple locations in GSA
      speckleConcrete.youngsModulus = GetPropValue<double>(gsaMatConcrete.Mat, "E");
      speckleConcrete.poissonsRatio = GetPropValue<double>(gsaMatConcrete.Mat, "Nu");
      speckleConcrete.shearModulus = GetPropValue<double>(gsaMatConcrete.Mat, "G");
      speckleConcrete.density = GetPropValue<double>(gsaMatConcrete.Mat, "Rho");
      speckleConcrete.thermalExpansivity = GetPropValue<double>(gsaMatConcrete.Mat, "Alpha");

      return speckleConcrete;
    }

    //Timber: GSA keyword not yet supported
    #endregion

    #region Property
    public List<Base> GsaPropertyMassToSpeckle(GsaRecord nativeObject)
    {
      var propMass = GsaPropertyMassToSpeckle((GsaPropMass)nativeObject);
      return new List<Base>() { propMass };
    }

    public PropertyMass GsaPropertyMassToSpeckle(GsaPropMass gsaPropMass)
    {
      var specklePropertyMass = new PropertyMass()
      {
        applicationId = gsaPropMass.ApplicationId,
        name = gsaPropMass.Name,
        mass = gsaPropMass.Mass,
        inertiaXX = gsaPropMass.Ixx,
        inertiaYY = gsaPropMass.Iyy,
        inertiaZZ = gsaPropMass.Izz,
        inertiaXY = gsaPropMass.Ixy,
        inertiaYZ = gsaPropMass.Iyz,
        inertiaZX = gsaPropMass.Izx
      };

      //Mass modifications
      if (gsaPropMass.Mod == MassModification.Modified)
      {
        specklePropertyMass.massModified = true;
        if (gsaPropMass.ModXPercentage.HasValue) specklePropertyMass.massModifierX = gsaPropMass.ModXPercentage.Value;
        if (gsaPropMass.ModYPercentage.HasValue) specklePropertyMass.massModifierY = gsaPropMass.ModYPercentage.Value;
        if (gsaPropMass.ModZPercentage.HasValue) specklePropertyMass.massModifierZ = gsaPropMass.ModZPercentage.Value;
      }

      return specklePropertyMass;
    }

    public List<Base> GsaPropertySpringToSpeckle(GsaRecord nativeObject)
    {
      var propSpring = GsaPropertySpringToSpeckle((GsaPropSpr)nativeObject);
      return new List<Base>() { propSpring };
    }

    public PropertySpring GsaPropertySpringToSpeckle(GsaPropSpr gsaPropSpr)
    {
      //Apply properties common to all spring types
      var specklePropertySpring = new PropertySpring()
      {
        applicationId = gsaPropSpr.ApplicationId,
        name = gsaPropSpr.Name,
        dampingRatio = gsaPropSpr.DampingRatio.Value
      };

      //Dictionary of fns used to apply spring type specific properties. 
      //Functions will pass by reference specklePropertySpring and make the necessary changes to it
      var fns = new Dictionary<StructuralSpringPropertyType, Func<GsaPropSpr, PropertySpring, bool>>
      { { StructuralSpringPropertyType.Axial, SetProprtySpringAxial },
        { StructuralSpringPropertyType.Torsional, SetPropertySpringTorsional },
        { StructuralSpringPropertyType.Compression, SetProprtySpringCompression },
        { StructuralSpringPropertyType.Tension, SetProprtySpringTension },
        { StructuralSpringPropertyType.Lockup, SetProprtySpringLockup },
        { StructuralSpringPropertyType.Gap, SetProprtySpringGap },
        { StructuralSpringPropertyType.Friction, SetProprtySpringFriction },
        { StructuralSpringPropertyType.General, SetProprtySpringGeneral }
        //MATRIX not yet supported
        //CONNECT not yet supported
      };

      //Apply spring type specific properties
      if (fns.ContainsKey(gsaPropSpr.PropertyType))
      {
        fns[gsaPropSpr.PropertyType](gsaPropSpr, specklePropertySpring);
      }

      return specklePropertySpring;
    }

    //PropertyDamper: GSA keyword not yet supported
    #endregion

    #region Results
    //TODO: implement conversion code for result objects
    /* Result1D
     * Result2D
     * Result3D
     * ResultGlobal
     * ResultNode
     */
    #endregion
    #endregion

    #region ToNative
    public GsaNode NodeToNative(GSANode speckleNode)
    {
      var gsaNode = new GsaNode();
      gsaNode.Name = speckleNode.name;
      gsaNode.ApplicationId = speckleNode.applicationId;
      gsaNode.X = speckleNode.basePoint.x;
      gsaNode.Y = speckleNode.basePoint.y;
      gsaNode.Z = speckleNode.basePoint.z;
      //gsaNode.NodeRestraint = NodeRestraint.Pin;
      //gsaNode.Restraints = null;
      //gsaNode.AxisIndex = null;
      //gsaNode.AxisRefType = AxisRefType.Global;
      //gsaNode.Colour = Colour.NO_RGB;
      //gsaNode.MassPropertyIndex = null;
      //gsaNode.SpringPropertyIndex = null;
      //gsaNode.MeshSize = null;

      return gsaNode;
    }
    //TODO: implement conversion code for other objects
    #endregion

    #region Helper
    #region ToSpeckle
    #region Spring
    private bool SetProprtySpringAxial(GsaPropSpr gsaPropSpr, PropertySpring specklePropertySpring) 
    {
      specklePropertySpring.springType = PropertyTypeSpring.Axial;
      specklePropertySpring.stiffnessX = gsaPropSpr.Stiffnesses[AxisDirection6.X];
      return true;
    }
    private bool SetPropertySpringTorsional(GsaPropSpr gsaPropSpr, PropertySpring specklePropertySpring)
    {
      specklePropertySpring.springType = PropertyTypeSpring.Torsional;
      specklePropertySpring.stiffnessXX = gsaPropSpr.Stiffnesses[AxisDirection6.XX];
      return true;
    }
    private bool SetProprtySpringCompression(GsaPropSpr gsaPropSpr, PropertySpring specklePropertySpring)
    {
      specklePropertySpring.springType = PropertyTypeSpring.CompressionOnly;
      specklePropertySpring.stiffnessX = gsaPropSpr.Stiffnesses[AxisDirection6.X];
      return true;
    }
    private bool SetProprtySpringTension(GsaPropSpr gsaPropSpr, PropertySpring specklePropertySpring)
    {
      specklePropertySpring.springType = PropertyTypeSpring.TensionOnly;
      specklePropertySpring.stiffnessX = gsaPropSpr.Stiffnesses[AxisDirection6.X];
      return true;
    }
    private bool SetProprtySpringLockup(GsaPropSpr gsaPropSpr, PropertySpring specklePropertySpring)
    {
      //Also for LOCKUP, there are positive and negative parameters, but these aren't supported yet
      specklePropertySpring.springType = PropertyTypeSpring.LockUp;
      specklePropertySpring.stiffnessX = gsaPropSpr.Stiffnesses[AxisDirection6.X];
      specklePropertySpring.positiveLockup = 0;
      specklePropertySpring.negativeLockup = 0;
      return true;
    }
    private bool SetProprtySpringGap(GsaPropSpr gsaPropSpr, PropertySpring specklePropertySpring)
    {
      specklePropertySpring.springType = PropertyTypeSpring.Gap;
      specklePropertySpring.stiffnessX = gsaPropSpr.Stiffnesses[AxisDirection6.X];
      return true;
    }
    private bool SetProprtySpringFriction(GsaPropSpr gsaPropSpr, PropertySpring specklePropertySpring)
    {
      specklePropertySpring.springType = PropertyTypeSpring.Friction;
      specklePropertySpring.stiffnessX = gsaPropSpr.Stiffnesses[AxisDirection6.X];
      specklePropertySpring.stiffnessY = gsaPropSpr.Stiffnesses[AxisDirection6.Y];
      specklePropertySpring.stiffnessZ = gsaPropSpr.Stiffnesses[AxisDirection6.Z];
      specklePropertySpring.frictionCoefficient = gsaPropSpr.FrictionCoeff.Value;
      return true;
    }
    private bool SetProprtySpringGeneral(GsaPropSpr gsaPropSpr, PropertySpring specklePropertySpring)
    {
      specklePropertySpring.springType = PropertyTypeSpring.General;
      specklePropertySpring.stiffnessX = gsaPropSpr.Stiffnesses[AxisDirection6.X];
      specklePropertySpring.springCurveX = 0;
      specklePropertySpring.stiffnessY = gsaPropSpr.Stiffnesses[AxisDirection6.Y];
      specklePropertySpring.springCurveY = 0;
      specklePropertySpring.stiffnessZ = gsaPropSpr.Stiffnesses[AxisDirection6.Z];
      specklePropertySpring.springCurveZ = 0;
      specklePropertySpring.stiffnessXX = gsaPropSpr.Stiffnesses[AxisDirection6.XX];
      specklePropertySpring.springCurveXX = 0;
      specklePropertySpring.stiffnessYY = gsaPropSpr.Stiffnesses[AxisDirection6.YY];
      specklePropertySpring.springCurveYY = 0;
      specklePropertySpring.stiffnessZZ = gsaPropSpr.Stiffnesses[AxisDirection6.ZZ];
      specklePropertySpring.springCurveZZ = 0;
      return true;
    }
    #endregion

    #region Materials
    //Some material properties are stored in either GsaMat or GsaMatAnal
    //The GetPropValue<T>(GsaMat gsaMat, string name) method will find the value stored in gsaMat."name"
    //if null or default for type T, then will find the value in gsaMat.Prop."name"
    public static object GetPropValue(object obj, string name)
    {
      foreach (string part in name.Split('.'))
      {
        if (obj == null) { return null; }

        var type = obj.GetType();
        var info = type.GetField(part);
        if (info == null) { return null; }

        obj = info.GetValue(obj);
      }
      return obj;
    }
    public static T GetPropValue<T>(GsaMat gsaMat, string name)
    {
      var retval = GetPropValue(gsaMat, name);
      if (IsNullOrDefault((T)retval))
      { 
        return GetPropValue<T>(gsaMat.Prop, name); 
      }

      // throws InvalidCastException if types are incompatible
      return (T)retval;
    }
    public static T GetPropValue<T>(GsaMatAnal gsaMatAnal, string name)
    {
      object retval = GetPropValue(gsaMatAnal, name);
      if (retval == null) { return default(T); }

      // throws InvalidCastException if types are incompatible
      return (T)retval;
    }
    static bool IsNullOrDefault<T>(T value)
    {
      return object.Equals(value, default(T));
    }
    #endregion

    #region Node
    private static Restraint GetRestraint(GsaNode gsaNode)
    {
      Restraint restraint;
      switch (gsaNode.NodeRestraint)
      {
        case NodeRestraint.Pin:
          restraint = new Restraint(RestraintType.Pinned);
          break;
        case NodeRestraint.Fix:
          restraint = new Restraint(RestraintType.Fixed);
          break;
        case NodeRestraint.Free:
          restraint = new Restraint(RestraintType.Free);
          break;
        case NodeRestraint.Custom:
          string code = GetCustomRestraintCode(gsaNode);
          restraint = new Restraint(code.ToString());
          break;
        default:
          restraint = new Restraint();
          break;
      }

      //restraint = UpdateSpringStiffness(restraint, gsaNode);

      return restraint;
    }
    private static Plane GetConstraintAxis(GsaNode gsaNode)
    {
      //Default global coordinates
      Point origin = new Point(0, 0, 0);
      Vector xdir = new Vector(1, 0, 0);
      Vector ydir = new Vector(0, 1, 0);
      Vector normal = new Vector(0, 0, 1);

      //TO DO: check with oasys that these definitions are correct
      if (gsaNode.AxisRefType == NodeAxisRefType.XElevation)
      {
        origin = new Point(0, 0, 0);
        xdir = new Vector(0, 1, 0);
        ydir = new Vector(0, 0, 1);
        normal = new Vector(1, 0, 0);
      }
      else if (gsaNode.AxisRefType == NodeAxisRefType.YElevation)
      {
        origin = new Point(0, 0, 0);
        xdir = new Vector(-1, 0, 0);
        ydir = new Vector(0, 0, 1);
        normal = new Vector(0, 1, 0);
      }
      else if (gsaNode.AxisRefType == NodeAxisRefType.Reference)
      {
        //TO DO: Get GsaAxis object from index gsaNode.AxisIndex
        var gsaAxis = new GsaAxis()
        {
          OriginX = 0,
          OriginY = 0,
          OriginZ = 0,
          XDirX = 1,
          XDirY = 0,
          XDirZ = 0,
          XYDirX = 0,
          XYDirY = 1,
          XYDirZ = 0
        };

        //define origin, normal vector, x-axis vector and y-axis vector
        if (gsaAxis.XDirX != null && gsaAxis.XDirY != null && gsaAxis.XDirZ != null && gsaAxis.XYDirX != null && gsaAxis.XYDirY != null && gsaAxis.XYDirZ != null)
        {
          origin = new Point(gsaAxis.OriginX, gsaAxis.OriginY, gsaAxis.OriginZ);
          xdir = new Vector((double)gsaAxis.XDirX, (double)gsaAxis.XDirY, (double)gsaAxis.XDirZ);
          ydir = new Vector((double)gsaAxis.XYDirX, (double)gsaAxis.XYDirY, (double)gsaAxis.XYDirZ);
          normal = CrossProduct(xdir, ydir);
          ydir = CrossProduct(normal, xdir);
        }
      }
      
      return new Plane(origin, normal, xdir, ydir);
    }
    private static string GetCustomRestraintCode(GsaNode gsaNode)
    {
      var code = "RRRRRR".ToCharArray();
      for (var i = 0; i < gsaNode.Restraints.Count(); i++)
      {
        switch (gsaNode.Restraints[i])
        {
          case AxisDirection6.X:
            code[0] = 'F';
            break;
          case AxisDirection6.Y:
            code[1] = 'F';
            break;
          case AxisDirection6.Z:
            code[2] = 'F';
            break;
          case AxisDirection6.XX:
            code[3] = 'F';
            break;
          case AxisDirection6.YY:
            code[4] = 'F';
            break;
          case AxisDirection6.ZZ:
            code[5] = 'F';
            break;
        }
      }
      return code.ToString();
    }
    private static Restraint UpdateSpringStiffness(Restraint restraint, GsaNode gsaNode)
    {
      //Spring Stiffness
      if (gsaNode.SpringPropertyIndex.HasValue && gsaNode.SpringPropertyIndex.Value > 0 )
      {
        var springKw = GsaRecord.GetKeyword<GsaPropSpr>();
        var gsaRecord = Instance.GsaModel.GetNative(springKw, gsaNode.SpringPropertyIndex.Value);
        if (gsaRecord.GetType() != typeof(GsaPropSpr) )
        {
          return restraint; 
        }
        var gsaSpring = (GsaPropSpr)gsaRecord;

        //Update spring stiffness
        if (gsaSpring.Stiffnesses[AxisDirection6.X] > 0)
        {
          var code = restraint.code.ToCharArray();
          code[0] = 'K';
          restraint.code = code.ToString();
          restraint.stiffnessX = gsaSpring.Stiffnesses[AxisDirection6.X];
        }
        if (gsaSpring.Stiffnesses[AxisDirection6.Y] > 0)
        {
          var code = restraint.code.ToCharArray();
          code[1] = 'K';
          restraint.code = code.ToString();
          restraint.stiffnessY = gsaSpring.Stiffnesses[AxisDirection6.Y];
        }
        if (gsaSpring.Stiffnesses[AxisDirection6.Z] > 0)
        {
          var code = restraint.code.ToCharArray();
          code[2] = 'K';
          restraint.code = code.ToString();
          restraint.stiffnessZ = gsaSpring.Stiffnesses[AxisDirection6.Z];
        }
        if (gsaSpring.Stiffnesses[AxisDirection6.XX] > 0)
        {
          var code = restraint.code.ToCharArray();
          code[3] = 'K';
          restraint.code = code.ToString();
          restraint.stiffnessXX = gsaSpring.Stiffnesses[AxisDirection6.XX];
        }
        if (gsaSpring.Stiffnesses[AxisDirection6.YY] > 0)
        {
          var code = restraint.code.ToCharArray();
          code[4] = 'K';
          restraint.code = code.ToString();
          restraint.stiffnessYY = gsaSpring.Stiffnesses[AxisDirection6.YY];
        }
        if (gsaSpring.Stiffnesses[AxisDirection6.ZZ] > 0)
        {
          var code = restraint.code.ToCharArray();
          code[5] = 'K';
          restraint.code = code.ToString();
          restraint.stiffnessZZ = gsaSpring.Stiffnesses[AxisDirection6.ZZ];
        }
      }
      return restraint;
    }
    #endregion
    #endregion

    #region ToNative
    #endregion

    #region Other
    private static Vector CrossProduct(Vector a, Vector b)
    {
      Vector c = new Vector()
      {
        x = a.y * b.z - a.z * b.y,
        y = a.z * b.x - a.x * b.z,
        z = a.x * b.y - a.y * b.x
      };
      return c;
>>>>>>> 96ab730f
    }
    #endregion
    #endregion
  }
}<|MERGE_RESOLUTION|>--- conflicted
+++ resolved
@@ -100,26 +100,15 @@
       throw new NotImplementedException();
     }
 
-<<<<<<< HEAD
+    #region ToSpeckle
     private List<Base> ToSpeckle(GsaRecord_ nativeObject)
-=======
-    #region ToSpeckle
-    private List<Base> ToSpeckle(GsaRecord nativeObject)
->>>>>>> 96ab730f
     {
       var nativeType = nativeObject.GetType();
       return ToSpeckleFns[nativeType](nativeObject);
     }
 
-<<<<<<< HEAD
+    #region Geometry
     public List<Base> GsaNodeToSpeckle(GsaRecord_ nativeObject)
-    {
-      var gsaNode = (GsaNode)nativeObject;
-
-      return new List<Base>();
-=======
-    #region Geometry
-    public List<Base> GsaNodeToSpeckle(GsaRecord nativeObject)
     {
       var node = GsaNodeToSpeckle((GsaNode)nativeObject);
       return new List<Base>() { node };
@@ -158,7 +147,7 @@
       return speckleNode;
     }
 
-    public List<Base> GsaAxisToSpeckle(GsaRecord nativeObject)
+    public List<Base> GsaAxisToSpeckle(GsaRecord_ nativeObject)
     {
       var axis = GsaAxisToSpeckle((GsaAxis)nativeObject);
       return new List<Base>() { axis };
@@ -197,7 +186,7 @@
     #endregion
 
     #region Materials
-    public List<Base> GsaMaterialSteelToSpeckle(GsaRecord nativeObject)
+    public List<Base> GsaMaterialSteelToSpeckle(GsaRecord_ nativeObject)
     {
       var steel = GsaMaterialSteelToSpeckle((GsaMatSteel)nativeObject);
       return new List<Base>() { steel };
@@ -245,7 +234,7 @@
       return speckleSteel;
     }
 
-    public List<Base> GsaMaterialConcreteToSpeckle(GsaRecord nativeObject)
+    public List<Base> GsaMaterialConcreteToSpeckle(GsaRecord_ nativeObject)
     {
       var concrete = GsaMaterialConcreteToSpeckle((GsaMatConcrete)nativeObject);
       return new List<Base>() { concrete };
@@ -285,7 +274,7 @@
     #endregion
 
     #region Property
-    public List<Base> GsaPropertyMassToSpeckle(GsaRecord nativeObject)
+    public List<Base> GsaPropertyMassToSpeckle(GsaRecord_ nativeObject)
     {
       var propMass = GsaPropertyMassToSpeckle((GsaPropMass)nativeObject);
       return new List<Base>() { propMass };
@@ -318,7 +307,7 @@
       return specklePropertyMass;
     }
 
-    public List<Base> GsaPropertySpringToSpeckle(GsaRecord nativeObject)
+    public List<Base> GsaPropertySpringToSpeckle(GsaRecord_ nativeObject)
     {
       var propSpring = GsaPropertySpringToSpeckle((GsaPropSpr)nativeObject);
       return new List<Base>() { propSpring };
@@ -692,7 +681,6 @@
         z = a.x * b.y - a.y * b.x
       };
       return c;
->>>>>>> 96ab730f
     }
     #endregion
     #endregion
