﻿using Objects.Geometry;
using Objects.Structural.Geometry;
using Objects.Structural.GSA.Geometry;
using Objects.Structural.Properties;
using Objects.Structural;
using Speckle.Core.Kits;
using Speckle.Core.Models;
using Speckle.GSA.API;
using Speckle.GSA.API.GwaSchema;
using System;
using System.Collections.Generic;
using System.Linq;
using System.Xml;
using Restraint = Objects.Structural.Geometry.Restraint;
using Objects.Structural.Materials;

namespace ConverterGSA
{
  public class ConverterGSA : ISpeckleConverter
  {
    #region ISpeckleConverter props
    public static string AppName = Applications.GSA;
    public string Description => "Default Speckle Kit for GSA";

    public string Name => nameof(ConverterGSA);

    public string Author => "Arup";

    public string WebsiteOrEmail => "https://www.oasys-software.com/";

    public HashSet<Exception> ConversionErrors { get; private set; } = new HashSet<Exception>();
    #endregion ISpeckleConverter props

    public List<ApplicationPlaceholderObject> ContextObjects { get; set; } = new List<ApplicationPlaceholderObject>();

    public Dictionary<Type, Func<GsaRecord, List<Base>>> ToSpeckleFns;

    public ConverterGSA()
    {
      ToSpeckleFns = new Dictionary<Type, Func<GsaRecord, List<Base>>>()
        {
          //Geometry
          { typeof(GsaAxis), GsaAxisToSpeckle },
          { typeof(GsaNode), GsaNodeToSpeckle },
          { typeof(GsaEl), GsaElementToSpeckle },
          //Loading

          //Material
          { typeof(GsaMatSteel), GsaMaterialSteelToSpeckle },
          { typeof(GsaMatConcrete), GsaMaterialConcreteToSpeckle },
          //Property
          { typeof(GsaSection), GsaSectionToSpeckle },
          { typeof(GsaProp2d), GsaProperty2dToSpeckle },
          //{ typeof(GsaProp3d), GsaProperty3dToSpeckle }, not supported yet
          { typeof(GsaPropMass), GsaPropertyMassToSpeckle },
          { typeof(GsaPropSpr), GsaPropertySpringToSpeckle },
          //Result

          //TODO: add methods for other GSA keywords
        };
    }

    public bool CanConvertToNative(Base @object)
    {
      var t = @object.GetType();
      return (t.IsSubclassOf(typeof(GsaRecord)) && ToSpeckleFns.ContainsKey(t));
    }

    public bool CanConvertToSpeckle(object @object)
    {
      throw new NotImplementedException();
    }

    public object ConvertToNative(Base @object)
    {
      throw new NotImplementedException();
    }

    public List<object> ConvertToNative(List<Base> objects)
    {
      throw new NotImplementedException();
    }

    public Base ConvertToSpeckle(object @object)
    {
      throw new NotImplementedException();
    }

    public List<Base> ConvertToSpeckle(List<object> objects)
    {
      var native = objects.Where(o => o.GetType().IsSubclassOf(typeof(GsaRecord)));
      if (native.Count() < objects.Count())
      {
        ConversionErrors.Add(new Exception("Non-native objects: " + (objects.Count() - native.Count())));
        objects = native.ToList();
      }
      return objects.SelectMany(x => ToSpeckle((GsaRecord)x)).ToList();
    }

    public IEnumerable<string> GetServicedApplications() => new string[] { AppName };

    public void SetContextDocument(object doc)
    {
      throw new NotImplementedException();
    }

    public void SetContextObjects(List<ApplicationPlaceholderObject> objects) => ContextObjects = objects;

    public void SetPreviousContextObjects(List<ApplicationPlaceholderObject> objects)
    {
      throw new NotImplementedException();
    }

    #region ToSpeckle
    private List<Base> ToSpeckle(GsaRecord nativeObject)
    {
      var nativeType = nativeObject.GetType();
      return ToSpeckleFns[nativeType](nativeObject);
    }

    #region Geometry
    public List<Base> GsaNodeToSpeckle(GsaRecord nativeObject)
    {
      var node = GsaNodeToSpeckle((GsaNode)nativeObject);
      return new List<Base>() { node };
    }

    public GSANode GsaNodeToSpeckle(GsaNode gsaNode, string units = null)
    {
      //Node specific members
      var speckleNode = new GSANode()
      {
        name = gsaNode.Name,
        basePoint = new Point(gsaNode.X, gsaNode.Y, gsaNode.Z, units),
        constraintAxis = GetConstraintAxis(gsaNode),
        restraint = GetRestraint(gsaNode)
      };
      if (gsaNode.Index.HasValue)
      {
        var nodeKw = GsaRecord.GetKeyword<GsaNode>();
        speckleNode.applicationId = Instance.GsaModel.GetApplicationId(nodeKw, gsaNode.Index.Value);
      }

      //GSANode specific members
      speckleNode.colour = gsaNode.Colour.ToString();

      if (gsaNode.MeshSize.HasValue && gsaNode.MeshSize.Value > 0)
      {
        speckleNode.localElementSize = gsaNode.MeshSize.Value;
      }

      if (gsaNode.SpringPropertyIndex.HasValue && gsaNode.SpringPropertyIndex.Value > 0)
      {
        speckleNode.springPropertyRef = gsaNode.SpringPropertyIndex.Value.ToString();
      }      
      
      if (gsaNode.MassPropertyIndex.HasValue && gsaNode.MassPropertyIndex.Value > 0)
      {
        speckleNode.massPropertyRef = gsaNode.MassPropertyIndex.Value.ToString();
      }

      return speckleNode;
    }

    public List<Base> GsaAxisToSpeckle(GsaRecord nativeObject)
    {
      var axis = GsaAxisToSpeckle((GsaAxis)nativeObject);
      return new List<Base>() { axis };
    }

    public Axis GsaAxisToSpeckle(GsaAxis gsaAxis)
    {
      //Only supporting cartesian coordinate systems at the moment
      var speckleAxis = new Axis()
      {
        name = gsaAxis.Name,
        axisType = AxisType.Cartesian,
      };
      if (gsaAxis.Index.HasValue)
      {
        var axisKw = GsaRecord.GetKeyword<GsaAxis>();
        speckleAxis.applicationId = Instance.GsaModel.GetApplicationId(axisKw, gsaAxis.Index.Value);
      }

      if (gsaAxis.XDirX.HasValue && gsaAxis.XDirY.HasValue && gsaAxis.XDirZ.HasValue && gsaAxis.XYDirX.HasValue && gsaAxis.XYDirY.HasValue && gsaAxis.XYDirZ.HasValue)
      {
        var origin = new Point(gsaAxis.OriginX, gsaAxis.OriginY, gsaAxis.OriginZ);
        var xdir = UnitVector(new Vector(gsaAxis.XDirX.Value, gsaAxis.XDirY.Value, gsaAxis.XDirZ.Value));
        var ydir = UnitVector(new Vector(gsaAxis.XYDirX.Value, gsaAxis.XYDirY.Value, gsaAxis.XYDirZ.Value));
        var normal = UnitVector(CrossProduct(xdir, ydir));
        ydir = UnitVector(CrossProduct(normal, xdir));
        speckleAxis.definition = new Plane(origin, normal, xdir, ydir);
      }
      else
      {
        speckleAxis.definition = GlobalAxis().definition;
      }

      return speckleAxis;
    }

    public List<Base> GsaElementToSpeckle(GsaRecord nativeObject)
    {
      var element = GsaElementToSpeckle((GsaEl)nativeObject);
      return new List<Base>() { element };
    }

    public Base GsaElementToSpeckle(GsaEl gsaEl)
    {
      if (Is3dElement(gsaEl)) //3D element
      {
        return GsaElemenet3dToSpeckle(gsaEl);
      }
      else if (Is2dElement(gsaEl)) // 2D element
      {
        return GsaElemenet2dToSpeckle(gsaEl);
      }
      else //1D element
      {
        return GsaElemenet1dToSpeckle(gsaEl);
      }
    }

    public Element1D GsaElemenet1dToSpeckle(GsaEl gsaEl)
    {
      //TODO
      return new Element1D();
    }

    public Element2D GsaElemenet2dToSpeckle(GsaEl gsaEl)
    {
      var speckleElemenet2d = new Element2D()
      {
        name = gsaEl.Name,
        type = (ElementType2D)Enum.Parse(typeof(ElementType2D), gsaEl.Type.ToString()),
        parent = new Base(),
        displayMesh = new Mesh()
      };

      if (gsaEl.Index.HasValue)
      {
        var elKw = GsaRecord.GetKeyword<GsaEl>();
        speckleElemenet2d.applicationId = Instance.GsaModel.GetApplicationId(elKw, gsaEl.Index.Value);
      }
      if (gsaEl.PropertyIndex.HasValue) speckleElemenet2d.property = GetProperty2dFromIndex(gsaEl.PropertyIndex.Value);
      if (gsaEl.OffsetZ.HasValue) speckleElemenet2d.offset = gsaEl.OffsetZ.Value;
      if (gsaEl.Angle.HasValue) speckleElemenet2d.orientationAngle = gsaEl.Angle.Value;
      speckleElemenet2d.topology = gsaEl.NodeIndices.Select(i => GetNodeFromIndex(i)).ToList();

      return speckleElemenet2d;
    }

    public Element3D GsaElemenet3dToSpeckle(GsaEl gsaEl)
    {
      //TODO
      return new Element3D();
    }
    #endregion

    #region Loading
    //TODO: implement conversion code for loading objects
    /* AreaLoad
     * BeamLoad
     * FaceLoad
     * GravityLoad
     * LoadCase
     * LoadCombination
     * NodeLoad
     */
    #endregion

    #region Materials
    public List<Base> GsaMaterialSteelToSpeckle(GsaRecord nativeObject)
    {
      var steel = GsaMaterialSteelToSpeckle((GsaMatSteel)nativeObject);
      return new List<Base>() { steel };
    }

    public Steel GsaMaterialSteelToSpeckle(GsaMatSteel gsaMatSteel)
    {
      //Currently only handles isotropic steel properties.
      //A lot of information in the gsa objects are currently ignored.

      //Gwa keyword SPEC_STEEL_DESIGN is not well documented:
      //
      //SPEC_STEEL_DESIGN | code
      //
      //Description
      //  Steel design code
      //
      //Parameters
      //  code      steel design code
      //
      //Example (GSA 10.1)
      //  SPEC_STEEL_DESIGN.1	AS 4100-1998	YES	15	YES	15	15	YES	NO	NO	NO
      //
      var speckleSteel = new Steel()
      {
        applicationId = gsaMatSteel.ApplicationId,
        name = gsaMatSteel.Name,
        grade = "",                                 //grade can be determined from gsaMatSteel.Mat.Name (assuming the user doesn't change the default value): e.g. "350(AS3678)"
        type = MaterialType.Steel,
        designCode = "",                            //designCode can be determined from SPEC_STEEL_DESIGN gwa keyword
        codeYear = "",                              //codeYear can be determined from SPEC_STEEL_DESIGN gwa keyword
        yieldStrength = gsaMatSteel.Fy.Value,
        ultimateStrength = gsaMatSteel.Fu.Value,
        maxStrain = gsaMatSteel.EpsP.Value
      };

      //the following properties are stored in multiple locations in GSA
      //youngs modulus
      speckleSteel.youngsModulus = GetPropValue<double>(gsaMatSteel.Mat, "E");
      speckleSteel.poissonsRatio = GetPropValue<double>(gsaMatSteel.Mat, "Nu");
      speckleSteel.shearModulus = GetPropValue<double>(gsaMatSteel.Mat, "G");
      speckleSteel.density = GetPropValue<double>(gsaMatSteel.Mat, "Rho");
      speckleSteel.thermalExpansivity = GetPropValue<double>(gsaMatSteel.Mat, "Alpha");

      return speckleSteel;
    }

    public List<Base> GsaMaterialConcreteToSpeckle(GsaRecord nativeObject)
    {
      var concrete = GsaMaterialConcreteToSpeckle((GsaMatConcrete)nativeObject);
      return new List<Base>() { concrete };
    }

    public Concrete GsaMaterialConcreteToSpeckle(GsaMatConcrete gsaMatConcrete)
    {
      //Currently only handles isotropic concrete properties.
      //A lot of information in the gsa objects are currently ignored.

      var speckleConcrete = new Concrete()
      {
        applicationId = gsaMatConcrete.ApplicationId,
        name = gsaMatConcrete.Name,
        grade = "",                                 //grade can be determined from gsaMatConcrete.Mat.Name (assuming the user doesn't change the default value): e.g. "32 MPa"
        type = MaterialType.Concrete,
        designCode = "",                            //designCode can be determined from SPEC_CONCRETE_DESIGN gwa keyword: e.g. "AS3600_18" -> "AS3600"
        codeYear = "",                              //codeYear can be determined from SPEC_CONCRETE_DESIGN gwa keyword: e.g. "AS3600_18" - "2018"
        compressiveStrength = gsaMatConcrete.Fc.Value,
        maxStrain = gsaMatConcrete.EpsU.Value,
        maxAggregateSize = gsaMatConcrete.Agg.Value,
        tensileStrength = gsaMatConcrete.Fcdt.Value,
        flexuralStrength = 0
      };

      //the following properties are stored in multiple locations in GSA
      speckleConcrete.youngsModulus = GetPropValue<double>(gsaMatConcrete.Mat, "E");
      speckleConcrete.poissonsRatio = GetPropValue<double>(gsaMatConcrete.Mat, "Nu");
      speckleConcrete.shearModulus = GetPropValue<double>(gsaMatConcrete.Mat, "G");
      speckleConcrete.density = GetPropValue<double>(gsaMatConcrete.Mat, "Rho");
      speckleConcrete.thermalExpansivity = GetPropValue<double>(gsaMatConcrete.Mat, "Alpha");

      return speckleConcrete;
    }

    //Timber: GSA keyword not supported yet
    #endregion

    #region Property
    public List<Base> GsaSectionToSpeckle(GsaRecord nativeObject)
    {
      var section = GsaSectionToSpeckle((GsaSection)nativeObject);
      return new List<Base>() { section };
    }

    public Property1D GsaSectionToSpeckle(GsaSection gsaSection)
    {
      var speckleProperty1D = new Property1D()
      {
        applicationId = gsaSection.ApplicationId,
        name = gsaSection.Name
      };

      return speckleProperty1D;
    }

    public List<Base> GsaProperty2dToSpeckle(GsaRecord nativeObject)
    {
      var prop2d = GsaProperty2dToSpeckle((GsaProp2d)nativeObject);
      return new List<Base>() { prop2d };
    }

    public Property2D GsaProperty2dToSpeckle(GsaProp2d gsaProp2d)
    {
      var speckleProperty2D = new Property2D()
      {
        name = gsaProp2d.Name,
        colour = gsaProp2d.Colour.ToString(),
        zOffset = gsaProp2d.RefZ,
        grade = "", // GetGrade(gsaProp2d);
        orientationAxis = GetOrientationAxis(gsaProp2d),
        refSurface = GetReferenceSurface(gsaProp2d)
      };

      if (gsaProp2d.Index.HasValue)
      {
        var prop2dKw = GsaRecord.GetKeyword<GsaProp2d>();
        speckleProperty2D.applicationId = Instance.GsaModel.GetApplicationId(prop2dKw, gsaProp2d.Index.Value);
      }
      if (gsaProp2d.Thickness.HasValue) speckleProperty2D.thickness = gsaProp2d.Thickness.Value;
      if (gsaProp2d.GradeIndex.HasValue) speckleProperty2D.material = GetMaterialFromIndex(gsaProp2d.GradeIndex.Value, gsaProp2d.MatType);
      if (gsaProp2d.Type != Property2dType.NotSet) speckleProperty2D.type = (PropertyType2D)Enum.Parse(typeof(PropertyType2D), gsaProp2d.Type.ToString());

      //Currently no way in the speckle object to disinguish between the value and a percentage.
      speckleProperty2D.modifierInPlane = GetModifier(gsaProp2d, "InPlane");
      speckleProperty2D.modifierBending = GetModifier(gsaProp2d, "Bending");
      speckleProperty2D.modifierShear = GetModifier(gsaProp2d, "Shear");
      speckleProperty2D.modifierVolume = GetModifier(gsaProp2d, "Volume");

      return speckleProperty2D;
    }

    //Property3D: GSA keyword not supported yet

    public List<Base> GsaPropertyMassToSpeckle(GsaRecord nativeObject)
    {
      var propMass = GsaPropertyMassToSpeckle((GsaPropMass)nativeObject);
      return new List<Base>() { propMass };
    }

    public PropertyMass GsaPropertyMassToSpeckle(GsaPropMass gsaPropMass)
    {
      var specklePropertyMass = new PropertyMass()
      {
        applicationId = gsaPropMass.ApplicationId,
        name = gsaPropMass.Name,
        mass = gsaPropMass.Mass,
        inertiaXX = gsaPropMass.Ixx,
        inertiaYY = gsaPropMass.Iyy,
        inertiaZZ = gsaPropMass.Izz,
        inertiaXY = gsaPropMass.Ixy,
        inertiaYZ = gsaPropMass.Iyz,
        inertiaZX = gsaPropMass.Izx
      };

      //Mass modifications
      if (gsaPropMass.Mod == MassModification.Modified)
      {
        specklePropertyMass.massModified = true;
        if (gsaPropMass.ModXPercentage.HasValue) specklePropertyMass.massModifierX = gsaPropMass.ModXPercentage.Value;
        if (gsaPropMass.ModYPercentage.HasValue) specklePropertyMass.massModifierY = gsaPropMass.ModYPercentage.Value;
        if (gsaPropMass.ModZPercentage.HasValue) specklePropertyMass.massModifierZ = gsaPropMass.ModZPercentage.Value;
      }

      return specklePropertyMass;
    }

    public List<Base> GsaPropertySpringToSpeckle(GsaRecord nativeObject)
    {
      var propSpring = GsaPropertySpringToSpeckle((GsaPropSpr)nativeObject);
      return new List<Base>() { propSpring };
    }

    public PropertySpring GsaPropertySpringToSpeckle(GsaPropSpr gsaPropSpr)
    {
      //Apply properties common to all spring types
      var specklePropertySpring = new PropertySpring()
      {
        applicationId = gsaPropSpr.ApplicationId,
        name = gsaPropSpr.Name,
        dampingRatio = gsaPropSpr.DampingRatio.Value
      };

      //Dictionary of fns used to apply spring type specific properties. 
      //Functions will pass by reference specklePropertySpring and make the necessary changes to it
      var fns = new Dictionary<StructuralSpringPropertyType, Func<GsaPropSpr, PropertySpring, bool>>
      { { StructuralSpringPropertyType.Axial, SetProprtySpringAxial },
        { StructuralSpringPropertyType.Torsional, SetPropertySpringTorsional },
        { StructuralSpringPropertyType.Compression, SetProprtySpringCompression },
        { StructuralSpringPropertyType.Tension, SetProprtySpringTension },
        { StructuralSpringPropertyType.Lockup, SetProprtySpringLockup },
        { StructuralSpringPropertyType.Gap, SetProprtySpringGap },
        { StructuralSpringPropertyType.Friction, SetProprtySpringFriction },
        { StructuralSpringPropertyType.General, SetProprtySpringGeneral }
        //MATRIX not yet supported
        //CONNECT not yet supported
      };

      //Apply spring type specific properties
      if (fns.ContainsKey(gsaPropSpr.PropertyType))
      {
        fns[gsaPropSpr.PropertyType](gsaPropSpr, specklePropertySpring);
      }

      return specklePropertySpring;
    }

    //PropertyDamper: GSA keyword not supported yet
    #endregion

    #region Results
    //TODO: implement conversion code for result objects
    /* Result1D
     * Result2D
     * Result3D
     * ResultGlobal
     * ResultNode
     */
    #endregion
    #endregion

    #region ToNative
    public GsaNode NodeToNative(GSANode speckleNode)
    {
      var gsaNode = new GsaNode();
      gsaNode.Name = speckleNode.name;
      gsaNode.ApplicationId = speckleNode.applicationId;
      gsaNode.X = speckleNode.basePoint.x;
      gsaNode.Y = speckleNode.basePoint.y;
      gsaNode.Z = speckleNode.basePoint.z;
      //gsaNode.NodeRestraint = NodeRestraint.Pin;
      //gsaNode.Restraints = null;
      //gsaNode.AxisIndex = null;
      //gsaNode.AxisRefType = AxisRefType.Global;
      //gsaNode.Colour = Colour.NO_RGB;
      //gsaNode.MassPropertyIndex = null;
      //gsaNode.SpringPropertyIndex = null;
      //gsaNode.MeshSize = null;

      return gsaNode;
    }
    //TODO: implement conversion code for other objects
    #endregion

    #region Helper
    #region ToSpeckle
    #region Geometry
    #region Node
    private static Restraint GetRestraint(GsaNode gsaNode)
    {
      Restraint restraint;
      switch (gsaNode.NodeRestraint)
      {
        case NodeRestraint.Pin:
          restraint = new Restraint(RestraintType.Pinned);
          break;
        case NodeRestraint.Fix:
          restraint = new Restraint(RestraintType.Fixed);
          break;
        case NodeRestraint.Free:
          restraint = new Restraint(RestraintType.Free);
          break;
        case NodeRestraint.Custom:
          string code = GetCustomRestraintCode(gsaNode);
          restraint = new Restraint(code.ToString());
          break;
        default:
          restraint = new Restraint();
          break;
      }

      //restraint = UpdateSpringStiffness(restraint, gsaNode);

      return restraint;
    }
    private Plane GetConstraintAxis(GsaNode gsaNode)
    {
      Plane axis;
      Point origin;
      Vector xdir, ydir, normal;

      //TO DO: check with oasys that the definitions for X_ELEV and Y_ELEV are correct
      if (gsaNode.AxisRefType == NodeAxisRefType.XElevation)
      {
        origin = new Point(0, 0, 0);
        xdir = new Vector(0, 1, 0);
        ydir = new Vector(0, 0, 1);
        normal = new Vector(1, 0, 0);
        axis = new Plane(origin, normal, xdir, ydir);
      }
      else if (gsaNode.AxisRefType == NodeAxisRefType.YElevation)
      {
        origin = new Point(0, 0, 0);
        xdir = new Vector(-1, 0, 0);
        ydir = new Vector(0, 0, 1);
        normal = new Vector(0, 1, 0);
        axis = new Plane(origin, normal, xdir, ydir);
      }
      else if (gsaNode.AxisRefType == NodeAxisRefType.Reference && gsaNode.AxisIndex.HasValue && gsaNode.AxisIndex.Value > 0)
      {
        axis = GetAxisFromIndex(gsaNode.AxisIndex.Value).definition;
      }
      else
      {
        //Default global coordinates for case: Global or NotSet
        axis = GlobalAxis().definition;
      }

      return axis;
    }
    private static string GetCustomRestraintCode(GsaNode gsaNode)
    {
      var code = "RRRRRR".ToCharArray();
      for (var i = 0; i < gsaNode.Restraints.Count(); i++)
      {
        switch (gsaNode.Restraints[i])
        {
          case AxisDirection6.X:
            code[0] = 'F';
            break;
          case AxisDirection6.Y:
            code[1] = 'F';
            break;
          case AxisDirection6.Z:
            code[2] = 'F';
            break;
          case AxisDirection6.XX:
            code[3] = 'F';
            break;
          case AxisDirection6.YY:
            code[4] = 'F';
            break;
          case AxisDirection6.ZZ:
            code[5] = 'F';
            break;
        }
      }
      return code.ToString();
    }

    private static Restraint UpdateSpringStiffness(Restraint restraint, GsaNode gsaNode)
    {
      //Spring Stiffness
      if (gsaNode.SpringPropertyIndex.HasValue && gsaNode.SpringPropertyIndex.Value > 0)
      {
<<<<<<< HEAD
        var gsaRecord = Instance.GsaModel.GetNative(GwaKeyword.PROP_SPR, gsaNode.SpringPropertyIndex.Value);
        if (gsaRecord.GetType() != typeof(GsaPropSpr) )
=======
        var springKw = GsaRecord.GetKeyword<GsaPropSpr>();
        var gsaRecord = Instance.GsaModel.GetNative(springKw, gsaNode.SpringPropertyIndex.Value);
        if (gsaRecord.GetType() != typeof(GsaPropSpr))
>>>>>>> 678e884a
        {
          return restraint;
        }
        var gsaSpring = (GsaPropSpr)gsaRecord;

        //Update spring stiffness
        if (gsaSpring.Stiffnesses[AxisDirection6.X] > 0)
        {
          var code = restraint.code.ToCharArray();
          code[0] = 'K';
          restraint.code = code.ToString();
          restraint.stiffnessX = gsaSpring.Stiffnesses[AxisDirection6.X];
        }
        if (gsaSpring.Stiffnesses[AxisDirection6.Y] > 0)
        {
          var code = restraint.code.ToCharArray();
          code[1] = 'K';
          restraint.code = code.ToString();
          restraint.stiffnessY = gsaSpring.Stiffnesses[AxisDirection6.Y];
        }
        if (gsaSpring.Stiffnesses[AxisDirection6.Z] > 0)
        {
          var code = restraint.code.ToCharArray();
          code[2] = 'K';
          restraint.code = code.ToString();
          restraint.stiffnessZ = gsaSpring.Stiffnesses[AxisDirection6.Z];
        }
        if (gsaSpring.Stiffnesses[AxisDirection6.XX] > 0)
        {
          var code = restraint.code.ToCharArray();
          code[3] = 'K';
          restraint.code = code.ToString();
          restraint.stiffnessXX = gsaSpring.Stiffnesses[AxisDirection6.XX];
        }
        if (gsaSpring.Stiffnesses[AxisDirection6.YY] > 0)
        {
          var code = restraint.code.ToCharArray();
          code[4] = 'K';
          restraint.code = code.ToString();
          restraint.stiffnessYY = gsaSpring.Stiffnesses[AxisDirection6.YY];
        }
        if (gsaSpring.Stiffnesses[AxisDirection6.ZZ] > 0)
        {
          var code = restraint.code.ToCharArray();
          code[5] = 'K';
          restraint.code = code.ToString();
          restraint.stiffnessZZ = gsaSpring.Stiffnesses[AxisDirection6.ZZ];
        }
      }
      return restraint;
    }

    private Node GetNodeFromIndex(int index)
    {
      Node speckleNode = null;
      var nodeKw = GsaRecord.GetKeyword<GsaNode>();
      var gsaNode = Instance.GsaModel.GetNative(nodeKw, index);
      if (gsaNode != null) speckleNode = GsaNodeToSpeckle((GsaNode)gsaNode);

      return speckleNode;
    }
    #endregion

    #region Axis
    private Axis GetAxisFromIndex(int index)
    {
      var axisKw = GsaRecord.GetKeyword<GsaAxis>();
      var gsaAxis = Instance.GsaModel.GetNative(axisKw, index);
      if (gsaAxis.GetType() != typeof(GsaAxis))
      {
        return null;
      }
      return GsaAxisToSpeckle((GsaAxis)gsaAxis);
    }

    private static Axis GlobalAxis()
    {
      //Default global coordinates for case: Global or NotSet
      var origin = new Point(0, 0, 0);
      var xdir = new Vector(1, 0, 0);
      var ydir = new Vector(0, 1, 0);
      var normal = new Vector(0, 0, 1);

      var axis = new Axis()
      {
        name = "",
        axisType = AxisType.Cartesian,
        definition = new Plane(origin, normal, xdir, ydir)
      };

      return axis;
    }
    #endregion

    #region Elements
    public bool Is2dElement(GsaEl gsaEl)
    {
      return (gsaEl.Type == ElementType.Triangle3 || gsaEl.Type == ElementType.Triangle6 || gsaEl.Type == ElementType.Quad4 || gsaEl.Type == ElementType.Quad8);
    }
    public bool Is3dElement(GsaEl gsaEl)
    {
      return (gsaEl.Type == ElementType.Brick8 || gsaEl.Type == ElementType.Pyramid5 || gsaEl.Type == ElementType.Tetra4 || gsaEl.Type == ElementType.Wedge6);
    }
    public bool Is1dElement(GsaEl gsaEl)
    {
      return (gsaEl.Type == ElementType.Bar || gsaEl.Type == ElementType.Beam || gsaEl.Type == ElementType.Cable || gsaEl.Type == ElementType.Damper || 
        gsaEl.Type == ElementType.Link || gsaEl.Type == ElementType.Rod || gsaEl.Type == ElementType.Spacer || gsaEl.Type == ElementType.Spring || 
        gsaEl.Type == ElementType.Strut || gsaEl.Type == ElementType.Tie);
    }
    #endregion
    #endregion

    #region Loading
    #endregion

    #region Materials
    //Some material properties are stored in either GsaMat or GsaMatAnal
    //The GetPropValue<T>(GsaMat gsaMat, string name) method will find the value stored in gsaMat."name"
    //if null or default for type T, then will find the value in gsaMat.Prop."name"
    public static object GetPropValue(object obj, string name)
    {
      foreach (string part in name.Split('.'))
      {
        if (obj == null) { return null; }

        var type = obj.GetType();
        var info = type.GetField(part);
        if (info == null) { return null; }

        obj = info.GetValue(obj);
      }
      return obj;
    }
    public static T GetPropValue<T>(GsaMat gsaMat, string name)
    {
      var retval = GetPropValue(gsaMat, name);
      if (IsNullOrDefault((T)retval))
      {
        return GetPropValue<T>(gsaMat.Prop, name);
      }

      // throws InvalidCastException if types are incompatible
      return (T)retval;
    }
    public static T GetPropValue<T>(GsaMatAnal gsaMatAnal, string name)
    {
      object retval = GetPropValue(gsaMatAnal, name);
      if (retval == null) { return default(T); }

      // throws InvalidCastException if types are incompatible
      return (T)retval;
    }
    static bool IsNullOrDefault<T>(T value)
    {
      return object.Equals(value, default(T));
    }
    private Material GetMaterialFromIndex(int index, Property2dMaterialType type)
    {
      //Initialise
      GwaKeyword matKw;
      GsaRecord gsaMat;
      Material speckleMaterial = null;   

      //Get material based on type and gsa index
      //Convert gsa material to speckle material
      if (type == Property2dMaterialType.Steel)
      {
        matKw = GsaRecord.GetKeyword<GsaMatSteel>();
        gsaMat = Instance.GsaModel.GetNative(matKw, index);
        if (gsaMat != null) speckleMaterial = GsaMaterialSteelToSpeckle((GsaMatSteel)gsaMat);
      }
      else if (type == Property2dMaterialType.Concrete)
      {
        matKw = GsaRecord.GetKeyword<GsaMatConcrete>();
        gsaMat = Instance.GsaModel.GetNative(matKw, index);
        if (gsaMat != null) speckleMaterial = GsaMaterialConcreteToSpeckle((GsaMatConcrete)gsaMat);
      }

      return speckleMaterial;
    }
    #endregion

    #region Properties
    #region Spring
    private bool SetProprtySpringAxial(GsaPropSpr gsaPropSpr, PropertySpring specklePropertySpring)
    {
      specklePropertySpring.springType = PropertyTypeSpring.Axial;
      specklePropertySpring.stiffnessX = gsaPropSpr.Stiffnesses[AxisDirection6.X];
      return true;
    }
    private bool SetPropertySpringTorsional(GsaPropSpr gsaPropSpr, PropertySpring specklePropertySpring)
    {
      specklePropertySpring.springType = PropertyTypeSpring.Torsional;
      specklePropertySpring.stiffnessXX = gsaPropSpr.Stiffnesses[AxisDirection6.XX];
      return true;
    }
    private bool SetProprtySpringCompression(GsaPropSpr gsaPropSpr, PropertySpring specklePropertySpring)
    {
      specklePropertySpring.springType = PropertyTypeSpring.CompressionOnly;
      specklePropertySpring.stiffnessX = gsaPropSpr.Stiffnesses[AxisDirection6.X];
      return true;
    }
    private bool SetProprtySpringTension(GsaPropSpr gsaPropSpr, PropertySpring specklePropertySpring)
    {
      specklePropertySpring.springType = PropertyTypeSpring.TensionOnly;
      specklePropertySpring.stiffnessX = gsaPropSpr.Stiffnesses[AxisDirection6.X];
      return true;
    }
    private bool SetProprtySpringLockup(GsaPropSpr gsaPropSpr, PropertySpring specklePropertySpring)
    {
      //Also for LOCKUP, there are positive and negative parameters, but these aren't supported yet
      specklePropertySpring.springType = PropertyTypeSpring.LockUp;
      specklePropertySpring.stiffnessX = gsaPropSpr.Stiffnesses[AxisDirection6.X];
      specklePropertySpring.positiveLockup = 0;
      specklePropertySpring.negativeLockup = 0;
      return true;
    }
    private bool SetProprtySpringGap(GsaPropSpr gsaPropSpr, PropertySpring specklePropertySpring)
    {
      specklePropertySpring.springType = PropertyTypeSpring.Gap;
      specklePropertySpring.stiffnessX = gsaPropSpr.Stiffnesses[AxisDirection6.X];
      return true;
    }
    private bool SetProprtySpringFriction(GsaPropSpr gsaPropSpr, PropertySpring specklePropertySpring)
    {
      specklePropertySpring.springType = PropertyTypeSpring.Friction;
      specklePropertySpring.stiffnessX = gsaPropSpr.Stiffnesses[AxisDirection6.X];
      specklePropertySpring.stiffnessY = gsaPropSpr.Stiffnesses[AxisDirection6.Y];
      specklePropertySpring.stiffnessZ = gsaPropSpr.Stiffnesses[AxisDirection6.Z];
      specklePropertySpring.frictionCoefficient = gsaPropSpr.FrictionCoeff.Value;
      return true;
    }
    private bool SetProprtySpringGeneral(GsaPropSpr gsaPropSpr, PropertySpring specklePropertySpring)
    {
      specklePropertySpring.springType = PropertyTypeSpring.General;
      specklePropertySpring.stiffnessX = gsaPropSpr.Stiffnesses[AxisDirection6.X];
      specklePropertySpring.springCurveX = 0;
      specklePropertySpring.stiffnessY = gsaPropSpr.Stiffnesses[AxisDirection6.Y];
      specklePropertySpring.springCurveY = 0;
      specklePropertySpring.stiffnessZ = gsaPropSpr.Stiffnesses[AxisDirection6.Z];
      specklePropertySpring.springCurveZ = 0;
      specklePropertySpring.stiffnessXX = gsaPropSpr.Stiffnesses[AxisDirection6.XX];
      specklePropertySpring.springCurveXX = 0;
      specklePropertySpring.stiffnessYY = gsaPropSpr.Stiffnesses[AxisDirection6.YY];
      specklePropertySpring.springCurveYY = 0;
      specklePropertySpring.stiffnessZZ = gsaPropSpr.Stiffnesses[AxisDirection6.ZZ];
      specklePropertySpring.springCurveZZ = 0;
      return true;
    }
    #endregion

    #region Property2D
    private ReferenceSurface GetReferenceSurface(GsaProp2d gsaProp2d)
    {
      var refenceSurface = ReferenceSurface.Middle; //default

      if (gsaProp2d.RefPt == Property2dRefSurface.BottomCentre)
      {
        refenceSurface = ReferenceSurface.Bottom;
      }
      else if (gsaProp2d.RefPt == Property2dRefSurface.TopCentre)
      {
        refenceSurface = ReferenceSurface.Top;
      }
      return refenceSurface;
    }

    private Axis GetOrientationAxis(GsaProp2d gsaProp2d)
    {
      //Cartesian coordinate system is the only one supported.
      var orientationAxis = new Axis()
      {
        name = "",
        axisType = AxisType.Cartesian,
      };

      if (gsaProp2d.AxisRefType == AxisRefType.Local)
      {
        //TO DO: handle local reference axis case
        //Local would be a different coordinate system for each element that gsaProp2d was assigned to
      }
      else if (gsaProp2d.AxisRefType == AxisRefType.Reference && gsaProp2d.AxisIndex.HasValue && gsaProp2d.AxisIndex.Value > 0)
      {
        orientationAxis = GetAxisFromIndex(gsaProp2d.AxisIndex.Value);
      }
      else
      {
        //Default global coordinates for case: Global or NotSet
        orientationAxis = GlobalAxis();
      }

      return orientationAxis;
    }

    private double GetModifier(GsaProp2d gsaProp2d, string name)
    {
      //gsaProp2d has a number of modifiers, e.g. InPlane, InPlaneStiffnessPercentage, Bending, ...
      //either the value or the percentage field stores the modifier, e.g. either "InPlane" or "InPlaneStiffnessPercentage" is null and the other has a value
      //this method returns that value
      var info = gsaProp2d.GetType().GetField(name);
      if (info.GetValue(gsaProp2d) == null)
      {
        if (name == "Volume")
        {
          info = gsaProp2d.GetType().GetField(name + "Percentage");
        }
        else
        {
          info = gsaProp2d.GetType().GetField(name + "StiffnessPercentage");
        }
      }
      return (double)info.GetValue(gsaProp2d);
    }

    private Property2D GetProperty2dFromIndex(int index)
    {
      Property2D speckleProperty2d = null;
      var prop2dKw = GsaRecord.GetKeyword<GsaProp2d>();
      var gsaProp2d = Instance.GsaModel.GetNative(prop2dKw, index);
      if (gsaProp2d != null) speckleProperty2d = GsaProperty2dToSpeckle((GsaProp2d)gsaProp2d);

      return speckleProperty2d;
    }
    #endregion
    #endregion
    #endregion

    #region ToNative
    #endregion

    #region Other
    #region Vector
    private Vector CrossProduct(Vector a, Vector b)
    {
      Vector c = new Vector()
      {
        x = a.y * b.z - a.z * b.y,
        y = a.z * b.x - a.x * b.z,
        z = a.x * b.y - a.y * b.x
      };
      return c;
    }

    private double DotProduct(Vector a, Vector b)
    {
      return a.x * b.x + a.y * b.y + a.z * b.z;
    }

    private Vector UnitVector(Vector a)
    {
      var l = Norm(a);
      Vector b = new Vector()
      {
        x = a.x / l,
        y = a.y / l,
        z = a.z / l
      };
      return b;
    }

    private double Norm(Vector a)
    {
      return Math.Sqrt(DotProduct(a, a));
    }
    #endregion
    #endregion
    #endregion
  }
}<|MERGE_RESOLUTION|>--- conflicted
+++ resolved
@@ -137,8 +137,7 @@
       };
       if (gsaNode.Index.HasValue)
       {
-        var nodeKw = GsaRecord.GetKeyword<GsaNode>();
-        speckleNode.applicationId = Instance.GsaModel.GetApplicationId(nodeKw, gsaNode.Index.Value);
+        speckleNode.applicationId = Instance.GsaModel.GetApplicationId(GwaKeyword.NODE, gsaNode.Index.Value);
       }
 
       //GSANode specific members
@@ -178,8 +177,7 @@
       };
       if (gsaAxis.Index.HasValue)
       {
-        var axisKw = GsaRecord.GetKeyword<GsaAxis>();
-        speckleAxis.applicationId = Instance.GsaModel.GetApplicationId(axisKw, gsaAxis.Index.Value);
+        speckleAxis.applicationId = Instance.GsaModel.GetApplicationId(GwaKeyword.AXIS, gsaAxis.Index.Value);
       }
 
       if (gsaAxis.XDirX.HasValue && gsaAxis.XDirY.HasValue && gsaAxis.XDirZ.HasValue && gsaAxis.XYDirX.HasValue && gsaAxis.XYDirY.HasValue && gsaAxis.XYDirZ.HasValue)
@@ -239,8 +237,7 @@
 
       if (gsaEl.Index.HasValue)
       {
-        var elKw = GsaRecord.GetKeyword<GsaEl>();
-        speckleElemenet2d.applicationId = Instance.GsaModel.GetApplicationId(elKw, gsaEl.Index.Value);
+        speckleElemenet2d.applicationId = Instance.GsaModel.GetApplicationId(GwaKeyword.EL, gsaEl.Index.Value);
       }
       if (gsaEl.PropertyIndex.HasValue) speckleElemenet2d.property = GetProperty2dFromIndex(gsaEl.PropertyIndex.Value);
       if (gsaEl.OffsetZ.HasValue) speckleElemenet2d.offset = gsaEl.OffsetZ.Value;
@@ -395,8 +392,7 @@
 
       if (gsaProp2d.Index.HasValue)
       {
-        var prop2dKw = GsaRecord.GetKeyword<GsaProp2d>();
-        speckleProperty2D.applicationId = Instance.GsaModel.GetApplicationId(prop2dKw, gsaProp2d.Index.Value);
+        speckleProperty2D.applicationId = Instance.GsaModel.GetApplicationId(GwaKeyword.PROP_2D, gsaProp2d.Index.Value);
       }
       if (gsaProp2d.Thickness.HasValue) speckleProperty2D.thickness = gsaProp2d.Thickness.Value;
       if (gsaProp2d.GradeIndex.HasValue) speckleProperty2D.material = GetMaterialFromIndex(gsaProp2d.GradeIndex.Value, gsaProp2d.MatType);
@@ -624,14 +620,8 @@
       //Spring Stiffness
       if (gsaNode.SpringPropertyIndex.HasValue && gsaNode.SpringPropertyIndex.Value > 0)
       {
-<<<<<<< HEAD
         var gsaRecord = Instance.GsaModel.GetNative(GwaKeyword.PROP_SPR, gsaNode.SpringPropertyIndex.Value);
-        if (gsaRecord.GetType() != typeof(GsaPropSpr) )
-=======
-        var springKw = GsaRecord.GetKeyword<GsaPropSpr>();
-        var gsaRecord = Instance.GsaModel.GetNative(springKw, gsaNode.SpringPropertyIndex.Value);
         if (gsaRecord.GetType() != typeof(GsaPropSpr))
->>>>>>> 678e884a
         {
           return restraint;
         }
@@ -687,8 +677,7 @@
     private Node GetNodeFromIndex(int index)
     {
       Node speckleNode = null;
-      var nodeKw = GsaRecord.GetKeyword<GsaNode>();
-      var gsaNode = Instance.GsaModel.GetNative(nodeKw, index);
+      var gsaNode = Instance.GsaModel.GetNative(GwaKeyword.NODE, index);
       if (gsaNode != null) speckleNode = GsaNodeToSpeckle((GsaNode)gsaNode);
 
       return speckleNode;
@@ -698,8 +687,7 @@
     #region Axis
     private Axis GetAxisFromIndex(int index)
     {
-      var axisKw = GsaRecord.GetKeyword<GsaAxis>();
-      var gsaAxis = Instance.GsaModel.GetNative(axisKw, index);
+      var gsaAxis = Instance.GsaModel.GetNative(GwaKeyword.AXIS, index);
       if (gsaAxis.GetType() != typeof(GsaAxis))
       {
         return null;
@@ -791,7 +779,6 @@
     private Material GetMaterialFromIndex(int index, Property2dMaterialType type)
     {
       //Initialise
-      GwaKeyword matKw;
       GsaRecord gsaMat;
       Material speckleMaterial = null;   
 
@@ -799,14 +786,12 @@
       //Convert gsa material to speckle material
       if (type == Property2dMaterialType.Steel)
       {
-        matKw = GsaRecord.GetKeyword<GsaMatSteel>();
-        gsaMat = Instance.GsaModel.GetNative(matKw, index);
+        gsaMat = Instance.GsaModel.GetNative(GwaKeyword.MAT_STEEL, index);
         if (gsaMat != null) speckleMaterial = GsaMaterialSteelToSpeckle((GsaMatSteel)gsaMat);
       }
       else if (type == Property2dMaterialType.Concrete)
       {
-        matKw = GsaRecord.GetKeyword<GsaMatConcrete>();
-        gsaMat = Instance.GsaModel.GetNative(matKw, index);
+        gsaMat = Instance.GsaModel.GetNative(GwaKeyword.MAT_CONCRETE, index);
         if (gsaMat != null) speckleMaterial = GsaMaterialConcreteToSpeckle((GsaMatConcrete)gsaMat);
       }
 
@@ -949,8 +934,7 @@
     private Property2D GetProperty2dFromIndex(int index)
     {
       Property2D speckleProperty2d = null;
-      var prop2dKw = GsaRecord.GetKeyword<GsaProp2d>();
-      var gsaProp2d = Instance.GsaModel.GetNative(prop2dKw, index);
+      var gsaProp2d = Instance.GsaModel.GetNative(GwaKeyword.PROP_2D, index);
       if (gsaProp2d != null) speckleProperty2d = GsaProperty2dToSpeckle((GsaProp2d)gsaProp2d);
 
       return speckleProperty2d;
