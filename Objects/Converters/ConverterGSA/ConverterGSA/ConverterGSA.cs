--- conflicted
+++ resolved
@@ -969,19 +969,8 @@
     /// <returns></returns>
     private Node GetNodeFromIndex(int index)
     {
-<<<<<<< HEAD
-      return (Instance.GsaModel.Cache.GetSpeckleObjects<GsaNode, Node>(index, out var speckleObjects)) ? speckleObjects.First() : null;
-=======
       return (Instance.GsaModel.Cache.GetSpeckleObjects<GsaNode, Node>(index, out var speckleObjects) && speckleObjects != null && speckleObjects.Count > 0) 
         ? speckleObjects.First() : null;
-      /*
-      Node speckleNode = null;
-      var gsaNode = Instance.GsaModel.GetNative<GsaNode>(index);
-      if (gsaNode != null) speckleNode = GsaNodeToSpeckle((GsaNode)gsaNode);
-
-      return speckleNode;
-      */
->>>>>>> 79fc6495
     }
     #endregion
 
