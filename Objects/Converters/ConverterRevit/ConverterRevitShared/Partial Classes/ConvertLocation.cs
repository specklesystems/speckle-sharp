--- conflicted
+++ resolved
@@ -73,7 +73,7 @@
           return CurveToSpeckle(analyticalModel.GetCurve()) as Base;
         }
       }
-<<<<<<< HEAD
+
 #else
       var manager = AnalyticalToPhysicalAssociationManager.GetAnalyticalToPhysicalAssociationManager(Doc);
 
@@ -88,7 +88,6 @@
       }
 #endif
       var point = PointToSpeckle((familyInstance.Location as LocationPoint).Point);
-=======
 
       Point point = familyInstance.Location switch
       {
@@ -97,7 +96,7 @@
         _ => null,
       };
       
->>>>>>> ee4e60d3
+
       try
       {
         //apply offset transform and create line
