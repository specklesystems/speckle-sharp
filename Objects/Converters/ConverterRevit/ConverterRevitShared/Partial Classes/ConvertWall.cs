--- conflicted
+++ resolved
@@ -1,4 +1,4 @@
-﻿using Autodesk.Revit.DB;
+using Autodesk.Revit.DB;
 using Objects.BuiltElements.Revit;
 using Speckle.Core.Models;
 using System;
@@ -43,11 +43,8 @@
       var baseCurve = CurveToNative(speckleWall.baseLine).get_Item(0);
 
       List<string> joinSettings = new List<string>();
-<<<<<<< HEAD
-      if (Settings.ContainsKey("disallow-join") && Settings["disallow-join"] != null)
-=======
+      
       if (Settings.ContainsKey("disallow-join") && !string.IsNullOrEmpty(Settings["disallow-join"]))
->>>>>>> 16c875d0
         joinSettings = new List<string>(Regex.Split(Settings["disallow-join"], @"\,\ "));
 
       if (speckleWall is RevitWall speckleRevitWall)
