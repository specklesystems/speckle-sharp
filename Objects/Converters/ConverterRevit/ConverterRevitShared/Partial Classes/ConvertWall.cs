using System;
using System.Collections;
using System.Collections.Generic;
using System.Linq;
using System.Text.RegularExpressions;
using Autodesk.Revit.DB;
using Objects.BuiltElements.Revit;
using Speckle.Core.Models;
using DB = Autodesk.Revit.DB;
using Mesh = Objects.Geometry.Mesh;
using OG = Objects.Geometry;

namespace Objects.Converter.Revit
{
  public partial class ConverterRevit
  {
    // CAUTION: these strings need to have the same values as in the connector
    const string StructuralWalls = "Structural Walls";
    const string ArchitecturalWalls = "Achitectural Walls";

    public ApplicationObject WallToNative(BuiltElements.Wall speckleWall)
    {
      var revitWall = GetExistingElementByApplicationId(speckleWall.applicationId) as DB.Wall;
      var appObj = new ApplicationObject(speckleWall.id, speckleWall.speckle_type)
      {
        applicationId = speckleWall.applicationId
      };

      // skip if element already exists in doc & receive mode is set to ignore
      if (IsIgnore(revitWall, appObj))
        return appObj;

      if (speckleWall.baseLine == null)
      {
        appObj.Update(status: ApplicationObject.State.Failed, logItem: "Baseline was null");
        return appObj;
      }

      var wallType = GetElementType<WallType>(speckleWall, appObj, out bool isExactMatch);
      if (wallType == null)
      {
        appObj.Update(status: ApplicationObject.State.Failed);
        return appObj;
      }

      Level level = null;
      var levelState = ApplicationObject.State.Unknown;
      var structural = false;
      var baseCurve = CurveToNative(speckleWall.baseLine).get_Item(0);

      List<string> joinSettings = new List<string>();

      if (Settings.ContainsKey("disallow-join") && !string.IsNullOrEmpty(Settings["disallow-join"]))
        joinSettings = new List<string>(Regex.Split(Settings["disallow-join"], @"\,\ "));

      if (speckleWall is RevitWall speckleRevitWall)
      {
        level = ConvertLevelToRevit(speckleRevitWall.level, out levelState);
        structural = speckleRevitWall.structural;
      }
      else
        level = ConvertLevelToRevit(LevelFromCurve(baseCurve), out levelState);

      //if it's a new element, we don't need to update certain properties
      bool isUpdate = true;
      if (revitWall == null)
      {
        isUpdate = false;
        revitWall = DB.Wall.Create(Doc, baseCurve, wallType.Id, level.Id, 1, 0, false, structural);
        if (joinSettings.Contains(StructuralWalls) && structural)
        {
          WallUtils.DisallowWallJoinAtEnd(revitWall, 0);
          WallUtils.DisallowWallJoinAtEnd(revitWall, 1);
        }
        if (joinSettings.Contains(ArchitecturalWalls) && !structural)
        {
          WallUtils.DisallowWallJoinAtEnd(revitWall, 0);
          WallUtils.DisallowWallJoinAtEnd(revitWall, 1);
        }
      }
      if (revitWall == null)
      {
        appObj.Update(status: ApplicationObject.State.Failed, logItem: "Creation returned null");
        return appObj;
      }

      //is structural update
      TrySetParam(revitWall, BuiltInParameter.WALL_STRUCTURAL_SIGNIFICANT, structural);

      if (isExactMatch && revitWall.WallType.Name != wallType.Name)
      {
        revitWall.ChangeTypeId(wallType.Id);
      }

      if (isUpdate)
      {
        // walls behave very strangly while joined
        // if a wall is joined and you try to move it to a location where it isn't touching the joined wall,
        // then it will move only one end of the wall and the other will stay joined
        // therefore, disallow joins while changing the wall and then reallow the joins if need be
        WallUtils.DisallowWallJoinAtEnd(revitWall, 0);
        WallUtils.DisallowWallJoinAtEnd(revitWall, 1);

        //NOTE: updating an element location can be buggy if the baseline and level elevation don't match
        //Let's say the first time an element is created its base point/curve is @ 10m and the Level is @ 0m
        //the element will be created @ 0m
        //but when this element is updated (let's say with no changes), it will jump @ 10m (unless there is a level change)!
        //to avoid this behavior we're moving the base curve to match the level elevation
        var newz = baseCurve.GetEndPoint(0).Z;
        var offset = level.Elevation - newz;
        var newCurve = baseCurve;
        if (Math.Abs(offset) > TOLERANCE) // level and curve are not at the same height
          newCurve = baseCurve.CreateTransformed(Transform.CreateTranslation(new XYZ(0, 0, offset)));

        ((LocationCurve)revitWall.Location).Curve = newCurve;

        TrySetParam(revitWall, BuiltInParameter.WALL_BASE_CONSTRAINT, level);

        // now that we've moved the wall, rejoin the wall ends
        if (!joinSettings.Contains(StructuralWalls) && structural)
        {
          WallUtils.AllowWallJoinAtEnd(revitWall, 0);
          WallUtils.AllowWallJoinAtEnd(revitWall, 1);
        }
        if (!joinSettings.Contains(ArchitecturalWalls) && !structural)
        {
          WallUtils.AllowWallJoinAtEnd(revitWall, 0);
          WallUtils.AllowWallJoinAtEnd(revitWall, 1);
        }
      }

      if (speckleWall is RevitWall spklRevitWall)
      {
        if (spklRevitWall.flipped != revitWall.Flipped)
          revitWall.Flip();

        if (spklRevitWall.topLevel != null)
        {
          var topLevel = ConvertLevelToRevit(spklRevitWall.topLevel, out levelState);
          TrySetParam(revitWall, BuiltInParameter.WALL_HEIGHT_TYPE, topLevel);
        }
        else
        {
          TrySetParam(revitWall, BuiltInParameter.WALL_USER_HEIGHT_PARAM, speckleWall.height, speckleWall.units);
        }

        TrySetParam(revitWall, BuiltInParameter.WALL_BASE_OFFSET, spklRevitWall.baseOffset, speckleWall.units);
        TrySetParam(revitWall, BuiltInParameter.WALL_TOP_OFFSET, spklRevitWall.topOffset, speckleWall.units);
      }
      else // Set wall unconnected height.
        TrySetParam(revitWall, BuiltInParameter.WALL_USER_HEIGHT_PARAM, speckleWall.height, speckleWall.units);

      SetInstanceParameters(revitWall, speckleWall);

      var state = isUpdate ? ApplicationObject.State.Updated : ApplicationObject.State.Created;
      appObj.Update(status: state, createdId: revitWall.UniqueId, convertedItem: revitWall);

      SetWallVoids(revitWall, speckleWall);
      //appObj = SetHostedElements(speckleWall, revitWall, appObj);
      return appObj;
    }

    public Base WallToSpeckle(DB.Wall revitWall, out List<string> notes)
    {
      notes = new List<string>();
      var baseGeometry = LocationToSpeckle(revitWall);
      if (baseGeometry is Geometry.Point)
        return RevitElementToSpeckle(revitWall, out notes);

      RevitWall speckleWall = new RevitWall();
      speckleWall.family = revitWall.WallType.FamilyName.ToString();
      speckleWall.type = revitWall.WallType.Name;
      speckleWall.baseLine = (ICurve)baseGeometry;
      speckleWall.level = ConvertAndCacheLevel(revitWall, BuiltInParameter.WALL_BASE_CONSTRAINT);
      speckleWall.topLevel = ConvertAndCacheLevel(revitWall, BuiltInParameter.WALL_HEIGHT_TYPE);
      speckleWall.height = GetParamValue<double>(revitWall, BuiltInParameter.WALL_USER_HEIGHT_PARAM);
      speckleWall.baseOffset = GetParamValue<double>(revitWall, BuiltInParameter.WALL_BASE_OFFSET);
      speckleWall.topOffset = GetParamValue<double>(revitWall, BuiltInParameter.WALL_TOP_OFFSET);
      speckleWall.structural = GetParamValue<bool>(revitWall, BuiltInParameter.WALL_STRUCTURAL_SIGNIFICANT);
      speckleWall.flipped = revitWall.Flipped;

      //CreateVoids(revitWall, speckleWall);

      if (revitWall.CurtainGrid is not CurtainGrid grid)
      {
        if (revitWall.IsStackedWall)
        {
          var wallMembers = revitWall.GetStackedWallMemberIds().Select(id => (Wall)revitWall.Document.GetElement(id));
          speckleWall.elements = new List<Base>();
          foreach (var wall in wallMembers)
            speckleWall.elements.Add(WallToSpeckle(wall, out List<string> stackedWallNotes));
        }

        speckleWall.displayValue = GetElementDisplayValue(
          revitWall,
          new Options() { DetailLevel = ViewDetailLevel.Fine, ComputeReferences = false }
        );
      }
      else
      {
<<<<<<< HEAD
        // curtain walls have two meshes, one for panels and one for mullions
        // adding mullions as sub-elements so they can be correctly displayed in viewers etc
        var (panelsMesh, mullionsMesh) = GetCurtainWallDisplayMesh(revitWall);
        speckleWall["renderMaterial"] = new Other.RenderMaterial()
        {
          opacity = 0.2,
          diffuse = System.Drawing.Color.AliceBlue.ToArgb()
        };
        speckleWall.displayValue = panelsMesh;

        var elements = new List<Base>();
        if (mullionsMesh.Count > 0) //Only add mullions object if they have meshes
        {
          elements.Add(new Base { ["@displayValue"] = mullionsMesh });
        }
        speckleWall.elements = elements;
=======
        AddHostedDependentElements(
          revitWall, 
          speckleWall,
          GetWallSubElementsInView(BuiltInCategory.OST_CurtainWallMullions) ?? grid.GetMullionIds().ToList());
        AddHostedDependentElements(
          revitWall, 
          speckleWall,
          GetWallSubElementsInView(BuiltInCategory.OST_CurtainWallPanels) ?? grid.GetPanelIds().ToList());
>>>>>>> 57700530
      }

      GetAllRevitParamsAndIds(
        speckleWall,
        revitWall,
        new List<string>
        {
          "WALL_USER_HEIGHT_PARAM",
          "WALL_BASE_OFFSET",
          "WALL_TOP_OFFSET",
          "WALL_BASE_CONSTRAINT",
          "WALL_HEIGHT_TYPE",
          "WALL_STRUCTURAL_SIGNIFICANT"
        }
      );

      GetWallVoids(speckleWall, revitWall);
      GetHostedElements(speckleWall, revitWall, out List<string> hostedNotes);
      if (hostedNotes.Any())
        notes.AddRange(hostedNotes);
      return speckleWall;
    }

    private List<ElementId>? GetWallSubElementsInView(BuiltInCategory category)
    {
      if (ViewSpecificOptions == null)
      {
        return null;
      }

      using var filter = new ElementCategoryFilter(category);
      using var collector = new FilteredElementCollector(Doc, ViewSpecificOptions.View.Id);

      return collector
        .WhereElementIsNotElementType()
        .WherePasses(filter)
        .ToElementIds()
        .ToList();
    }

    //this is to prevent duplicated panels & mullions from being sent in curtain walls
    //might need improvement in the future
    //see https://github.com/specklesystems/speckle-sharp/issues/1197
    private List<ElementId> SubelementIds = new List<ElementId>();

    private void GetWallVoids(Base speckleElement, Wall wall)
    {
#if !REVIT2020 && !REVIT2021
      var profile = ((Sketch)Doc.GetElement(wall.SketchId))?.Profile;

      if (profile == null)
        return;

      var voidsList = new List<OG.Polycurve>();
      for (var i = 1; i < profile.Size; i++)
      {
        var segments = CurveListToSpeckle(profile.get_Item(i).Cast<Curve>().ToList(), wall.Document);
        if (segments.segments.Count() > 2)
          voidsList.Add(segments);
      }
      if (voidsList.Count > 0)
        speckleElement["voids"] = voidsList;
#endif
    }

    private void SetWallVoids(Wall wall, Base speckleElement)
    {
#if !REVIT2020 && !REVIT2021
      if (speckleElement["voids"] == null || !(speckleElement["voids"] is IList voidCurves))
        return;

      if (wall.SketchId.IntegerValue == -1)
      {
        Doc.Regenerate();
        wall.CreateProfileSketch();
      }
      else
      {
        // TODO: actually update the profile in order to keep the user's dimensions
        wall.RemoveProfileSketch();
        wall.CreateProfileSketch();
      }

      // need to regen doc in order for the sketch to have an id
      Doc.Regenerate();
      var sketch = (Sketch)Doc.GetElement(wall.SketchId);

      T.Commit();
      var sketchEditScope = new SketchEditScope(Doc, "Add profile to the sketch");
      sketchEditScope.Start(sketch.Id);
      T.Start();

      foreach (var obj in voidCurves)
      {
        if (!(obj is ICurve @void))
          continue;

        var curveArray = CurveToNative(@void, true);
        Doc.Create.NewModelCurveArray(curveArray, sketch.SketchPlane);
      }
      if (T.Commit() != TransactionStatus.Committed)
        sketchEditScope.Cancel();

      try
      {
        sketchEditScope.Commit(new FailuresPreprocessor());
      }
      catch (Exception ex)
      {
        sketchEditScope.Cancel();
      }
      T.Start();
#endif
    }

    public class FailuresPreprocessor : IFailuresPreprocessor
    {
      public FailureProcessingResult PreprocessFailures(FailuresAccessor failuresAccessor)
      {
        return FailureProcessingResult.Continue;
      }
    }
  }
}<|MERGE_RESOLUTION|>--- conflicted
+++ resolved
@@ -198,24 +198,6 @@
       }
       else
       {
-<<<<<<< HEAD
-        // curtain walls have two meshes, one for panels and one for mullions
-        // adding mullions as sub-elements so they can be correctly displayed in viewers etc
-        var (panelsMesh, mullionsMesh) = GetCurtainWallDisplayMesh(revitWall);
-        speckleWall["renderMaterial"] = new Other.RenderMaterial()
-        {
-          opacity = 0.2,
-          diffuse = System.Drawing.Color.AliceBlue.ToArgb()
-        };
-        speckleWall.displayValue = panelsMesh;
-
-        var elements = new List<Base>();
-        if (mullionsMesh.Count > 0) //Only add mullions object if they have meshes
-        {
-          elements.Add(new Base { ["@displayValue"] = mullionsMesh });
-        }
-        speckleWall.elements = elements;
-=======
         AddHostedDependentElements(
           revitWall, 
           speckleWall,
@@ -224,7 +206,6 @@
           revitWall, 
           speckleWall,
           GetWallSubElementsInView(BuiltInCategory.OST_CurtainWallPanels) ?? grid.GetPanelIds().ToList());
->>>>>>> 57700530
       }
 
       GetAllRevitParamsAndIds(
