﻿using Autodesk.Revit.DB;
using Objects.BuiltElements;
using Objects.Geometry;
using Speckle.Core.Models;
using System.Collections.Generic;
using System.Linq;
using DB = Autodesk.Revit.DB.Architecture;
using Point = Objects.Geometry.Point;

namespace Objects.Converter.Revit
{
  public partial class ConverterRevit
  {
    public List<ApplicationPlaceholderObject> RoomToNative(Room speckleRoom)
    {
      var revitRoom = GetExistingElementByApplicationId(speckleRoom.applicationId) as DB.Room;
      var level = LevelToNative(speckleRoom.level);
      var basePoint = PointToNative(speckleRoom.basePoint);

      if (revitRoom == null)
      {
<<<<<<< HEAD
        revitRoom = Doc.Create.NewRoom(level, new UV(basePoint.X, basePoint.Y));
=======
        var point = PointToNative(speckleRoom.center);
        revitRoom = Doc.Create.NewRoom(level, new UV(point.X, point.Y));
>>>>>>> 88d35421
      }


      revitRoom.Name = speckleRoom.name;
      revitRoom.Number = speckleRoom.number;

      SetInstanceParameters(revitRoom, speckleRoom);

      var placeholders = new List<ApplicationPlaceholderObject>()
      {
        new ApplicationPlaceholderObject
        {
        applicationId = speckleRoom.applicationId,
        ApplicationGeneratedId = revitRoom.UniqueId,
        NativeObject = revitRoom
        }
      };

      return placeholders;

    }

    public BuiltElements.Room RoomToSpeckle(DB.Room revitRoom)
    {
      var profiles = GetProfiles(revitRoom);

      var speckleRoom = new Room();

      speckleRoom.name = revitRoom.get_Parameter(BuiltInParameter.ROOM_NAME).AsString();
      speckleRoom.number = revitRoom.Number;
      speckleRoom.basePoint = (Point)LocationToSpeckle(revitRoom);
      speckleRoom.level = ConvertAndCacheLevel(revitRoom, BuiltInParameter.ROOM_LEVEL_ID);
      speckleRoom.outline = profiles[0];
      speckleRoom.area = GetParamValue<double>(revitRoom, BuiltInParameter.ROOM_AREA);
      speckleRoom.volume = GetParamValue<double>(revitRoom, BuiltInParameter.ROOM_VOLUME);
      if (profiles.Count > 1)
      {
        speckleRoom.voids = profiles.Skip(1).ToList();
      }

      GetAllRevitParamsAndIds(speckleRoom, revitRoom);
      speckleRoom.displayMesh = GetElementDisplayMesh(revitRoom);

      return speckleRoom;
    }




  }
}<|MERGE_RESOLUTION|>--- conflicted
+++ resolved
@@ -15,16 +15,12 @@
     {
       var revitRoom = GetExistingElementByApplicationId(speckleRoom.applicationId) as DB.Room;
       var level = LevelToNative(speckleRoom.level);
-      var basePoint = PointToNative(speckleRoom.basePoint);
+
 
       if (revitRoom == null)
       {
-<<<<<<< HEAD
-        revitRoom = Doc.Create.NewRoom(level, new UV(basePoint.X, basePoint.Y));
-=======
         var point = PointToNative(speckleRoom.center);
         revitRoom = Doc.Create.NewRoom(level, new UV(point.X, point.Y));
->>>>>>> 88d35421
       }
 
 
@@ -55,11 +51,10 @@
 
       speckleRoom.name = revitRoom.get_Parameter(BuiltInParameter.ROOM_NAME).AsString();
       speckleRoom.number = revitRoom.Number;
-      speckleRoom.basePoint = (Point)LocationToSpeckle(revitRoom);
+      speckleRoom.center = (Point)LocationToSpeckle(revitRoom);
       speckleRoom.level = ConvertAndCacheLevel(revitRoom, BuiltInParameter.ROOM_LEVEL_ID);
       speckleRoom.outline = profiles[0];
       speckleRoom.area = GetParamValue<double>(revitRoom, BuiltInParameter.ROOM_AREA);
-      speckleRoom.volume = GetParamValue<double>(revitRoom, BuiltInParameter.ROOM_VOLUME);
       if (profiles.Count > 1)
       {
         speckleRoom.voids = profiles.Skip(1).ToList();
