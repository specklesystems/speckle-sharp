--- conflicted
+++ resolved
@@ -222,53 +222,6 @@
 
       switch (curve)
       {
-<<<<<<< HEAD
-        case OG.Line line:
-          return new OG.Line(
-            new OG.Point(
-              line.start.x,
-              line.start.y,
-              z * Speckle.Core.Kits.Units.GetConversionFactor(ModelUnits, line.start.units),
-              line.start.units),
-            new OG.Point(
-              line.end.x,
-              line.end.y,
-              z * Speckle.Core.Kits.Units.GetConversionFactor(ModelUnits, line.end.units),
-              line.end.units),
-            line.units
-            );
-
-        //case OG.Arc arc:
-        //case OG.Circle circle:
-        //case OG.Ellipse ellipse:
-        //case OG.Spiral spiral:
-
-        case OG.Curve nurbs:
-          var curvePoints = new List<double>();
-          for (var i = 0; i < nurbs.points.Count; i++)
-          {
-            if (i % 3 == 2)
-              curvePoints.Add(z * Speckle.Core.Kits.Units.GetConversionFactor(ModelUnits, nurbs.units));
-            else
-              curvePoints.Add(nurbs.points[i]);
-          }
-          var newCurve = OG.Curve.FromList(curvePoints);
-          newCurve.units = nurbs.units;
-          return newCurve;
-
-        case OG.Polyline poly:
-          var polylinePonts = new List<double>();
-          var originalPolylinePoints = poly.ToList();
-          for (var i = 0; i < originalPolylinePoints.Count; i++)
-          {
-            if (i % 3 == 2)
-              polylinePonts.Add(z * Speckle.Core.Kits.Units.GetConversionFactor(ModelUnits, poly.units));
-            else
-              polylinePonts.Add(originalPolylinePoints[i]);
-          }
-          var newPolyline = OG.Polyline.FromList(polylinePonts);
-          newPolyline.units = poly.units;
-=======
         case OG.Arc arc:
           var normalUnit = arc.plane.normal.Unit();
           var normalAsPoint = new OG.Point(normalUnit.x, normalUnit.y, normalUnit.z);
@@ -475,7 +428,6 @@
           }
           var newPolyline = new Polyline(polylinePonts, poly.units);
           newPolyline.closed = poly.closed;
->>>>>>> 1a0c86ec
           return newPolyline;
 
         case OG.Polycurve plc:
@@ -483,15 +435,10 @@
           foreach (var seg in plc.segments)
             newPolycurve.segments.Add(GetFlattenedCurve(seg, z));
           return newPolycurve;
-<<<<<<< HEAD
-      }
-      throw new Exception($"Trying to flatten unsupported curve type, {curve.GetType()}");
-=======
 
           //case OG.Spiral spiral:
       }
       throw new NotSupportedException($"Trying to flatten unsupported curve type, {curve.GetType()}");
->>>>>>> 1a0c86ec
     }
   }
 }