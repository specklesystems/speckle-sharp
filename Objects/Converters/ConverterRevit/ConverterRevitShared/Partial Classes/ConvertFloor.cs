--- conflicted
+++ resolved
@@ -178,14 +178,7 @@
         }
       }
 
-<<<<<<< HEAD
       speckleFloor.displayValue = GetElementDisplayValue(revitFloor, new Options() { DetailLevel = ViewDetailLevel.Fine });
-=======
-      speckleFloor.displayValue = GetElementDisplayMesh(
-        revitFloor,
-        new Options() { DetailLevel = ViewDetailLevel.Fine, ComputeReferences = false }
-      );
->>>>>>> 32373ca0
 
       GetHostedElements(speckleFloor, revitFloor, out List<string> hostedNotes);
       if (hostedNotes.Any())
