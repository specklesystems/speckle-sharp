--- conflicted
+++ resolved
@@ -17,13 +17,7 @@
     {
       DB.FamilySymbol familySymbol = GetElementType<FamilySymbol>(speckleFi);
       XYZ basePoint = PointToNative(speckleFi.basePoint);
-<<<<<<< HEAD
       DB.Level level = ConvertLevelToRevit(speckleFi.level, out ApplicationObject.State levelState);
-=======
-      DB.Level level = ConvertLevelToRevit(speckleFi.level);
-
-
->>>>>>> ac32fad3
       DB.FamilyInstance familyInstance = null;
       var isUpdate = false;
       //try update existing
@@ -31,16 +25,10 @@
       var appObj = new ApplicationObject(speckleFi.id, speckleFi.speckle_type) { applicationId = speckleFi.applicationId };
       if (docObj != null && ReceiveMode == Speckle.Core.Kits.ReceiveMode.Ignore)
       {
-<<<<<<< HEAD
         appObj.Update(status: ApplicationObject.State.Skipped, createdId: docObj.UniqueId, convertedItem: docObj);
         return appObj;
       }
 
-=======
-        new ApplicationPlaceholderObject
-          {applicationId = speckleFi.applicationId, ApplicationGeneratedId = docObj.UniqueId, NativeObject = docObj}
-      };
->>>>>>> ac32fad3
       if (docObj != null)
       {
         try
@@ -93,10 +81,6 @@
       {
         //If the current host element is not null, it means we're coming from inside a nested conversion. 
         if (CurrentHostElement != null)
-<<<<<<< HEAD
-          familyInstance = Doc.Create.NewFamilyInstance(basePoint, familySymbol, CurrentHostElement, level, StructuralType.NonStructural);
-
-=======
         {
           if (level == null)
             level = Doc.GetElement(CurrentHostElement.LevelId) as Level;
@@ -185,7 +169,6 @@
             catch { }
           }
         }
->>>>>>> ac32fad3
         //Otherwise, proceed as normal.
         else
           familyInstance = Doc.Create.NewFamilyInstance(basePoint, familySymbol, level, StructuralType.NonStructural);
