using System;
using System.Collections.Generic;
using System.Linq;

using Autodesk.Revit.DB;
using Autodesk.Revit.DB.Structure;
using DB = Autodesk.Revit.DB;

using Speckle.Core.Models;

using Point = Objects.Geometry.Point;
using RevitInstance = Objects.Other.Revit.RevitInstance;
using RevitSymbolElementType = Objects.BuiltElements.Revit.RevitSymbolElementType;
using Vector = Objects.Geometry.Vector;
using Objects.BuiltElements.Revit;

namespace Objects.Converter.Revit
{
  public partial class ConverterRevit
  {
    /// <summary>
    /// Entry point for all revit family conversions.
    /// </summary>
    /// <param name="revitFi"></param>
    /// <returns></returns>
    public Base FamilyInstanceToSpeckle(DB.FamilyInstance revitFi, out List<string> notes)
    {
      notes = new List<string>();
      Base @base = null;

      //adaptive components
      if (AdaptiveComponentInstanceUtils.IsAdaptiveComponentInstance(revitFi))
        @base = AdaptiveComponentToSpeckle(revitFi);

      //these elements come when the curtain wall is generated
      //if they are contained in 'subelements' then they have already been accounted for from a wall
      //else if they are mullions then convert them as a generic family instance but add a isUGridLine prop
      bool? isUGridLine = null;
      if (@base == null && Categories.curtainWallSubElements.Contains(revitFi.Category))
      {
        if (SubelementIds.Contains(revitFi.Id))
          return null;
        else if (
          Categories.Contains(new List<BuiltInCategory> { BuiltInCategory.OST_CurtainWallMullions }, revitFi.Category)
        )
        {
          var direction = ((DB.Line)((Mullion)revitFi).LocationCurve).Direction;
          // TODO: add support for more severly sloped mullions. This isn't very robust at the moment
          isUGridLine = Math.Abs(direction.X) > Math.Abs(direction.Y);
        }
        else
          //TODO: sort these so we consistently get sub-elements from the wall element in case also sub-elements are sent
          SubelementIds.Add(revitFi.Id);
      }

      //beams & braces
      if (@base == null && Categories.beamCategories.Contains(revitFi.Category))
      {
        if (revitFi.StructuralType == StructuralType.Beam)
          @base = BeamToSpeckle(revitFi, out notes);
        else if (revitFi.StructuralType == StructuralType.Brace)
          @base = BraceToSpeckle(revitFi, out notes);
      }

      //columns
      if (
        @base == null && Categories.columnCategories.Contains(revitFi.Category)
        || revitFi.StructuralType == StructuralType.Column
      )
        @base = ColumnToSpeckle(revitFi, out notes);

      // elements
      var baseGeometry = LocationToSpeckle(revitFi);
      var basePoint = baseGeometry as Point;
      if (@base == null && basePoint == null)
        @base = RevitElementToSpeckle(revitFi, out notes);

      // point based, convert these as revit instances
      if (@base == null)
      {
        if (
          (revitFi.Host != null && revitFi.HostFace != null)
          || ((BuiltInCategory)revitFi.Category.Id.IntegerValue == BuiltInCategory.OST_StructuralFoundation)
        ) // don't know why, but the transforms on structural foundation elements are really messed up
        {
          @base = PointBasedFamilyInstanceToSpeckle(revitFi, basePoint, out notes);
        }
        else
        {
          @base = RevitInstanceToSpeckle(revitFi, out notes, null);
        }
      }

      // add additional props to base object
      if (isUGridLine.HasValue)
        @base["isUGridLine"] = isUGridLine.Value;

      return @base;
    }

    #region OLD family instancing
    //TODO: deprecate when we no longer want to support receiving old commits with the `BuiltElements.Revit.FamilyInstance` class
    public ApplicationObject FamilyInstanceToNative(BuiltElements.Revit.FamilyInstance speckleFi)
    {
      XYZ basePoint = PointToNative(speckleFi.basePoint);
      DB.Level level = ConvertLevelToRevit(speckleFi.level, out ApplicationObject.State levelState);
      DB.FamilyInstance familyInstance = null;
      var isUpdate = false;

      var docObj = GetExistingElementByApplicationId(speckleFi.applicationId);
      var appObj = new ApplicationObject(speckleFi.id, speckleFi.speckle_type)
      {
        applicationId = speckleFi.applicationId
      };

      // skip if element already exists in doc & receive mode is set to ignore
      if (IsIgnore(docObj, appObj, out appObj))
        return appObj;

      var familySymbol = GetElementType<FamilySymbol>(speckleFi, appObj, out bool isExactMatch);
      if (familySymbol == null)
      {
        appObj.Update(status: ApplicationObject.State.Failed);
        return appObj;
      }

      if (docObj != null)
      {
        try
        {
          var revitType = Doc.GetElement(docObj.GetTypeId()) as ElementType;

          // if family changed, tough luck. delete and let us create a new one.
          if (familySymbol.FamilyName != revitType.FamilyName)
            Doc.Delete(docObj.Id);
          else
          {
            familyInstance = (DB.FamilyInstance)docObj;

            //NOTE: updating an element location is quite buggy in Revit!
            //Let's say the first time an element is created its base point/curve is @ 10m and the Level is @ 0m
            //the element will be created @ 0m
            //but when this element is updated (let's say with no changes), it will jump @ 10m (unless there is a level change)!
            //to avoid this behavior we're always setting the previous location Z coordinate when updating an element
            //this means the Z coord of an element will only be set by its Level
            //and by additional parameters as sill height, base offset etc
            var newLocationPoint = new XYZ(
              basePoint.X,
              basePoint.Y,
              (familyInstance.Location as LocationPoint).Point.Z
            );

            (familyInstance.Location as LocationPoint).Point = newLocationPoint;

            // BAND AID FIX ALERT
            // this is one of the stranger issues I've encountered. When I set the location of a family instance
            // it mostly works fine, but every so often it goes to a different location than the one I set
            // it seems like just reassigning the location to the same thing we just assigned it to works
            // I don't know why this is happening
            if ((familyInstance.Location as LocationPoint).Point != newLocationPoint)
              (familyInstance.Location as LocationPoint).Point = newLocationPoint;

            // check for a type change
            if (isExactMatch && revitType.Id.IntegerValue != familySymbol.Id.IntegerValue)
            {
              familyInstance.ChangeTypeId(familySymbol.Id);
            }

            TrySetParam(familyInstance, BuiltInParameter.FAMILY_LEVEL_PARAM, level);
            TrySetParam(familyInstance, BuiltInParameter.FAMILY_BASE_LEVEL_PARAM, level);
          }
          isUpdate = true;
        }
        catch
        {
          //something went wrong, re-create it
        }
      }

      //create family instance
      if (familyInstance == null)
      {
        //If the current host element is not null, it means we're coming from inside a nested conversion.
        if (CurrentHostElement != null)
        {
          var isUGridLine = speckleFi["isUGridLine"] as bool? != null ? (bool)speckleFi["isUGridLine"] : false;
          familyInstance = CreateHostedFamilyInstance(appObj, familySymbol, basePoint, level, isUGridLine);
        }
        //Otherwise, proceed as normal.
        else
        {
          familyInstance = Doc.Create.NewFamilyInstance(basePoint, familySymbol, level, StructuralType.NonStructural);
        }
      }

      //required for face flipping to work!
      Doc.Regenerate();

      if (familyInstance.CanFlipHand && speckleFi.handFlipped != familyInstance.HandFlipped)
        familyInstance.flipHand();

      if (familyInstance.CanFlipFacing && speckleFi.facingFlipped != familyInstance.FacingFlipped)
        familyInstance.flipFacing();

      // NOTE: do not check for the CanRotate prop as it doesn't work (at least on some families I tried)!
      // some point based families don't have a rotation, so keep this in a try catch
      try
      {
        if (speckleFi.rotation != (familyInstance.Location as LocationPoint).Rotation)
        {
          var axis = DB.Line.CreateBound(new XYZ(basePoint.X, basePoint.Y, 0), new XYZ(basePoint.X, basePoint.Y, 1000));
          (familyInstance.Location as LocationPoint).Rotate(
            axis,
            speckleFi.rotation - (familyInstance.Location as LocationPoint).Rotation
          );
        }
      }
      catch { }

      if (
        familySymbol.Family.FamilyPlacementType == FamilyPlacementType.TwoLevelsBased
        && speckleFi["topLevel"] is Objects.BuiltElements.Level topLevel
      )
      {
        var revitTopLevel = ConvertLevelToRevit(topLevel, out ApplicationObject.State topLevelState);
        TrySetParam(familyInstance, BuiltInParameter.FAMILY_TOP_LEVEL_PARAM, revitTopLevel);
      }

      SetInstanceParameters(familyInstance, speckleFi);
      if (speckleFi.mirrored)
        appObj.Update(
          logItem: $"Element with id {familyInstance.Id} should be mirrored, but a Revit API limitation prevented us from doing so."
        );

      var state = isUpdate ? ApplicationObject.State.Updated : ApplicationObject.State.Created;
      appObj.Update(status: state, createdId: familyInstance.UniqueId, convertedItem: familyInstance);
      return appObj;
    }

    private DB.FamilyInstance CreateHostedFamilyInstance(
      ApplicationObject appObj,
      DB.FamilySymbol familySymbol,
      XYZ insertionPoint,
      DB.Level level,
      bool isUGridLine = false
    )
    {
      DB.FamilyInstance familyInstance = null;
      //If the current host element is not null, it means we're coming from inside a nested conversion.

      if (level == null)
        level = Doc.GetElement(CurrentHostElement.LevelId) as DB.Level;

      // there are two (i think) main types of hosted elements which can be found with family.familyplacementtype
      // the two placement types for hosted elements are onelevelbasedhosted and workplanebased

      if (familySymbol.Family.FamilyPlacementType == FamilyPlacementType.OneLevelBasedHosted)
      {
        familyInstance = Doc.Create.NewFamilyInstance(
          insertionPoint,
          familySymbol,
          CurrentHostElement,
          level,
          StructuralType.NonStructural
        );
      }
      else if (familySymbol.Family.FamilyPlacementType == FamilyPlacementType.WorkPlaneBased)
      {
        if (CurrentHostElement == null)
        {
          appObj.Update(
            status: ApplicationObject.State.Failed,
            logItem: $"Object is work plane based but does not have a host element"
          );
          return null;
        }
        if (CurrentHostElement is Element el)
        {
          Doc.Regenerate();

          Options op = new Options();
          op.ComputeReferences = true;
          GeometryElement geomElement = el.get_Geometry(op);
          Reference faceRef = null;
          var planeDist = double.MaxValue;

          GetReferencePlane(geomElement, insertionPoint, ref faceRef, ref planeDist);

          XYZ norm = new XYZ(0, 0, 0);
          familyInstance = Doc.Create.NewFamilyInstance(faceRef, insertionPoint, norm, familySymbol);

          // parameters
          IList<DB.Parameter> cutVoidsParams = familySymbol.Family.GetParameters("Cut with Voids When Loaded");
          IList<DB.Parameter> lvlParams = familyInstance.GetParameters("Schedule Level");

          if (cutVoidsParams.ElementAtOrDefault(0) != null && cutVoidsParams[0].AsInteger() == 1)
            InstanceVoidCutUtils.AddInstanceVoidCut(Doc, el, familyInstance);
          try
          {
            if (lvlParams.ElementAtOrDefault(0) != null)
              lvlParams[0].Set(level.Id); // this can be null
          }
          catch { }
        }
        else if (CurrentHostElement is DB.Floor floor)
        {
          // TODO: support hosted elements on floors. Should be very similar to above implementation
          appObj.Update(
            status: ApplicationObject.State.Failed,
            logItem: $"Work Plane based families on floors to be supported soon"
          );
          return null;
        }
      }
      else if (familySymbol.Family.FamilyPlacementType == FamilyPlacementType.OneLevelBased)
      {
        if (CurrentHostElement is FootPrintRoof roof)
        {
          // handle receiving mullions on a curtain roof
          var curtainGrids = roof.CurtainGrids;
          CurtainGrid lastGrid = null;
          foreach (var curtainGrid in curtainGrids)
            if (curtainGrid is CurtainGrid c)
              lastGrid = c;

          if (lastGrid != null && isUGridLine)
          {
            var gridLine = lastGrid.AddGridLine(isUGridLine, insertionPoint, false);
            foreach (var seg in gridLine.AllSegmentCurves)
              gridLine.AddMullions(seg as Curve, familySymbol as MullionType, isUGridLine);
          }
        }
      }
      else
      {
        appObj.Update(
          status: ApplicationObject.State.Failed,
          logItem: $"Unsupported FamilyPlacementType {familySymbol.Family.FamilyPlacementType}"
        );
        return null;
      }
      // try a catch all solution as a last resort
      if (familyInstance == null)
      {
        try
        {
          familyInstance = Doc.Create.NewFamilyInstance(
            insertionPoint,
            familySymbol,
            CurrentHostElement,
            level,
            StructuralType.NonStructural
          );
        }
        catch { }
      }

      return familyInstance;
    }

    private Base PointBasedFamilyInstanceToSpeckle(DB.FamilyInstance revitFi, Point basePoint, out List<string> notes)
    {
      notes = new List<string>();

      var symbol = revitFi.Document.GetElement(revitFi.GetTypeId()) as DB.FamilySymbol;

      var speckleFi = new BuiltElements.Revit.FamilyInstance();
      speckleFi.basePoint = basePoint;
      speckleFi.family = symbol.FamilyName;
      speckleFi.type = symbol.Name;
      speckleFi.category = revitFi.Category.Name;
      speckleFi.facingFlipped = revitFi.FacingFlipped;
      speckleFi.handFlipped = revitFi.HandFlipped;
      speckleFi.mirrored = revitFi.Mirrored;
      speckleFi.level = ConvertAndCacheLevel(revitFi, BuiltInParameter.FAMILY_LEVEL_PARAM);
      speckleFi.level ??= ConvertAndCacheLevel(revitFi, BuiltInParameter.FAMILY_BASE_LEVEL_PARAM);
      speckleFi.level ??= ConvertAndCacheLevel(revitFi, BuiltInParameter.INSTANCE_SCHEDULE_ONLY_LEVEL_PARAM);

      // if a family instance is twoLevelBased, then store the top level
      if (revitFi.Symbol.Family.FamilyPlacementType == FamilyPlacementType.TwoLevelsBased)
      {
        speckleFi["topLevel"] = ConvertAndCacheLevel(revitFi, BuiltInParameter.FAMILY_TOP_LEVEL_PARAM);
        speckleFi["topLevel"] ??= ConvertAndCacheLevel(revitFi, BuiltInParameter.SCHEDULE_TOP_LEVEL_PARAM);
      }

      if (revitFi.Location is LocationPoint locationPoint)
        speckleFi.rotation = locationPoint.Rotation;

      speckleFi.displayValue = GetElementDisplayValue(revitFi, SolidDisplayValueOptions);

      var material = ConverterRevit.GetMEPSystemMaterial(revitFi);

      if (material != null)
        foreach (var mesh in speckleFi.displayValue)
          mesh["renderMaterial"] = material;

      GetAllRevitParamsAndIds(speckleFi, revitFi);

      #region sub elements capture

      var subElementIds = revitFi.GetSubComponentIds();
      var convertedSubElements = new List<Base>();

      foreach (var elemId in subElementIds)
      {
        var subElem = revitFi.Document.GetElement(elemId);
        if (CanConvertToSpeckle(subElem))
        {
          var obj = ConvertToSpeckle(subElem);

          if (obj != null)
          {
            convertedSubElements.Add(obj);
            ConvertedObjects.Add(obj.applicationId);
          }
        }
      }

      if (convertedSubElements.Any())
      {
        speckleFi.elements = convertedSubElements;
      }

      #endregion

      return speckleFi;
    }

    #endregion

    private void GetReferencePlane(
      GeometryElement geomElement,
      XYZ basePoint,
      ref Reference faceRef,
      ref double planeDist
    )
    {
      foreach (var geom in geomElement)
      {
        if (geom is Solid solid)
        {
          FaceArray faceArray = solid.Faces;

          foreach (Face face in faceArray)
          {
            if (face is PlanarFace planarFace)
            {
              // some family instance base points may lie on the intersection of faces
              // this makes it so family instance families can only be placed on the
              // faces of walls
              double D =
                planarFace.FaceNormal.X * planarFace.Origin.X
                + planarFace.FaceNormal.Y * planarFace.Origin.Y
                + planarFace.FaceNormal.Z * planarFace.Origin.Z;
              double PointD =
                planarFace.FaceNormal.X * basePoint.X
                + planarFace.FaceNormal.Y * basePoint.Y
                + planarFace.FaceNormal.Z * basePoint.Z;
              double value = Math.Abs(D - PointD);
              double newPlaneDist = Math.Abs(D - PointD);
              if (newPlaneDist < planeDist)
              {
                planeDist = newPlaneDist;
                faceRef = planarFace.Reference;
              }
            }
          }
        }
        else if (geom is GeometryInstance geomInst)
        {
          GeometryElement transformedGeom = geomInst.GetInstanceGeometry(geomInst.Transform);
          GetReferencePlane(transformedGeom, basePoint, ref faceRef, ref planeDist);
        }
      }
    }

    #region new instancing



    // transforms
    private Other.Transform TransformToSpeckle(
      Transform transform,
      Document doc,
      bool skipDocReferencePointTransform = false
    )
    {
      var externalTransform = transform;

      // get the reference point transform and apply if this is a top level instance
      if (!skipDocReferencePointTransform)
      {
        var docTransform = GetDocReferencePointTransform(doc);
        externalTransform = docTransform.Inverse.Multiply(transform);
      }

      // translation
      var tX = ScaleToSpeckle(externalTransform.Origin.X, ModelUnits);
      var tY = ScaleToSpeckle(externalTransform.Origin.Y, ModelUnits);
      var tZ = ScaleToSpeckle(externalTransform.Origin.Z, ModelUnits);
      var t = new Vector(tX, tY, tZ, ModelUnits);

      // basis vectors
      var vX = new Vector(
        externalTransform.BasisX.X,
        externalTransform.BasisX.Y,
        externalTransform.BasisX.Z,
        ModelUnits
      );
      var vY = new Vector(
        externalTransform.BasisY.X,
        externalTransform.BasisY.Y,
        externalTransform.BasisY.Z,
        ModelUnits
      );
      var vZ = new Vector(
        externalTransform.BasisZ.X,
        externalTransform.BasisZ.Y,
        externalTransform.BasisZ.Z,
        ModelUnits
      );

      // get the scale: TODO: do revit transforms ever have scaling?
      var scale = (float)transform.Scale;

      return new Other.Transform(vX, vY, vZ, t) { units = ModelUnits };
    }

    private Transform TransformToNative(Other.Transform transform)
    {
      var _transform = new Transform(Transform.Identity);

      // translation
      if (transform.matrix.M44 == 0)
        return _transform;
      var tX = ScaleToNative(transform.matrix.M14 / transform.matrix.M44, transform.units);
      var tY = ScaleToNative(transform.matrix.M24 / transform.matrix.M44, transform.units);
      var tZ = ScaleToNative(transform.matrix.M34 / transform.matrix.M44, transform.units);
      var t = new XYZ(tX, tY, tZ);

      // basis vectors
      XYZ vX = new XYZ(transform.matrix.M11, transform.matrix.M21, transform.matrix.M31);
      XYZ vY = new XYZ(transform.matrix.M12, transform.matrix.M22, transform.matrix.M32);
      XYZ vZ = new XYZ(transform.matrix.M13, transform.matrix.M23, transform.matrix.M33);

      // apply to new transform
      _transform.Origin = t;
      _transform.BasisX = vX.Normalize();
      _transform.BasisY = vY.Normalize();
      _transform.BasisZ = vZ.Normalize();

      // apply doc transform
      var docTransform = GetDocReferencePointTransform(Doc);
      var internalTransform = docTransform.Multiply(_transform);

      return internalTransform;
    }

    // revit instances
    public ApplicationObject RevitInstanceToNative(RevitInstance instance)
    {
      DB.FamilyInstance familyInstance = null;
      var docObj = GetExistingElementByApplicationId(instance.applicationId);
      var appObj = new ApplicationObject(instance.id, instance.speckle_type) { applicationId = instance.applicationId };
      var isUpdate = false;

      // skip if element already exists in doc & receive mode is set to ignore
      if (IsIgnore(docObj, appObj, out appObj))
        return appObj;

      // get the definition
      var definition = instance.definition as RevitSymbolElementType;
      var familySymbol = GetElementType<FamilySymbol>(definition, appObj, out bool isExactMatch);
      if (familySymbol == null)
      {
        appObj.Update(status: ApplicationObject.State.Failed);
        return appObj;
      }

      // get the transform, insertion point, level, and placement type of the instance
      var transform = TransformToNative(instance.transform);
      DB.Level level = ConvertLevelToRevit(instance.level, out ApplicationObject.State levelState);
      var insertionPoint = transform.OfPoint(XYZ.Zero);
      FamilyPlacementType placement = Enum.TryParse<FamilyPlacementType>(
        definition.placementType,
        true,
        out FamilyPlacementType placementType
      )
        ? placementType
        : FamilyPlacementType.Invalid;

      // check for existing and update if so
      if (docObj != null)
      {
        try
        {
          var revitType = Doc.GetElement(docObj.GetTypeId()) as ElementType;

          // if family changed, tough luck. delete and let us create a new one.
          if (familySymbol.FamilyName != revitType.FamilyName)
            Doc.Delete(docObj.Id);
          else
          {
            familyInstance = (DB.FamilyInstance)docObj;

            var newLocationPoint = new XYZ(
              insertionPoint.X,
              insertionPoint.Y,
              (familyInstance.Location as LocationPoint).Point.Z
            );
            (familyInstance.Location as LocationPoint).Point = newLocationPoint;

            // check for a type change
            if (isExactMatch && revitType.Id.IntegerValue != familySymbol.Id.IntegerValue)
            {
              familyInstance.ChangeTypeId(familySymbol.Id);
            }

            TrySetParam(familyInstance, BuiltInParameter.FAMILY_LEVEL_PARAM, level);
            TrySetParam(familyInstance, BuiltInParameter.FAMILY_BASE_LEVEL_PARAM, level);
          }
          isUpdate = true;
        }
        catch
        {
          //something went wrong, re-create it
        }
      }

      //create family instance

      if (familyInstance == null)
      {
        switch (placement)
        {
          case FamilyPlacementType.OneLevelBasedHosted when CurrentHostElement != null:
            familyInstance = Doc.Create.NewFamilyInstance(
              insertionPoint,
              familySymbol,
              CurrentHostElement,
              level,
              StructuralType.NonStructural
            );
            break;

          case FamilyPlacementType.WorkPlaneBased when CurrentHostElement != null:
            Options op = new Options() { ComputeReferences = true };
            GeometryElement geomElement = CurrentHostElement.get_Geometry(op);
            if (geomElement == null) // not sure why some wall host geom fails, try the generic method if so
            {
              goto default;
            }
            Reference faceRef = null;
            var planeDist = double.MaxValue;
            GetReferencePlane(geomElement, insertionPoint, ref faceRef, ref planeDist);
            XYZ norm = new XYZ(0, 0, 0);
            try
            {
              familyInstance = Doc.Create.NewFamilyInstance(faceRef, insertionPoint, norm, familySymbol);
            }
            catch (Exception e)
            {
              appObj.Update(
                status: ApplicationObject.State.Failed,
                logItem: $"Could not create WorkPlaneBased hosted instance: {e.Message}"
              );
              return appObj;
            }
            // parameters
            IList<DB.Parameter> cutVoidsParams = familySymbol.Family.GetParameters("Cut with Voids When Loaded");
            IList<DB.Parameter> lvlParams = familyInstance.GetParameters("Schedule Level");
            if (cutVoidsParams.ElementAtOrDefault(0) != null && cutVoidsParams[0].AsInteger() == 1)
              InstanceVoidCutUtils.AddInstanceVoidCut(Doc, CurrentHostElement, familyInstance);
            try
            {
              if (lvlParams.ElementAtOrDefault(0) != null)
                lvlParams[0].Set(level.Id); // this can be null
            }
            catch { }
            break;

          case FamilyPlacementType.OneLevelBased when CurrentHostElement is FootPrintRoof roof: // handle receiving mullions on a curtain roof
            var curtainGrids = roof.CurtainGrids;
            CurtainGrid lastGrid = null;
            foreach (var curtainGrid in curtainGrids)
              if (curtainGrid is CurtainGrid c)
                lastGrid = c;
            var isUGridLine = instance["isUGridLine"] as bool? != null ? (bool)instance["isUGridLine"] : false;
            if (lastGrid != null && isUGridLine)
            {
              var gridLine = lastGrid.AddGridLine(isUGridLine, insertionPoint, false);
              foreach (var seg in gridLine.AllSegmentCurves)
                gridLine.AddMullions(seg as Curve, familySymbol as MullionType, isUGridLine);
            }
            break;

          default:
            familyInstance = Doc.Create.NewFamilyInstance(
              insertionPoint,
              familySymbol,
              level,
              StructuralType.NonStructural
            );
            break;
        }
      }

      if (familyInstance == null)
      {
        appObj.Update(status: ApplicationObject.State.Failed, logItem: "Could not create instance");
        return appObj;
      }

      // face flipping
      Doc.Regenerate(); //required for face flipping to work!
      if (familyInstance.CanFlipHand && instance.handFlipped != familyInstance.HandFlipped)
        familyInstance.flipHand();

      if (familyInstance.CanFlipFacing && instance.facingFlipped != familyInstance.FacingFlipped)
        familyInstance.flipFacing();

      var desiredAngle = new Vector(transform.BasisX.X, transform.BasisX.Y, transform.BasisX.Z);
      // TODO: does the family instance always have this basisX when created?
      var currentAngle = new Vector(1, 0, 0);

      // rotation about the z axis (signed)
      var rotation = Math.Atan2(
        Vector.DotProduct(Vector.CrossProduct(desiredAngle, currentAngle), new Vector(0, 0, 1)),
        Vector.DotProduct(desiredAngle, currentAngle)
      );

      if (familyInstance.Location is LocationPoint location)
      {
        try // some point based families don't have a rotation, so keep this in a try catch
        {
          if (rotation != location.Rotation)
          {
<<<<<<< HEAD
            var axis = DB.Line.CreateUnbound(
              new XYZ(location.Point.X, location.Point.Y, 0),
              new XYZ(location.Point.X, location.Point.Y, 1)
            );
            location.Rotate(axis, rotation - location.Rotation);
=======
            using var axis = DB.Line.CreateUnbound(location.Point, XYZ.BasisZ);
            location.Rotate(axis, location.Rotation - rotation);
>>>>>>> 15ae034a
          }
        }
        catch (Exception e)
        {
          appObj.Update(logItem: $"Could not rotate created instance: {e.Message}");
        }
      }

      // mirroring
      // note: mirroring a hosted instance via api will fail, thanks revit: there is workaround hack to group the element -> mirror -> ungroup
      if (instance.mirrored)
      {
        Group group = CurrentHostElement != null ? Doc.Create.NewGroup(new[] { familyInstance.Id }) : null;
        var elementToMirror = group != null ? new[] { group.Id } : new[] { familyInstance.Id };

        try
        {
          ElementTransformUtils.MirrorElements(
            Doc,
            elementToMirror,
            DB.Plane.CreateByNormalAndOrigin(transform.BasisY, insertionPoint),
            false
          );
        }
        catch (Exception e)
        {
          appObj.Update(logItem: $"Instance could not be mirrored: {e.Message}");
        }
        if (group != null)
        {
          group.UngroupMembers();
        }
      }

      SetInstanceParameters(familyInstance, instance);
      var state = isUpdate ? ApplicationObject.State.Updated : ApplicationObject.State.Created;
      appObj.Update(status: state, createdId: familyInstance.UniqueId, convertedItem: familyInstance);
      appObj = SetHostedElements(instance, familyInstance, appObj);
      return appObj;
    }

    public RevitInstance RevitInstanceToSpeckle(
      DB.FamilyInstance instance,
      out List<string> notes,
      Transform parentTransform,
      bool useParentTransform = false
    )
    {
      notes = new List<string>();

      // get the transform
      var instanceTransform = instance.GetTotalTransform();
      var localTransform = instanceTransform;
      if (useParentTransform) // this is a nested instance, remove the parent transform from it and don't apply doc reference point transforms
      {
        localTransform = parentTransform.Inverse.Multiply(instanceTransform);
      }
      var transform = TransformToSpeckle(localTransform, instance.Document, useParentTransform);

      // get the definition base of this instance
      RevitSymbolElementType definition = GetRevitInstanceDefinition(
        instance,
        out List<string> definitionNotes,
        instanceTransform
      );
      notes.AddRange(definitionNotes);

      var _instance = new RevitInstance();
      _instance.transform = transform;
      _instance.typedDefinition = definition;
      _instance.level = ConvertAndCacheLevel(instance, BuiltInParameter.FAMILY_LEVEL_PARAM);
      _instance.facingFlipped = instance.FacingFlipped;
      _instance.handFlipped = instance.HandFlipped;
      _instance.mirrored = instance.Mirrored;

      // if a family instance is twoLevelBased, then store the top level
      if (instance.Symbol.Family.FamilyPlacementType == FamilyPlacementType.TwoLevelsBased)
      {
        _instance["topLevel"] = ConvertAndCacheLevel(instance, BuiltInParameter.FAMILY_TOP_LEVEL_PARAM);
        _instance["topLevel"] ??= ConvertAndCacheLevel(instance, BuiltInParameter.SCHEDULE_TOP_LEVEL_PARAM);
      }

      GetAllRevitParamsAndIds(_instance, instance);

      return _instance;
    }

    /// <summary>
    /// Converts the familysymbol into a revitsymbolelementtype
    /// </summary>
    /// <param name="instance"></param>
    /// <param name="notes"></param>
    /// <param name="parentTransform"></param>
    /// <returns></returns>
    /// <remarks>TODO: could potentially optimize this for symbols with the same displayvalues by caching previously converted symbols</remarks>
    private RevitSymbolElementType GetRevitInstanceDefinition(
      DB.FamilyInstance instance,
      out List<string> notes,
      Transform parentTransform
    )
    {
      notes = new List<string>();
      var symbol =
        ElementTypeToSpeckle(instance.Document.GetElement(instance.GetTypeId()) as ElementType)
        as RevitSymbolElementType;
      if (symbol == null)
      {
        notes.Add($"Could not convert element type as FamilySymbol");
        return null;
      }

      // get the displayvalue of the family symbol
      try
      {
        var meshes = GetElementDisplayValue(instance, new Options() { DetailLevel = ViewDetailLevel.Fine }, true);
        symbol.displayValue = meshes;
      }
      catch (Exception e)
      {
        notes.Add($"Could not retrieve display meshes: {e.Message}");
      }

      #region sub elements capture

      var subElementIds = instance.GetSubComponentIds();
      var convertedSubElements = new List<Base>();

      foreach (var elemId in subElementIds)
      {
        var subElem = instance.Document.GetElement(elemId);
        Base converted = null;
        switch (subElem)
        {
          case DB.FamilyInstance o:
            converted = RevitInstanceToSpeckle(o, out notes, parentTransform, true);
            if (converted == null)
              goto default;
            break;
          default:
            converted = ConvertToSpeckle(subElem);
            break;
        }
        if (converted != null)
        {
          convertedSubElements.Add(converted);
          ConvertedObjects.Add(converted.applicationId);
        }
      }

      if (convertedSubElements.Any())
      {
        symbol.elements = convertedSubElements;
      }
      #endregion

      var material = ConverterRevit.GetMEPSystemMaterial(instance);

      if (material != null)
        foreach (var mesh in symbol.displayValue)
          mesh["renderMaterial"] = material;

      return symbol;
    }
    #endregion
  }
}<|MERGE_RESOLUTION|>--- conflicted
+++ resolved
@@ -735,16 +735,8 @@
         {
           if (rotation != location.Rotation)
           {
-<<<<<<< HEAD
-            var axis = DB.Line.CreateUnbound(
-              new XYZ(location.Point.X, location.Point.Y, 0),
-              new XYZ(location.Point.X, location.Point.Y, 1)
-            );
-            location.Rotate(axis, rotation - location.Rotation);
-=======
             using var axis = DB.Line.CreateUnbound(location.Point, XYZ.BasisZ);
             location.Rotate(axis, location.Rotation - rotation);
->>>>>>> 15ae034a
           }
         }
         catch (Exception e)
