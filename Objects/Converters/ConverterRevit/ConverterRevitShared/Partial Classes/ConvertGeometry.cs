--- conflicted
+++ resolved
@@ -579,16 +579,9 @@
           var triPoints = new List<XYZ> { points[0], points[1], points[3] };
           var face1 = new TessellatedFace(triPoints, materialId);
           tsb.AddFace(face1);
-<<<<<<< HEAD
-        
+          
           triPoints = new List<XYZ> { points[1], points[2], points[3] };;
           var face2 = new TessellatedFace(triPoints, materialId);
-=======
-
-          triPoints = new List<XYZ> { points[1], points[2], points[3] }; ;
-          var face2 = new TessellatedFace(triPoints, ElementId.InvalidElementId);
-          face2.MaterialId = materialId;
->>>>>>> 619bef34
           tsb.AddFace(face2);
         }
         else
