﻿using Autodesk.Revit.DB;
using Autodesk.Revit.DB.Architecture;
using Objects.BuiltElements.Revit;
using Speckle.Core.Models;
using System;
using System.Collections.Generic;

namespace Objects.Converter.Revit
{
  public partial class ConverterRevit
  {
    public ApplicationObject RailingToNative(BuiltElements.Revit.RevitRailing speckleRailing)
    {
      var revitRailing = GetExistingElementByApplicationId(speckleRailing.applicationId) as Railing;
      var appObj = new ApplicationObject(speckleRailing.id, speckleRailing.speckle_type) { applicationId = speckleRailing.applicationId };

      // skip if element already exists in doc & receive mode is set to ignore
      if (IsIgnore(revitRailing, appObj, out appObj))
        return appObj;

      if (speckleRailing.path == null)
      {
        appObj.Update(status: ApplicationObject.State.Failed, logItem: "Path was null");
        return appObj;
      }

      if (!GetElementType<RailingType>(speckleRailing, appObj, out RailingType railingType))
      {
        appObj.Update(status: ApplicationObject.State.Failed);
        return appObj;
      }

      Level level = ConvertLevelToRevit(speckleRailing.level, out ApplicationObject.State levelState);
      if (level == null) //we currently don't support railings hosted on stairs, and these have null level
      {
        appObj.Update(status: ApplicationObject.State.Failed, logItem: "Level was null");
        return appObj;
      }

      var baseCurve = CurveArrayToCurveLoop(CurveToNative(speckleRailing.path));

      //if it's a new element, we don't need to update certain properties
      bool isUpdate = true;
      if (revitRailing == null)
      {
        isUpdate = false;
        revitRailing = Railing.Create(Doc, baseCurve, railingType.Id, level.Id);
      }
      if (revitRailing == null)
      {
        appObj.Update(status: ApplicationObject.State.Failed, logItem: "Creation returned null");
        return appObj;
      }

      if (revitRailing.GetTypeId() != railingType.Id)
        revitRailing.ChangeTypeId(railingType.Id);

      if (speckleRailing.topRail != null)
      {
        var topRailType = GetElementType<TopRailType>(speckleRailing.topRail);

        if (GetParamValue<int>(railingType, BuiltInParameter.RAILING_SYSTEM_HAS_TOP_RAIL) == 0)
          TrySetParam(railingType, BuiltInParameter.RAILING_SYSTEM_HAS_TOP_RAIL, 1);

        if (railingType.TopRailType != topRailType.Id && topRailType != null)
          railingType.TopRailType = topRailType.Id;

      }


      if (isUpdate)
      {
        revitRailing.SetPath(baseCurve);
        TrySetParam(revitRailing, BuiltInParameter.WALL_BASE_CONSTRAINT, level);
      }

      if (speckleRailing.flipped != revitRailing.Flipped)
        revitRailing.Flip();

      SetInstanceParameters(revitRailing, speckleRailing);

<<<<<<< HEAD
      var placeholders = new List<ApplicationPlaceholderObject>()
      {
        new ApplicationPlaceholderObject
        {
        applicationId = speckleRailing.applicationId,
        ApplicationGeneratedId = revitRailing.UniqueId,
        NativeObject = revitRailing
        }
      };


      if (speckleRailing.topRail != null)
      {
        // This call to regenerate is to reflect the generation 
        // of the TopRail element associated with the Railing element
        Doc.Regenerate();

        var revitTopRail = Doc.GetElement(revitRailing.TopRail);

        SetInstanceParameters(revitTopRail, speckleRailing.topRail);

        placeholders.Add(new ApplicationPlaceholderObject
        {
          applicationId = speckleRailing.topRail.applicationId,
          ApplicationGeneratedId = revitTopRail.UniqueId,
          NativeObject = revitTopRail,

        });

      }

      Doc.Regenerate();

      Report.Log($"{(isUpdate ? "Updated" : "Created")} Railing {revitRailing.Id}");
      return placeholders;
=======
      var status = isUpdate ? ApplicationObject.State.Updated : ApplicationObject.State.Created;
      appObj.Update(status: status, createdId: revitRailing.UniqueId, convertedItem: revitRailing);
      Doc.Regenerate();
      return appObj;
>>>>>>> f28c3645
    }

    //TODO: host railings, where possible
    private RevitRailing RailingToSpeckle(Railing revitRailing)
    {
      var railingType = revitRailing.Document.GetElement(revitRailing.GetTypeId()) as RailingType;
      var speckleRailing = new RevitRailing();
      //speckleRailing.family = railingType.FamilyName;
      speckleRailing.type = railingType.Name;
      speckleRailing.level = ConvertAndCacheLevel(revitRailing, BuiltInParameter.STAIRS_RAILING_BASE_LEVEL_PARAM);
      speckleRailing.path = CurveListToSpeckle(revitRailing.GetPath());

      GetAllRevitParamsAndIds(speckleRailing, revitRailing, new List<string> { "STAIRS_RAILING_BASE_LEVEL_PARAM" });

      speckleRailing.displayValue = GetElementDisplayMesh(revitRailing, new Options() { DetailLevel = ViewDetailLevel.Fine, ComputeReferences = false });
<<<<<<< HEAD

      if (revitRailing.TopRail != ElementId.InvalidElementId)
      {

        var railingIndex = ContextObjects.FindIndex(obj => obj.applicationId == revitRailing.UniqueId);
        if (railingIndex != -1)
        {
          ContextObjects.RemoveAt(railingIndex);
        }

        var revitTopRail = revitRailing.Document.GetElement(revitRailing.TopRail) as TopRail;

        var isSelectedInContextObjects = ContextObjects
              .FindIndex(x => x.applicationId == revitTopRail.UniqueId);

        if (isSelectedInContextObjects != -1)
        {
          ContextObjects.RemoveAt(isSelectedInContextObjects);
        }

        if (CanConvertToSpeckle(revitTopRail))
        {
          speckleRailing.topRail = TopRailToSpeckle(revitTopRail);
          ConvertedObjectsList.Add(speckleRailing.topRail.applicationId);
        }
      }

      Report.Log($"Converted Railing {revitRailing.Id}");
=======
>>>>>>> f28c3645

      return speckleRailing;
    }

  }
}<|MERGE_RESOLUTION|>--- conflicted
+++ resolved
@@ -57,7 +57,7 @@
 
       if (speckleRailing.topRail != null)
       {
-        var topRailType = GetElementType<TopRailType>(speckleRailing.topRail);
+        GetElementType<TopRailType>(speckleRailing.topRail, appObj, out TopRailType topRailType);
 
         if (GetParamValue<int>(railingType, BuiltInParameter.RAILING_SYSTEM_HAS_TOP_RAIL) == 0)
           TrySetParam(railingType, BuiltInParameter.RAILING_SYSTEM_HAS_TOP_RAIL, 1);
@@ -78,19 +78,7 @@
         revitRailing.Flip();
 
       SetInstanceParameters(revitRailing, speckleRailing);
-
-<<<<<<< HEAD
-      var placeholders = new List<ApplicationPlaceholderObject>()
-      {
-        new ApplicationPlaceholderObject
-        {
-        applicationId = speckleRailing.applicationId,
-        ApplicationGeneratedId = revitRailing.UniqueId,
-        NativeObject = revitRailing
-        }
-      };
-
-
+   
       if (speckleRailing.topRail != null)
       {
         // This call to regenerate is to reflect the generation 
@@ -100,27 +88,12 @@
         var revitTopRail = Doc.GetElement(revitRailing.TopRail);
 
         SetInstanceParameters(revitTopRail, speckleRailing.topRail);
-
-        placeholders.Add(new ApplicationPlaceholderObject
-        {
-          applicationId = speckleRailing.topRail.applicationId,
-          ApplicationGeneratedId = revitTopRail.UniqueId,
-          NativeObject = revitTopRail,
-
-        });
-
       }
 
-      Doc.Regenerate();
-
-      Report.Log($"{(isUpdate ? "Updated" : "Created")} Railing {revitRailing.Id}");
-      return placeholders;
-=======
       var status = isUpdate ? ApplicationObject.State.Updated : ApplicationObject.State.Created;
       appObj.Update(status: status, createdId: revitRailing.UniqueId, convertedItem: revitRailing);
       Doc.Regenerate();
       return appObj;
->>>>>>> f28c3645
     }
 
     //TODO: host railings, where possible
@@ -136,7 +109,6 @@
       GetAllRevitParamsAndIds(speckleRailing, revitRailing, new List<string> { "STAIRS_RAILING_BASE_LEVEL_PARAM" });
 
       speckleRailing.displayValue = GetElementDisplayMesh(revitRailing, new Options() { DetailLevel = ViewDetailLevel.Fine, ComputeReferences = false });
-<<<<<<< HEAD
 
       if (revitRailing.TopRail != ElementId.InvalidElementId)
       {
@@ -163,11 +135,6 @@
           ConvertedObjectsList.Add(speckleRailing.topRail.applicationId);
         }
       }
-
-      Report.Log($"Converted Railing {revitRailing.Id}");
-=======
->>>>>>> f28c3645
-
       return speckleRailing;
     }
 
