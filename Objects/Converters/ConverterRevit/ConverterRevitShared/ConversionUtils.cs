--- conflicted
+++ resolved
@@ -249,8 +249,6 @@
       if (phaseDemolished != null)
         speckleElement["phaseDemolished"] = phaseDemolished.Name;
 
-      speckleElement["WorksetId"] = revitElement.WorksetId.ToString();
-
       var category = revitElement.Category;
       if (category != null)
       {
@@ -354,26 +352,10 @@
               ? UnitsToNative(unitsOverride).ToUniqueString()
               : unitTypeId.ToUniqueString();
           }
-<<<<<<< HEAD
-          unitType = UnitsToNativeString(unitTypeId);
-          return ScaleToSpeckle(val, unitTypeId);
-        case StorageType.Integer:
-          var intVal = rp.AsInteger();
-          return definition.IsBool() ? Convert.ToBoolean(intVal) : intVal;
-
-        case StorageType.String:
-          return rp.AsString();
-        case StorageType.ElementId:
-          return rp.AsElementId().ToString();
-        default:
-          return null;
-      }
-=======
           return newParamData;
         }, out _);
 
       return paramData.GetParameterObjectWithValue(rp.GetValue(paramData.Definition, unitTypeId));
->>>>>>> d33aa524
     }
 
     #endregion
