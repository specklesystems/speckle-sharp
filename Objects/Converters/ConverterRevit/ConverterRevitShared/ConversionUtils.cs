﻿using Autodesk.Revit.DB;
using Objects.BuiltElements;
using Objects.BuiltElements.Revit;
using Objects.Geometry;
using Objects.Other;
using Speckle.Core.Kits;
using Speckle.Core.Models;
using System;
using System.Collections.Generic;
using System.IO;
using System.Linq;
using System.Text.RegularExpressions;
using DB = Autodesk.Revit.DB;
using ElementType = Autodesk.Revit.DB.ElementType;
using Floor = Objects.BuiltElements.Floor;
using Level = Objects.BuiltElements.Level;
using Line = Objects.Geometry.Line;
using Parameter = Objects.BuiltElements.Revit.Parameter;
using Point = Objects.Geometry.Point;

namespace Objects.Converter.Revit
{
  public partial class ConverterRevit
  {

    #region hosted elements

    private bool ShouldConvertHostedElement(DB.Element element, DB.Element host)
    {
      //doesn't have a host, go ahead and convert
      if (host == null)
        return true;

      // has been converted before (from a parent host), skip it
      if (ConvertedObjectsList.IndexOf(element.UniqueId) != -1)
      {
        return false;
      }

      // the parent is in our selection list,skip it, as this element will be converted by the host element
      if (ContextObjects.FindIndex(obj => obj.applicationId == host.UniqueId) != -1)
      {
        return false;
      }
      return true;
    }
    /// <summary>
    /// Gets the hosted element of a host and adds the to a Base object
    /// </summary>
    /// <param name="host"></param>
    /// <param name="base"></param>
    public void GetHostedElements(Base @base, HostObject host, out List<string> notes)
    {
      notes = new List<string>();
      var hostedElementIds = host.FindInserts(true, true, true, true);
      var convertedHostedElements = new List<Base>();

      if (!hostedElementIds.Any())
        return;

      var elementIndex = ContextObjects.FindIndex(obj => obj.applicationId == host.UniqueId);
      if (elementIndex != -1)
      {
        ContextObjects.RemoveAt(elementIndex);
      }

      foreach (var elemId in hostedElementIds)
      {
        var element = host.Document.GetElement(elemId);
        var isSelectedInContextObjects = ContextObjects.FindIndex(x => x.applicationId == element.UniqueId);

        if (isSelectedInContextObjects == -1)
        {
          continue;
        }

        ContextObjects.RemoveAt(isSelectedInContextObjects);

        ApplicationObject reportObj = Report.GetReportObject(element.UniqueId, out int index) ? Report.ReportObjects[index] : new ApplicationObject(element.UniqueId, element.GetType().ToString()) ;
        if (CanConvertToSpeckle(element))
        {
          var obj = ConvertToSpeckle(element);
          if (obj != null)
          {
            reportObj.Update(status: ApplicationObject.State.Created, logItem: $"Attached as hosted element to {host.UniqueId}");
            convertedHostedElements.Add(obj);
            ConvertedObjectsList.Add(obj.applicationId);
          }
          else
          {
            reportObj.Update(status: ApplicationObject.State.Failed, logItem: $"Conversion returned null");
          }
        }
        else
        {
          reportObj.Update(status: ApplicationObject.State.Skipped, logItem: $"Conversion not supported");
        }
        Report.Log(reportObj);
      }

      if (convertedHostedElements.Any())
      {
        notes.Add($"Converted and attached {convertedHostedElements.Count} hosted elements");
        if (@base["elements"] == null || !(@base["elements"] is List<Base>))
          @base["elements"] = new List<Base>();

        (@base["elements"] as List<Base>).AddRange(convertedHostedElements);
      }
    }

    public ApplicationObject SetHostedElements(Base @base, HostObject host, ApplicationObject appObj)
    {
      if (@base["elements"] != null && @base["elements"] is List<Base> elements)
      {
        CurrentHostElement = host;

        foreach (var obj in elements)
        {
          if (obj == null) continue;

          if (!CanConvertToNative(obj))
          {
            appObj.Update(logItem: $"Hosted element of type {obj.speckle_type} is not supported in Revit");
            continue;
          }

          try
          {
            var res = ConvertToNative(obj);
            if (res is ApplicationObject apl)
              appObj.Update(createdIds: apl.CreatedIds, converted: apl.Converted);
          }
          catch (Exception e)
          {
<<<<<<< HEAD
            appObj.Update(logItem: $"Failed to create hosted element {obj.speckle_type}: \n{e.Message}");
            continue;
=======
            Report.ConversionErrors.Add(new Exception($"Failed to create hosted element {obj.speckle_type} in host ({host.Id}): \n{e.Message}"));
>>>>>>> ac32fad3
          }
        }

        CurrentHostElement = null; // unset the current host element.
      }
      return appObj;
    }

    #endregion

    #region parameters

    #region ToSpeckle
    /// <summary>
    /// Adds Instance and Type parameters, ElementId, ApplicationInternalName and Units.
    /// </summary>
    /// <param name="speckleElement"></param>
    /// <param name="revitElement"></param>
    /// <param name="exclusions">List of BuiltInParameters or GUIDs used to indicate what parameters NOT to get,
    /// we exclude all params already defined on the top level object to avoid duplication and 
    /// potential conflicts when setting them back on the element</param>
    public void GetAllRevitParamsAndIds(Base speckleElement, DB.Element revitElement, List<string> exclusions = null)
    {
      var instParams = GetElementParams(revitElement, false, exclusions);
      var typeParams = speckleElement is Level ? null : GetTypeParams(revitElement);  //ignore type props of levels..!
      var allParams = new Dictionary<string, Parameter>();

      if (instParams != null)
        instParams.ToList().ForEach(x => { if (!allParams.ContainsKey(x.Key)) allParams.Add(x.Key, x.Value); });

      if (typeParams != null)
        typeParams.ToList().ForEach(x => { if (!allParams.ContainsKey(x.Key)) allParams.Add(x.Key, x.Value); });

      //sort by key
      allParams = allParams.OrderBy(x => x.Key).ToDictionary(x => x.Key, x => x.Value);
      Base paramBase = new Base();

      foreach (var kv in allParams)
      {
        try
        {
          paramBase[kv.Key] = kv.Value;
        }
        catch
        {
          //ignore
        }
      }

      if (paramBase.GetDynamicMembers().Any())
        speckleElement["parameters"] = paramBase;
      speckleElement["elementId"] = revitElement.Id.ToString();
      speckleElement.applicationId = revitElement.UniqueId;
      speckleElement["units"] = ModelUnits;
      speckleElement["isRevitLinkedModel"] = revitElement.Document.IsLinked;
      speckleElement["revitLinkedModelPath"] = revitElement.Document.PathName;
    }

    //private List<string> alltimeExclusions = new List<string> { 
    //  "ELEM_CATEGORY_PARAM" };
    private Dictionary<string, Parameter> GetTypeParams(DB.Element element)
    {
      var elementType = element.Document.GetElement(element.GetTypeId());

      if (elementType == null || elementType.Parameters == null)
      {
        return new Dictionary<string, Parameter>();
      }
      return GetElementParams(elementType, true);

    }

    private Dictionary<string, Parameter> GetElementParams(DB.Element element, bool isTypeParameter = false, List<string> exclusions = null)
    {
      exclusions = (exclusions != null) ? exclusions : new List<string>();

      //exclude parameters that don't have a value and those pointing to other elements as we don't support them
      var revitParameters = element.Parameters.Cast<DB.Parameter>()
        .Where(x => x.HasValue && x.StorageType != StorageType.ElementId && !exclusions.Contains(GetParamInternalName(x))).ToList();

      //exclude parameters that failed to convert
      var speckleParameters = revitParameters.Select(x => ParameterToSpeckle(x, isTypeParameter))
        .Where(x => x != null);

      return speckleParameters.GroupBy(x => x.applicationInternalName).Select(x => x.First()).ToDictionary(x => x.applicationInternalName, x => x);
    }

    /// <summary>
    /// Returns the value of a Revit Built-In <see cref="DB.Parameter"/> given a target <see cref="DB.Element"/> and <see cref="BuiltInParameter"/>
    /// </summary>
    /// <param name="elem">The <see cref="DB.Element"/> containing the Built-In <see cref="DB.Parameter"/></param>
    /// <param name="bip">The <see cref="BuiltInParameter"/> enum name of the target parameter</param>
    /// <param name="unitsOverride">The units in which to return the value in the case where you want to override the Built-In <see cref="DB.Parameter"/>'s units</param>
    /// <typeparam name="T"></typeparam>
    /// <returns></returns>
    private T GetParamValue<T>(DB.Element elem, BuiltInParameter bip, string unitsOverride = null)
    {
      var rp = elem.get_Parameter(bip);

      if (rp == null || !rp.HasValue)
        return default;

      var value = ParameterToSpeckle(rp, unitsOverride: unitsOverride).value;
      if (typeof(T) == typeof(int) && value.GetType() == typeof(bool))
        return (T)Convert.ChangeType(value, typeof(int));

      return (T)ParameterToSpeckle(rp, unitsOverride: unitsOverride).value;
    }

    /// <summary>
    /// Converts a Revit Built-In <see cref="DB.Parameter"/> to a Speckle <see cref="Parameter"/>.
    /// </summary>
    /// <param name="rp">The Revit Built-In <see cref="DB.Parameter"/> to convert</param>
    /// <param name="isTypeParameter">Defaults to false. True if this is a type parameter</param>
    /// <param name="unitsOverride">The units in which to return the value in the case where you want to override the Built-In <see cref="DB.Parameter"/>'s units</param>
    /// <returns></returns>
    /// <remarks>The <see cref="rp"/> must have a value (<see cref="DB.Parameter.HasValue"/></remarks>
    private Parameter ParameterToSpeckle(DB.Parameter rp, bool isTypeParameter = false, string unitsOverride = null)
    {
      var sp = new Parameter
      {
        name = rp.Definition.Name,
        applicationInternalName = GetParamInternalName(rp),
        isShared = rp.IsShared,
        isReadOnly = rp.IsReadOnly,
        isTypeParameter = isTypeParameter,
        applicationUnitType = rp.GetUnityTypeString() //eg UT_Length
      };

      switch (rp.StorageType)
      {
        case StorageType.Double:
          // NOTE: do not use p.AsDouble() as direct input for unit utils conversion, it doesn't work.  ¯\_(ツ)_/¯
          var val = rp.AsDouble();
          try
          {
            sp.applicationUnit = rp.GetDisplayUnityTypeString(); //eg DUT_MILLIMITERS, this can throw!
            sp.value = unitsOverride == null ? RevitVersionHelper.ConvertFromInternalUnits(val, rp) : ScaleToSpeckle(val, unitsOverride);
          }
          catch
          {
            sp.value = val;
          }
          break;
        case StorageType.Integer:
#if REVIT2023

          if (rp.Definition.GetDataType() == SpecTypeId.Boolean.YesNo)
            sp.value = Convert.ToBoolean(rp.AsInteger());
          else
            sp.value = rp.AsInteger();
#else
          switch (rp.Definition.ParameterType)
          {
            case ParameterType.YesNo:
              sp.value = Convert.ToBoolean(rp.AsInteger());
              break;
            default:
              sp.value = rp.AsInteger();
              break;
          }
#endif
          break;
        case StorageType.String:
          sp.value = rp.AsString();
          if (sp.value == null)
            sp.value = rp.AsValueString();
          break;
        // case StorageType.ElementId:
        //   // NOTE: if this collects too much garbage, maybe we can ignore it
        //   var id = rp.AsElementId();
        //   var e = Doc.GetElement(id);
        //   if (e != null && CanConvertToSpeckle(e))
        //     sp.value = ConvertToSpeckle(e);
        //   break;
        default:
          return null;
      }
      return sp;
    }

    #endregion

    /// <summary>
    /// </summary>
    /// <param name="revitElement"></param>
    /// <param name="speckleElement"></param>
    public void SetInstanceParameters(Element revitElement, Base speckleElement)
    {
      if (revitElement == null)
        return;

      var speckleParameters = speckleElement["parameters"] as Base;
      if (speckleParameters == null || speckleParameters.GetDynamicMemberNames().Count() == 0)
        return;

      // NOTE: we are using the ParametersMap here and not Parameters, as it's a much smaller list of stuff and 
      // Parameters most likely contains extra (garbage) stuff that we don't need to set anyways
      // so it's a much faster conversion. If we find that's not the case, we might need to change it in the future
      var revitParameters = revitElement.ParametersMap.Cast<DB.Parameter>().Where(x => x != null && !x.IsReadOnly);

      // Here we are creating two  dictionaries for faster lookup
      // one uses the BuiltInName / GUID the other the name as Key
      // we need both to support parameter set by Schema Builder, that might be generated with one or the other
      // Also, custom parameters that are not Shared, will have an INVALID BuiltInParameter name and no GUID, then we need to use their name
      var revitParameterById = revitParameters.ToDictionary(x => GetParamInternalName(x), x => x);
      var revitParameterByName = revitParameters.ToDictionary(x => x.Definition.Name, x => x);

      // speckleParameters is a Base
      // its member names will have for Key either a BuiltInName, GUID or Name of the parameter (depending onwhere it comes from)
      // and as value the full Parameter object, that might come from Revit or SchemaBuilder
      // We only loop params we can set and that actually exist on the revit element
      var filteredSpeckleParameters = speckleParameters.GetMembers()
        .Where(x => revitParameterById.ContainsKey(x.Key) || revitParameterByName.ContainsKey(x.Key));


      foreach (var spk in filteredSpeckleParameters)
      {
        var sp = spk.Value as Parameter;
        if (sp == null || sp.isReadOnly)
          continue;

        var rp = revitParameterById.ContainsKey(spk.Key) ? revitParameterById[spk.Key] : revitParameterByName[spk.Key];
        try
        {
          switch (rp.StorageType)
          {
            case StorageType.Double:
              // This is meant for parameters that come from Revit
              // as they might use a lot more unit types that Speckle doesn't currently support
              if (!string.IsNullOrEmpty(sp.applicationUnit))
              {
                var val = RevitVersionHelper.ConvertToInternalUnits(sp);
                rp.Set(val);
              }
              // the following two cases are for parameters comimg form schema builder
              // they do not have applicationUnit but just units
              // units are automatically set but the user can override them 
              // users might set them to "none" so that we convert them by using the Revit destination parameter display units
              // this is needed to correctly receive non lenght based parameters (eg air flow)
              else if (sp.units == Speckle.Core.Kits.Units.None)
              {
                var val = RevitVersionHelper.ConvertToInternalUnits(Convert.ToDouble(sp.value), rp);
                rp.Set(val);
              }
              else if (Speckle.Core.Kits.Units.IsUnitSupported(sp.units))
              {
                var val = ScaleToNative(Convert.ToDouble(sp.value), sp.units);
                rp.Set(val);
              }
              else
              {
                rp.Set(Convert.ToDouble(sp.value));
              }
              break;

            case StorageType.Integer:
              rp.Set(Convert.ToInt32(sp.value));
              break;

            case StorageType.String:
              if (rp.Definition.Name.ToLower().Contains("name"))
              {
                var temp = Regex.Replace(Convert.ToString(sp.value), "[^0-9a-zA-Z ]+", "");
                Report.Log($@"Invalid characters in param name '{rp.Definition.Name}': Renamed to '{temp}'");
                rp.Set(temp);
              }
              else
              {
                rp.Set(Convert.ToString(sp.value));
              }
              break;
            default:
              break;
          }
        }
        catch (Exception ex)
        {
          continue;
        }
      }

    }

    //Shared parameters use a GUID to be uniquely identified
    //Other parameters use a BuiltInParameter enum
    private string GetParamInternalName(DB.Parameter rp)
    {
      if (rp.IsShared)
        return rp.GUID.ToString();
      else
      {
        var def = rp.Definition as InternalDefinition;
        if (def.BuiltInParameter == BuiltInParameter.INVALID)
          return def.Name;
        return def.BuiltInParameter.ToString();
      }
    }

    //private bool IsValid(DB.Parameter rp)
    //{
    //  if (rp.IsShared)
    //    return true;
    //  else
    //    return (rp.Definition as InternalDefinition).BuiltInParameter != ;
    //}

    private void TrySetParam(DB.Element elem, BuiltInParameter bip, DB.Element value)
    {
      var param = elem.get_Parameter(bip);
      if (param != null && value != null && !param.IsReadOnly)
      {
        param.Set(value.Id);
      }
    }

    private void TrySetParam(DB.Element elem, BuiltInParameter bip, bool value)
    {
      var param = elem.get_Parameter(bip);
      if (param != null && !param.IsReadOnly)
      {
        param.Set(value ? 1 : 0);

      }
    }

    private void TrySetParam(DB.Element elem, BuiltInParameter bip, double value, string units = "")
    {
      var param = elem.get_Parameter(bip);
      if (param != null && !param.IsReadOnly)
      {
        //for angles, we use the default conversion (degrees > radians)
        if (string.IsNullOrEmpty(units))
        {
          param.Set(value);
        }
        else
        {
          param.Set(ScaleToNative(value, units));
        }

      }
    }

    #endregion

    #region  element types

    private T GetElementType<T>(string family, string type)
    {
      List<ElementType> types = new FilteredElementCollector(Doc).WhereElementIsElementType().OfClass(typeof(T)).ToElements().Cast<ElementType>().ToList();

      //match family and type
      var match = types.FirstOrDefault(x => x.FamilyName == family && x.Name == type);
      if (match != null)
      {
        if (match is FamilySymbol fs && !fs.IsActive)
          fs.Activate();

        return (T)(object)match;
      }

      //match family
      match = types.FirstOrDefault(x => x.FamilyName == family);
      if (match != null)
      {
        Report.Log($"Missing type [{family} - {type}] was replaced with [{match.FamilyName} - {match.Name}]");
        if (match != null)
        {
          if (match is FamilySymbol fs && !fs.IsActive)
            fs.Activate();

          return (T)(object)match;
        }
      }

      // get whatever we found, could be a different category!
      if (types.Any())
      {
        match = types.FirstOrDefault();
        Report.Log($"Missing family and type, the following family and type were used: {match.FamilyName} - {match.Name}");
        if (match != null)
        {
          if (match is FamilySymbol fs && !fs.IsActive)
            fs.Activate();

          return (T)(object)match;
        }
      }

      throw new Speckle.Core.Logging.SpeckleException($"Could not find any family symbol to use.");
    }

    private T GetElementType<T>(Base element)
    {
      List<ElementType> types = new List<ElementType>();
      ElementFilter filter = GetCategoryFilter(element);

      if (filter != null)
      {
        types = new FilteredElementCollector(Doc).WhereElementIsElementType().OfClass(typeof(T)).WherePasses(filter).ToElements().Cast<ElementType>().ToList();
      }
      else
      {
        types = new FilteredElementCollector(Doc).WhereElementIsElementType().OfClass(typeof(T)).ToElements().Cast<ElementType>().ToList();
      }

      if (types.Count == 0)
      {
        var name = string.IsNullOrEmpty(element["category"].ToString()) ? typeof(T).Name : element["category"].ToString();
        throw new Speckle.Core.Logging.SpeckleException($"Could not find any family to use for category {name}.");
      }

      var family = element["family"] as string;
      var type = element["type"] as string;

      ElementType match = null;

      //if (family == null && type == null)
      //{
      //  match = types.First();
      //}

      if (!string.IsNullOrEmpty(family) && !string.IsNullOrEmpty(type))
      {
        match = types.FirstOrDefault(x => x.FamilyName == family && x.Name == type);
      }

      //some elements only have one family so we didn't add such prop our schema
      if (match == null && string.IsNullOrEmpty(family) && !string.IsNullOrEmpty(type))
      {
        match = types.FirstOrDefault(x => x.Name == type);
      }

      if (match == null && !string.IsNullOrEmpty(family)) // try and match the family only.
      {
        match = types.FirstOrDefault(x => x.FamilyName == family);
        if (match != null) //inform user that the type is different!
          Report.Log($"Missing type. Family: {family} Type: {type}\nType was replaced with: {match.FamilyName}, {match.Name}");

      }
      if (match == null) // okay, try something!
      {
        if (element is BuiltElements.Wall) // specifies the basic wall sub type as default
          match = types.Cast<WallType>().Where(o => o.Kind == WallKind.Basic).Cast<ElementType>().FirstOrDefault();
        if (match == null)
          match = types.First();
        Report.Log($"Missing type. Family: {family} Type: {type}\nType was replaced with: {match.FamilyName}, {match.Name}");
      }

      if (match is FamilySymbol fs && !fs.IsActive)
      {
        fs.Activate();
      }

      return (T)(object)match;
    }

    private ElementFilter GetCategoryFilter(Base element)
    {
      switch (element)
      {
        case BuiltElements.Wall _:
          return new ElementMulticategoryFilter(Categories.wallCategories);
        case Column _:
          return new ElementMulticategoryFilter(Categories.columnCategories);
        case Beam _:
        case Brace _:
          return new ElementMulticategoryFilter(Categories.beamCategories);
        case Duct _:
          return new ElementMulticategoryFilter(Categories.ductCategories);
        case Floor _:
          return new ElementMulticategoryFilter(Categories.floorCategories);
        case Pipe _:
          return new ElementMulticategoryFilter(Categories.pipeCategories);
        case Roof _:
          return new ElementCategoryFilter(BuiltInCategory.OST_Roofs);
        default:
          ElementFilter filter = null;
          if (element["category"] != null)
          {
            var cat = Doc.Settings.Categories.Cast<Category>().FirstOrDefault(x => x.Name == element["category"].ToString());
            if (cat != null)
              filter = new ElementMulticategoryFilter(new List<ElementId> { cat.Id });
          }
          return filter;
      }
    }

    #endregion

    #region conversion "edit existing if possible" utilities

    /// <summary>
    /// Returns, if found, the corresponding doc element.
    /// The doc object can be null if the user deleted it. 
    /// </summary>
    /// <param name="applicationId">Id of the application that originally created the element, in Revit it's the UniqueId</param>
    /// <returns>The element, if found, otherwise null</returns>
    public DB.Element GetExistingElementByApplicationId(string applicationId)
    {
      if (applicationId == null || ReceiveMode == Speckle.Core.Kits.ReceiveMode.Create)
        return null;

      var @ref = PreviousContextObjects.FirstOrDefault(o => o.applicationId == applicationId);

      Element element = null;
      if (@ref == null)
      {
        //element was not cached in a PreviousContex but might exist in the model
        //eg: user sends some objects, moves them, receives them 
        element = Doc.GetElement(applicationId);
      }
      else
      {
        //return the cached object, if it's still in the model
        element = Doc.GetElement(@ref.CreatedIds.FirstOrDefault());
      }

      return element;
    }

    #endregion

    #region Reference Point

    // CAUTION: these strings need to have the same values as in the connector bindings
    const string InternalOrigin = "Internal Origin (default)";
    const string ProjectBase = "Project Base";
    const string Survey = "Survey";

    private DB.Transform _transform;
    private DB.Transform ReferencePointTransform
    {
      get
      {
        if (_transform == null)
        {
          // get from settings
          var referencePointSetting = Settings.ContainsKey("reference-point") ? Settings["reference-point"] : string.Empty;
          _transform = GetReferencePointTransform(referencePointSetting);
        }
        return _transform;
      }
    }

    ////////////////////////////////////////////////
    /// NOTE
    ////////////////////////////////////////////////
    /// The BasePoint shared properties in Revit are based off of the survey point.
    /// The BasePoint non-shared properties are based off of the internal origin.
    /// Also, survey point does NOT have an rotation parameter.
    ////////////////////////////////////////////////
    private DB.Transform GetReferencePointTransform(string type)
    {
      // get the correct base point from
      // settings
      var referencePointTransform = DB.Transform.Identity;

      var points = new FilteredElementCollector(Doc).OfClass(typeof(BasePoint)).Cast<BasePoint>().ToList();
      var projectPoint = points.Where(o => o.IsShared == false).FirstOrDefault();
      var surveyPoint = points.Where(o => o.IsShared == true).FirstOrDefault();

      switch (type)
      {
        case ProjectBase:
          if (projectPoint != null)
          {
#if REVIT2019
            var point = projectPoint.get_BoundingBox(null).Min;
#else
            var point = projectPoint.Position;
#endif
            referencePointTransform = DB.Transform.CreateTranslation(point); // rotation to base point is registered by survey point
          }
          break;
        case Survey:
          if (surveyPoint != null)
          {
#if REVIT2019
            var point = surveyPoint.get_BoundingBox(null).Min;
#else
            var point = surveyPoint.Position;
#endif
            var angle = projectPoint.get_Parameter(BuiltInParameter.BASEPOINT_ANGLETON_PARAM).AsDouble(); // !! retrieve survey point angle from project base point
            referencePointTransform = DB.Transform.CreateTranslation(point).Multiply(DB.Transform.CreateRotation(XYZ.BasisZ, angle));
          }
          break;
        default:
          break;
      }

      return referencePointTransform;
    }

    /// <summary>
    /// For exporting out of Revit, moves and rotates a point according to this document BasePoint
    /// </summary>
    /// <param name="p"></param>
    /// <returns></returns>
    public XYZ ToExternalCoordinates(XYZ p, bool isPoint)
    {
      return (isPoint) ? ReferencePointTransform.Inverse.OfPoint(p) : ReferencePointTransform.Inverse.OfVector(p);
    }

    /// <summary>
    /// For importing in Revit, moves and rotates a point according to this document BasePoint
    /// </summary>
    /// <param name="p"></param>
    /// <returns></returns>
    public XYZ ToInternalCoordinates(XYZ p, bool isPoint)
    {
      return (isPoint) ? ReferencePointTransform.OfPoint(p) : ReferencePointTransform.OfVector(p);
    }
    #endregion

    #region Floor/ceiling/roof openings

    //a floor/roof/ceiling outline can have "voids/holes" for 3 reasons:
    // - there is a shaft cutting through it > we don't need to create an opening (the shaft will be created on its own)
    // - there is a vertical opening cutting through it > we don't need to create an opening (the opening will be created on its own)
    // - the floor profile was modeled with holes > we need to create an openeing as the Revit API doesn't let us generate it with holes!
    private void CreateVoids(DB.Element host, Base speckleElement)
    {
      if (speckleElement["voids"] == null || !(speckleElement["voids"] is List<ICurve>))
        return;

      //list of openings hosted in this speckle element
      var openings = new List<RevitOpening>();
      if (speckleElement["elements"] != null && (speckleElement["elements"] is List<Base> elements))
        openings.AddRange(elements.Where(x => x is RevitVerticalOpening).Cast<RevitVerticalOpening>());

      //list of shafts part of this conversion set
      var shafts = new List<RevitShaft>();
      ContextObjects.ForEach(o => shafts.AddRange(o.Converted.Where(c => c is RevitShaft).Cast<RevitShaft>()));
      openings.AddRange(shafts);

      foreach (var @void in speckleElement["voids"] as List<ICurve>)
      {
        if (HasOverlappingOpening(@void, openings))
          continue;

        var curveArray = CurveToNative(@void, true);
        UnboundCurveIfSingle(curveArray);
        Doc.Create.NewOpening(host, curveArray, false);
      }
    }

    private bool HasOverlappingOpening(ICurve @void, List<RevitOpening> openings)
    {
      foreach (RevitOpening opening in openings)
        if (CurvesOverlap(@void, opening.outline))
          return true;

      return false;
    }

    private bool CurvesOverlap(ICurve icurveA, ICurve icurveB)
    {
      var curveArrayA = CurveToNative(icurveA).Cast<DB.Curve>().ToList();
      var curveArrayB = CurveToNative(icurveB).Cast<DB.Curve>().ToList();

      //we need to account for various scenarios, eg a shaft might be made of multiple shapes
      //while the resulting cut in the floor will only be made on a single shape, so we need to cross check them all
      foreach (var curveA in curveArrayA)
      {
        //move curves to Z = 0, needed for shafts!
        curveA.MakeBound(0, 1);
        var z = curveA.GetEndPoint(0).Z;
        var cA = curveA.CreateTransformed(DB.Transform.CreateTranslation(new XYZ(0, 0, -z)));

        foreach (var curveB in curveArrayB)
        {
          //move curves to Z = 0, needed for shafts!
          curveB.MakeBound(0, 1);
          z = curveB.GetEndPoint(0).Z;
          var cB = curveB.CreateTransformed(DB.Transform.CreateTranslation(new XYZ(0, 0, -z)));

          var result = cA.Intersect(cB);
          if (result != SetComparisonResult.BothEmpty && result != SetComparisonResult.Disjoint)
            return true;

        }
      }

      return false;
    }

    #endregion

    #region misc

    public string GetTemplatePath(string templateName)
    {
      var directoryPath = Path.Combine(Environment.GetFolderPath(Environment.SpecialFolder.ApplicationData), "Speckle", "Kits", "Objects", "Templates", "Revit", RevitVersionHelper.Version);
      string templatePath = "";
      switch (Doc.DisplayUnitSystem)
      {
        case DisplayUnit.IMPERIAL:
          templatePath = Path.Combine(directoryPath, $"{templateName} - Imperial.rft");
          break;
        case DisplayUnit.METRIC:
          templatePath = Path.Combine(directoryPath, $"{templateName} - Metric.rft");
          break;
      }

      return templatePath;
    }
    #endregion

    private List<ICurve> GetProfiles(DB.SpatialElement room)
    {
      var profiles = new List<ICurve>();
      var boundaries = room.GetBoundarySegments(new SpatialElementBoundaryOptions());
      foreach (var loop in boundaries)
      {
        var poly = new Polycurve(ModelUnits);
        foreach (var segment in loop)
        {
          var c = segment.GetCurve();

          if (c == null)
            continue;

          var curve = CurveToSpeckle(c);

          ((Base)curve)["elementId"] = segment.ElementId.ToString();

          poly.segments.Add(curve);
        }
        profiles.Add(poly);
      }
      return profiles;
    }

    public WallLocationLine GetWallLocationLine(LocationLine location)
    {
      switch (location)
      {
        case LocationLine.Centerline:
          return WallLocationLine.WallCenterline;
        case LocationLine.Exterior:
          return WallLocationLine.FinishFaceExterior;
        case LocationLine.Interior:
          return WallLocationLine.FinishFaceInterior;
        default:
          return WallLocationLine.FinishFaceInterior;
      }
    }

    #region materials
    public RenderMaterial GetElementRenderMaterial(DB.Element element)
    {
      var matId = element?.GetMaterialIds(false)?.FirstOrDefault();

      if (matId == null)
      {
        // TODO: Fallback to display color or something? 
        return null;
      }

      var revitMaterial = element.Document.GetElement(matId) as DB.Material;
      return RenderMaterialToSpeckle(revitMaterial);
    }

    public static RenderMaterial RenderMaterialToSpeckle(DB.Material revitMaterial)
    {
      if (revitMaterial == null)
        return null;
      RenderMaterial material = new RenderMaterial()
      {
        name = revitMaterial.Name,
        opacity = 1 - (revitMaterial.Transparency / 100d),
        //metalness = revitMaterial.Shininess / 128d, //Looks like these are not valid conversions
        //roughness = 1 - (revitMaterial.Smoothness / 100d),
        diffuse = System.Drawing.Color.FromArgb(revitMaterial.Color.Red, revitMaterial.Color.Green, revitMaterial.Color.Blue).ToArgb()
      };

      return material;
    }

    public ElementId RenderMaterialToNative(RenderMaterial speckleMaterial)
    {
      if (speckleMaterial == null) return ElementId.InvalidElementId;

      // Try and find an existing material
      var existing = new FilteredElementCollector(Doc)
        .OfClass(typeof(DB.Material))
        .Cast<DB.Material>()
        .FirstOrDefault(m => string.Equals(m.Name, speckleMaterial.name, StringComparison.CurrentCultureIgnoreCase));

      if (existing != null) return existing.Id;

      // Create new material
      ElementId materialId = DB.Material.Create(Doc, speckleMaterial.name ?? Guid.NewGuid().ToString());
      DB.Material mat = Doc.GetElement(materialId) as DB.Material;

      var sysColor = System.Drawing.Color.FromArgb(speckleMaterial.diffuse);
      mat.Color = new DB.Color(sysColor.R, sysColor.G, sysColor.B);
      mat.Transparency = (int)((1d - speckleMaterial.opacity) * 100d);

      return materialId;
    }

    /// <summary>
    /// Retrieves the material from assigned system type for mep elements
    /// </summary>
    /// <param name="e">Revit element to parse</param>
    /// <returns></returns>
    public static RenderMaterial GetMEPSystemMaterial(Element e)
    {
      ElementId idType = ElementId.InvalidElementId;

      if (e is DB.MEPCurve dt)
      {
        var system = dt.MEPSystem;
        if (system != null)
        {
          idType = system.GetTypeId();
        }
      }
      else if (IsSupportedMEPCategory(e))
      {
        MEPModel m = ((DB.FamilyInstance)e).MEPModel;

        if (m != null && m.ConnectorManager != null)
        {
          //retrieve the first material from first connector. Could go wrong, but better than nothing ;-)
          foreach (Connector item in m.ConnectorManager.Connectors)
          {
            var system = item.MEPSystem;
            if (system != null)
            {
              idType = system.GetTypeId();
              break;
            }
          }
        }
      }

      if (idType == ElementId.InvalidElementId) return null;

      if (e.Document.GetElement(idType) is MEPSystemType mechType)
      {
        var mat = e.Document.GetElement(mechType.MaterialId) as DB.Material;
        RenderMaterial material = RenderMaterialToSpeckle(mat);

        return material;
      }

      return null;
    }

    private static bool IsSupportedMEPCategory(Element e)
    {
      var categories = e.Document.Settings.Categories;

      var supportedCategories = new[]
      {
        BuiltInCategory.OST_PipeFitting,
        BuiltInCategory.OST_DuctFitting,
        BuiltInCategory.OST_DuctAccessory,
        BuiltInCategory.OST_PipeAccessory,
        //BuiltInCategory.OST_MechanicalEquipment,
      };

      return supportedCategories.Any(cat => e.Category.Id == categories.get_Item(cat).Id);
    }

    #endregion


    /// <summary>
    /// Checks if a Speckle <see cref="Line"/> is too sort to be created in Revit.
    /// </summary>
    /// <remarks>
    /// The length of the line will be computed on the spot to ensure it is accurate.
    /// </remarks>
    /// <param name="line">The <see cref="Line"/> to be tested.</param>
    /// <returns>true if the line is too short, false otherwise.</returns>
    public bool IsLineTooShort(Line line)
    {
      var scaleToNative = ScaleToNative(Point.Distance(line.start, line.end), line.units);
      return scaleToNative < Doc.Application.ShortCurveTolerance;
    }

    /// <summary>
    /// Attempts to append a Speckle <see cref="Line"/> onto a Revit <see cref="CurveArray"/>.
    /// This method ensures the line is long enough to be supported.
    /// It will also convert the line to Revit before appending it to the <see cref="CurveArray"/>.
    /// </summary>
    /// <param name="curveArray">The revit <see cref="CurveArray"/> to add the line to.</param>
    /// <param name="line">The <see cref="Line"/> to be added.</param>
    /// <returns>True if the line was added, false otherwise.</returns>
    public bool TryAppendLineSafely(CurveArray curveArray, Line line)
    {
      if (IsLineTooShort(line))
      {
        Report.Log("Some lines in the CurveArray where ignored due to being smaller than the allowed curve length.");
        return false;
      }
      try
      {
        curveArray.Append(LineToNative(line));
        return true;
      }
      catch (Exception e)
      {
        Report.LogConversionError(e);
        return false;
      }
    }


    public bool UnboundCurveIfSingle(DB.CurveArray array)

    {
      if (array.Size != 1) return false;
      var item = array.get_Item(0);
      if (!item.IsBound) return false;
      item.MakeUnbound();
      return true;
    }

    public bool IsCurveClosed(DB.Curve nativeCurve, double tol = 1E-6)
    {
      var endPoint = nativeCurve.GetEndPoint(0);
      var source = nativeCurve.GetEndPoint(1);
      var distanceTo = endPoint.DistanceTo(source);
      return distanceTo < tol;
    }

    public (DB.Curve, DB.Curve) SplitCurveInTwoHalves(DB.Curve nativeCurve)
    {
      var curveArray = new CurveArray();
      // Revit does not like single curve loop edges, so we split them in two.
      var start = nativeCurve.GetEndParameter(0);
      var end = nativeCurve.GetEndParameter(1);
      var mid = start + ((end - start) / 2);

      var a = nativeCurve.Clone();
      a.MakeBound(start, mid);
      curveArray.Append(a);
      var b = nativeCurve.Clone();
      b.MakeBound(mid, end);
      curveArray.Append(b);

      return (a, b);

    }

    public class FallbackToDxfException : Exception
    {
      public FallbackToDxfException(string message) : base(message)
      {
      }

      public FallbackToDxfException(string message, Exception innerException) : base(message, innerException)
      {
      }
    }

    public ApplicationObject CheckForExistingObject(Base @base)
    {
      @base.applicationId ??= @base.id;
      var docObj = GetExistingElementByApplicationId(@base.applicationId);

      if (docObj != null && ReceiveMode == ReceiveMode.Ignore)
        return new ApplicationObject(@base.id, @base.speckle_type)
        { applicationId = @base.applicationId, CreatedIds = new List<string> { docObj.UniqueId }, Converted = new List<object> { docObj } };

      //just create new one 
      if (docObj != null)
        Doc.Delete(docObj.Id);

      return null;
    }
  }
}<|MERGE_RESOLUTION|>--- conflicted
+++ resolved
@@ -132,12 +132,8 @@
           }
           catch (Exception e)
           {
-<<<<<<< HEAD
-            appObj.Update(logItem: $"Failed to create hosted element {obj.speckle_type}: \n{e.Message}");
+            appObj.Update(logItem: $"Failed to create hosted element {obj.speckle_type} in host ({host.Id}): \n{e.Message}");
             continue;
-=======
-            Report.ConversionErrors.Add(new Exception($"Failed to create hosted element {obj.speckle_type} in host ({host.Id}): \n{e.Message}"));
->>>>>>> ac32fad3
           }
         }
 
