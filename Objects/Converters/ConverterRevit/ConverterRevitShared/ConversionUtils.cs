﻿using Autodesk.Revit.DB;
using Objects.BuiltElements;
using Objects.BuiltElements.Revit;
using Objects.Geometry;
using Objects.Other;
using Speckle.Core.Models;
using System;
using System.Collections.Generic;
using System.IO;
using System.Linq;
using System.Text.RegularExpressions;
using DB = Autodesk.Revit.DB;
using ElementType = Autodesk.Revit.DB.ElementType;
using Floor = Objects.BuiltElements.Floor;
using Level = Objects.BuiltElements.Level;
using Line = Objects.Geometry.Line;
using Parameter = Objects.BuiltElements.Revit.Parameter;
using Point = Objects.Geometry.Point;

namespace Objects.Converter.Revit
{
  public partial class ConverterRevit
  {

    #region hosted elements

    private bool ShouldConvertHostedElement(DB.Element element, DB.Element host)
    {
      //doesn't have a host, go ahead and convert
      if (host == null)
        return true;

      // has been converted before (from a parent host), skip it
      if (ConvertedObjectsList.IndexOf(element.UniqueId) != -1)
      {
        return false;
      }

      // the parent is in our selection list,skip it, as this element will be converted by the host element
      if (ContextObjects.FindIndex(obj => obj.applicationId == host.UniqueId) != -1)
      {
        return false;
      }
      return true;
    }
    /// <summary>
    /// Gets the hosted element of a host and adds the to a Base object
    /// </summary>
    /// <param name="host"></param>
    /// <param name="base"></param>
    public void GetHostedElements(Base @base, HostObject host)
    {
      var hostedElementIds = host.FindInserts(true, true, true, true);
      var convertedHostedElements = new List<Base>();

      if (!hostedElementIds.Any())
        return;

      var elementIndex = ContextObjects.FindIndex(obj => obj.applicationId == host.UniqueId);
      if (elementIndex != -1)
      {
        ContextObjects.RemoveAt(elementIndex);
      }

      foreach (var elemId in hostedElementIds)
      {
        var element = host.Document.GetElement(elemId);
        var isSelectedInContextObjects = ContextObjects.FindIndex(x => x.applicationId == element.UniqueId);

        if (isSelectedInContextObjects == -1)
        {
          continue;
        }

        ContextObjects.RemoveAt(isSelectedInContextObjects);

        if (CanConvertToSpeckle(element))
        {
          var obj = ConvertToSpeckle(element);

          if (obj != null)
          {
            convertedHostedElements.Add(obj);
            ConvertedObjectsList.Add(obj.applicationId);
          }
        }
      }

      if (convertedHostedElements.Any())
      {
        if (@base["elements"] == null || !(@base["elements"] is List<Base>))
          @base["elements"] = new List<Base>();

        (@base["elements"] as List<Base>).AddRange(convertedHostedElements);
      }

    }

    public List<ApplicationPlaceholderObject> SetHostedElements(Base @base, HostObject host)
    {
      var placeholders = new List<ApplicationPlaceholderObject>();
      if (@base["elements"] != null && @base["elements"] is List<Base> elements)
      {
        CurrentHostElement = host;

        foreach (var obj in elements)
        {
          if (obj == null)
          {
            continue;
          }

          if (!CanConvertToNative(obj)) continue;

          try
          {
            var res = ConvertToNative(obj);
            if (res is ApplicationPlaceholderObject apl)
            {
              placeholders.Add(apl);
            }
            else if (res is List<ApplicationPlaceholderObject> apls)
            {
              placeholders.AddRange(apls);
            }
          }
          catch (Exception e)
          {
            throw (new Exception($"Failed to create hosted element {obj.speckle_type} in host ({host.Id}): \n{e.Message}"));
          }
        }

        CurrentHostElement = null; // unset the current host element.
      }
      return placeholders;
    }

    #endregion

    #region parameters

    #region ToSpeckle
    /// <summary>
    /// Adds Instance and Type parameters, ElementId, ApplicationInternalName and Units.
    /// </summary>
    /// <param name="speckleElement"></param>
    /// <param name="revitElement"></param>
    /// <param name="exclusions">List of BuiltInParameters or GUIDs used to indicate what parameters NOT to get,
    /// we exclude all params already defined on the top level object to avoid duplication and 
    /// potential conflicts when setting them back on the element</param>
    public void GetAllRevitParamsAndIds(Base speckleElement, DB.Element revitElement, List<string> exclusions = null)
    {
      var instParams = GetInstanceParams(revitElement, exclusions);
      var typeParams = speckleElement is Level ? null : GetTypeParams(revitElement);  //ignore type props of levels..!
      var allParams = new Dictionary<string, Parameter>();

      if (instParams != null)
        instParams.ToList().ForEach(x => { if (!allParams.ContainsKey(x.Key)) allParams.Add(x.Key, x.Value); });

      if (typeParams != null)
        typeParams.ToList().ForEach(x => { if (!allParams.ContainsKey(x.Key)) allParams.Add(x.Key, x.Value); });

      //sort by key
      allParams = allParams.OrderBy(x => x.Key).ToDictionary(x => x.Key, x => x.Value);
      Base paramBase = new Base();

      foreach (var kv in allParams)
      {
        try
        {
          paramBase[kv.Key] = kv.Value;
        }
        catch
        {
          //ignore
        }
      }

      if (paramBase.GetDynamicMembers().Any())
        speckleElement["parameters"] = paramBase;
      speckleElement["elementId"] = revitElement.Id.ToString();
      speckleElement.applicationId = revitElement.UniqueId;
      speckleElement["units"] = ModelUnits;
      speckleElement["isRevitLinkedModel"] = revitElement.Document.IsLinked;
      speckleElement["revitLinkedModelPath"] = revitElement.Document.PathName;
    }

    //private List<string> alltimeExclusions = new List<string> { 
    //  "ELEM_CATEGORY_PARAM" };
    private Dictionary<string, Parameter> GetInstanceParams(DB.Element element, List<string> exclusions)
    {
      return GetElementParams(element, false, exclusions);
    }
    private Dictionary<string, Parameter> GetTypeParams(DB.Element element)
    {
      var elementType = element.Document.GetElement(element.GetTypeId());

      if (elementType == null || elementType.Parameters == null)
      {
        return new Dictionary<string, Parameter>();
      }
      return GetElementParams(elementType, true);

    }

    private Dictionary<string, Parameter> GetElementParams(DB.Element element, bool isTypeParameter = false, List<string> exclusions = null)
    {
      exclusions = (exclusions != null) ? exclusions : new List<string>();

      //exclude parameters that don't have a value and those pointing to other elements as we don't support them
      var revitParameters = element.Parameters.Cast<DB.Parameter>()
        .Where(x => x.HasValue && x.StorageType != StorageType.ElementId && !exclusions.Contains(GetParamInternalName(x))).ToList();

      //exclude parameters that failed to convert
      var speckleParameters = revitParameters.Select(x => ParameterToSpeckle(x, isTypeParameter))
        .Where(x => x != null);

      return speckleParameters.GroupBy(x => x.applicationInternalName).Select(x => x.First()).ToDictionary(x => x.applicationInternalName, x => x);
    }
<<<<<<< HEAD

=======
    
>>>>>>> 4327f2e6
    /// <summary>
    /// Returns the value of a Revit Built-In <see cref="DB.Parameter"/> given a target <see cref="DB.Element"/> and <see cref="BuiltInParameter"/>
    /// </summary>
    /// <param name="elem">The <see cref="DB.Element"/> containing the Built-In <see cref="DB.Parameter"/></param>
    /// <param name="bip">The <see cref="BuiltInParameter"/> enum name of the target parameter</param>
    /// <param name="unitsOverride">The units in which to return the value in the case where you want to override the Built-In <see cref="DB.Parameter"/>'s units</param>
    /// <typeparam name="T"></typeparam>
    /// <returns></returns>
    private T GetParamValue<T>(DB.Element elem, BuiltInParameter bip, string unitsOverride = null)
    {
      var rp = elem.get_Parameter(bip);

      if (rp == null || !rp.HasValue)
        return default;

      var value = ParameterToSpeckle(rp, unitsOverride: unitsOverride).value;
      if (typeof(T) == typeof(int) && value.GetType() == typeof(bool))
        return (T)Convert.ChangeType(value, typeof(int));
<<<<<<< HEAD

=======
 
>>>>>>> 4327f2e6
      return (T)ParameterToSpeckle(rp, unitsOverride: unitsOverride).value;
    }

    /// <summary>
    /// Converts a Revit Built-In <see cref="DB.Parameter"/> to a Speckle <see cref="Parameter"/>.
    /// </summary>
    /// <param name="rp">The Revit Built-In <see cref="DB.Parameter"/> to convert</param>
    /// <param name="isTypeParameter">Defaults to false. True if this is a type parameter</param>
    /// <param name="unitsOverride">The units in which to return the value in the case where you want to override the Built-In <see cref="DB.Parameter"/>'s units</param>
    /// <returns></returns>
    /// <remarks>The <see cref="rp"/> must have a value (<see cref="DB.Parameter.HasValue"/></remarks>
    private Parameter ParameterToSpeckle(DB.Parameter rp, bool isTypeParameter = false, string unitsOverride = null)
    {
      var sp = new Parameter
      {
        name = rp.Definition.Name,
        applicationInternalName = GetParamInternalName(rp),
        isShared = rp.IsShared,
        isReadOnly = rp.IsReadOnly,
        isTypeParameter = isTypeParameter,
        applicationUnitType = rp.GetUnityTypeString() //eg UT_Length
      };

      switch (rp.StorageType)
      {
        case StorageType.Double:
          // NOTE: do not use p.AsDouble() as direct input for unit utils conversion, it doesn't work.  ¯\_(ツ)_/¯
          var val = rp.AsDouble();
          try
          {
            sp.applicationUnit = rp.GetDisplayUnityTypeString(); //eg DUT_MILLIMITERS, this can throw!
            sp.value = unitsOverride == null ? RevitVersionHelper.ConvertFromInternalUnits(val, rp) : ScaleToSpeckle(val, unitsOverride);
          }
          catch
          {
            sp.value = val;
          }
          break;
        case StorageType.Integer:
#if REVIT2023

          if (rp.Definition.GetDataType() == SpecTypeId.Boolean.YesNo)
            sp.value = Convert.ToBoolean(rp.AsInteger());
          else
            sp.value = rp.AsInteger();
#else
          switch (rp.Definition.ParameterType)
          {
            case ParameterType.YesNo:
              sp.value = Convert.ToBoolean(rp.AsInteger());
              break;
            default:
              sp.value = rp.AsInteger();
              break;
          }
#endif
          break;
        case StorageType.String:
          sp.value = rp.AsString();
          if (sp.value == null)
            sp.value = rp.AsValueString();
          break;
        // case StorageType.ElementId:
        //   // NOTE: if this collects too much garbage, maybe we can ignore it
        //   var id = rp.AsElementId();
        //   var e = Doc.GetElement(id);
        //   if (e != null && CanConvertToSpeckle(e))
        //     sp.value = ConvertToSpeckle(e);
        //   break;
        default:
          return null;
      }
      return sp;
    }

    #endregion

    /// <summary>
    /// </summary>
    /// <param name="revitElement"></param>
    /// <param name="speckleElement"></param>
    public void SetInstanceParameters(Element revitElement, Base speckleElement)
    {
      if (revitElement == null)
        return;

      var speckleParameters = speckleElement["parameters"] as Base;
      if (speckleParameters == null || speckleParameters.GetDynamicMemberNames().Count() == 0)
        return;

      // NOTE: we are using the ParametersMap here and not Parameters, as it's a much smaller list of stuff and 
      // Parameters most likely contains extra (garbage) stuff that we don't need to set anyways
      // so it's a much faster conversion. If we find that's not the case, we might need to change it in the future
      var revitParameters = revitElement.ParametersMap.Cast<DB.Parameter>().Where(x => x != null && !x.IsReadOnly);

      // Here we are creating two  dictionaries for faster lookup
      // one uses the BuiltInName / GUID the other the name as Key
      // we need both to support parameter set by Schema Builder, that might be generated with one or the other
      // Also, custom parameters that are not Shared, will have an INVALID BuiltInParameter name and no GUID, then we need to use their name
      var revitParameterById = revitParameters.ToDictionary(x => GetParamInternalName(x), x => x);
      var revitParameterByName = revitParameters.ToDictionary(x => x.Definition.Name, x => x);

      // speckleParameters is a Base
      // its member names will have for Key either a BuiltInName, GUID or Name of the parameter (depending onwhere it comes from)
      // and as value the full Parameter object, that might come from Revit or SchemaBuilder
      // We only loop params we can set and that actually exist on the revit element
      var filteredSpeckleParameters = speckleParameters.GetMembers()
        .Where(x => revitParameterById.ContainsKey(x.Key) || revitParameterByName.ContainsKey(x.Key));


      foreach (var spk in filteredSpeckleParameters)
      {
        var sp = spk.Value as Parameter;
        if (sp == null || sp.isReadOnly)
          continue;

        var rp = revitParameterById.ContainsKey(spk.Key) ? revitParameterById[spk.Key] : revitParameterByName[spk.Key];
        try
        {
          switch (rp.StorageType)
          {
            case StorageType.Double:
              // This is meant for parameters that come from Revit
              // as they might use a lot more unit types that Speckle doesn't currently support
              if (!string.IsNullOrEmpty(sp.applicationUnit))
              {
                var val = RevitVersionHelper.ConvertToInternalUnits(sp);
                rp.Set(val);
              }
              // the following two cases are for parameters comimg form schema builder
              // they do not have applicationUnit but just units
              // units are automatically set but the user can override them 
              // users might set them to "none" so that we convert them by using the Revit destination parameter display units
              // this is needed to correctly receive non lenght based parameters (eg air flow)
              else if (sp.units == Speckle.Core.Kits.Units.None)
              {
                var val = RevitVersionHelper.ConvertToInternalUnits(Convert.ToDouble(sp.value), rp);
                rp.Set(val);
              }
              else if (Speckle.Core.Kits.Units.IsUnitSupported(sp.units))
              {
                var val = ScaleToNative(Convert.ToDouble(sp.value), sp.units);
                rp.Set(val);
              }
              else
              {
                rp.Set(Convert.ToDouble(sp.value));
              }
              break;

            case StorageType.Integer:
              rp.Set(Convert.ToInt32(sp.value));
              break;

            case StorageType.String:
              if (rp.Definition.Name.ToLower().Contains("name"))
              {
                var temp = Regex.Replace(Convert.ToString(sp.value), "[^0-9a-zA-Z ]+", "");
                Report.ConversionLog.Add($@"Invalid characters in param name '{rp.Definition.Name}': Renamed to '{temp}'");
                rp.Set(temp);
              }
              else
              {
                rp.Set(Convert.ToString(sp.value));
              }
              break;
            default:
              break;
          }
        }
        catch (Exception ex)
        {
          continue;
        }
      }

    }

    //Shared parameters use a GUID to be uniquely identified
    //Other parameters use a BuiltInParameter enum
    private string GetParamInternalName(DB.Parameter rp)
    {
      if (rp.IsShared)
        return rp.GUID.ToString();
      else
      {
        var def = rp.Definition as InternalDefinition;
        if (def.BuiltInParameter == BuiltInParameter.INVALID)
          return def.Name;
        return def.BuiltInParameter.ToString();
      }
    }

    //private bool IsValid(DB.Parameter rp)
    //{
    //  if (rp.IsShared)
    //    return true;
    //  else
    //    return (rp.Definition as InternalDefinition).BuiltInParameter != ;
    //}

    private void TrySetParam(DB.Element elem, BuiltInParameter bip, DB.Element value)
    {
      var param = elem.get_Parameter(bip);
      if (param != null && value != null && !param.IsReadOnly)
      {
        param.Set(value.Id);
      }
    }

    private void TrySetParam(DB.Element elem, BuiltInParameter bip, bool value)
    {
      var param = elem.get_Parameter(bip);
      if (param != null && !param.IsReadOnly)
      {
        param.Set(value ? 1 : 0);

      }
    }

    private void TrySetParam(DB.Element elem, BuiltInParameter bip, double value, string units = "")
    {
      var param = elem.get_Parameter(bip);
      if (param != null && !param.IsReadOnly)
      {
        //for angles, we use the default conversion (degrees > radians)
        if (string.IsNullOrEmpty(units))
        {
          param.Set(value);
        }
        else
        {
          param.Set(ScaleToNative(value, units));
        }

      }
    }

    #endregion

    #region  element types

    private T GetElementType<T>(string family, string type)
    {
      List<ElementType> types = new FilteredElementCollector(Doc).WhereElementIsElementType().OfClass(typeof(T)).ToElements().Cast<ElementType>().ToList();

      //match family and type
      var match = types.FirstOrDefault(x => x.FamilyName == family && x.Name == type);
      if (match != null)
      {
        if (match is FamilySymbol fs && !fs.IsActive)
        {
          fs.Activate();
        }

        return (T)(object)match;
      }

      //match family
      match = types.FirstOrDefault(x => x.FamilyName == family);
      if (match != null)
      {
        Report.Log($"Missing type [{family} - {type}] was replaced with [{match.FamilyName} - {match.Name}]");
        if (match != null)
        {
          if (match is FamilySymbol fs && !fs.IsActive)
          {
            fs.Activate();
          }

          return (T)(object)match;
        }
      }

      // get whatever we found, could be a different category!
      if (types.Any())
      {
        match = types.FirstOrDefault();
        Report.Log($"Missing family and type, the following family and type were used: {match.FamilyName} - {match.Name}");
        if (match != null)
        {
          if (match is FamilySymbol fs && !fs.IsActive)
          {
            fs.Activate();
          }

          return (T)(object)match;
        }
      }

      throw new Speckle.Core.Logging.SpeckleException($"Could not find any family symbol to use.");
    }

    private T GetElementType<T>(Base element)
    {
      List<ElementType> types = new List<ElementType>();
      ElementFilter filter = GetCategoryFilter(element);

      if (filter != null)
      {
        types = new FilteredElementCollector(Doc).WhereElementIsElementType().OfClass(typeof(T)).WherePasses(filter).ToElements().Cast<ElementType>().ToList();
      }
      else
      {
        types = new FilteredElementCollector(Doc).WhereElementIsElementType().OfClass(typeof(T)).ToElements().Cast<ElementType>().ToList();
      }

      if (types.Count == 0)
      {
        var name = string.IsNullOrEmpty(element["category"].ToString()) ? typeof(T).Name : element["category"].ToString();
        throw new Speckle.Core.Logging.SpeckleException($"Could not find any family to use for category {name}.");
      }

      var family = element["family"] as string;
      var type = element["type"] as string;

      ElementType match = null;

      //if (family == null && type == null)
      //{
      //  match = types.First();
      //}

      if (!string.IsNullOrEmpty(family) && !string.IsNullOrEmpty(type))
      {
        match = types.FirstOrDefault(x => x.FamilyName == family && x.Name == type);
      }

      //some elements only have one family so we didn't add such prop our schema
      if (match == null && string.IsNullOrEmpty(family) && !string.IsNullOrEmpty(type))
      {
        match = types.FirstOrDefault(x => x.Name == type);
      }

      if (match == null && !string.IsNullOrEmpty(family)) // try and match the family only.
      {
        match = types.FirstOrDefault(x => x.FamilyName == family);
        if (match != null) //inform user that the type is different!
          Report.Log($"Missing type. Family: {family} Type: {type}\nType was replaced with: {match.FamilyName}, {match.Name}");

      }
      if (match == null) // okay, try something!
      {
        if (element is BuiltElements.Wall) // specifies the basic wall sub type as default
          match = types.Cast<WallType>().Where(o => o.Kind == WallKind.Basic).Cast<ElementType>().FirstOrDefault();
        if (match == null)
          match = types.First();
        Report.Log($"Missing type. Family: {family} Type: {type}\nType was replaced with: {match.FamilyName}, {match.Name}");
      }

      if (match is FamilySymbol fs && !fs.IsActive)
      {
        fs.Activate();
      }

      return (T)(object)match;
    }

    private ElementFilter GetCategoryFilter(Base element)
    {
      switch (element)
      {
        case BuiltElements.Wall _:
          return new ElementMulticategoryFilter(Categories.wallCategories);
        case Column _:
          return new ElementMulticategoryFilter(Categories.columnCategories);
        case Beam _:
        case Brace _:
          return new ElementMulticategoryFilter(Categories.beamCategories);
        case Duct _:
          return new ElementMulticategoryFilter(Categories.ductCategories);
        case Floor _:
          return new ElementMulticategoryFilter(Categories.floorCategories);
        case Pipe _:
          return new ElementMulticategoryFilter(Categories.pipeCategories);
        case Roof _:
          return new ElementCategoryFilter(BuiltInCategory.OST_Roofs);
        default:
          ElementFilter filter = null;
          if (element["category"] != null)
          {
            var cat = Doc.Settings.Categories.Cast<Category>().FirstOrDefault(x => x.Name == element["category"].ToString());
            if (cat != null)
              filter = new ElementMulticategoryFilter(new List<ElementId> { cat.Id });
          }
          return filter;
      }
    }

    #endregion

    #region conversion "edit existing if possible" utilities

    /// <summary>
    /// Returns, if found, the corresponding doc element.
    /// The doc object can be null if the user deleted it. 
    /// </summary>
    /// <param name="applicationId">Id of the application that originally created the element, in Revit it's the UniqueId</param>
    /// <returns>The element, if found, otherwise null</returns>
    public DB.Element GetExistingElementByApplicationId(string applicationId)
    {
      if (applicationId == null || ReceiveMode == Speckle.Core.Kits.ReceiveMode.Create)
        return null;

      var @ref = PreviousContextObjects.FirstOrDefault(o => o.applicationId == applicationId);

      Element element = null;
      if (@ref == null)
      {
        //element was not cached in a PreviousContex but might exist in the model
        //eg: user sends some objects, moves them, receives them 
        element = Doc.GetElement(applicationId);
      }
      else
      {

        //return the cached object, if it's still in the model
        element = Doc.GetElement(@ref.ApplicationGeneratedId);
      }

      return element;
    }

    #endregion

    #region Reference Point

    // CAUTION: these strings need to have the same values as in the connector bindings
    const string InternalOrigin = "Internal Origin (default)";
    const string ProjectBase = "Project Base";
    const string Survey = "Survey";

    private DB.Transform _transform;
    private DB.Transform ReferencePointTransform
    {
      get
      {
        if (_transform == null)
        {
          // get from settings
          var referencePointSetting = Settings.ContainsKey("reference-point") ? Settings["reference-point"] : string.Empty;
          _transform = GetReferencePointTransform(referencePointSetting);
        }
        return _transform;
      }
    }

    ////////////////////////////////////////////////
    /// NOTE
    ////////////////////////////////////////////////
    /// The BasePoint shared properties in Revit are based off of the survey point.
    /// The BasePoint non-shared properties are based off of the internal origin.
    /// Also, survey point does NOT have an rotation parameter.
    ////////////////////////////////////////////////
    private DB.Transform GetReferencePointTransform(string type)
    {
      // get the correct base point from
      // settings
      var referencePointTransform = DB.Transform.Identity;

      var points = new FilteredElementCollector(Doc).OfClass(typeof(BasePoint)).Cast<BasePoint>().ToList();
      var projectPoint = points.Where(o => o.IsShared == false).FirstOrDefault();
      var surveyPoint = points.Where(o => o.IsShared == true).FirstOrDefault();

      switch (type)
      {
        case ProjectBase:
          if (projectPoint != null)
          {
#if REVIT2019
            var point = projectPoint.get_BoundingBox(null).Min;
#else
            var point = projectPoint.Position;
#endif
            referencePointTransform = DB.Transform.CreateTranslation(point); // rotation to base point is registered by survey point
          }
          break;
        case Survey:
          if (surveyPoint != null)
          {
#if REVIT2019
            var point = surveyPoint.get_BoundingBox(null).Min;
#else
            var point = surveyPoint.Position;
#endif
            var angle = projectPoint.get_Parameter(BuiltInParameter.BASEPOINT_ANGLETON_PARAM).AsDouble(); // !! retrieve survey point angle from project base point
            referencePointTransform = DB.Transform.CreateTranslation(point).Multiply(DB.Transform.CreateRotation(XYZ.BasisZ, angle));
          }
          break;
        default:
          break;
      }

      return referencePointTransform;
    }

    /// <summary>
    /// For exporting out of Revit, moves and rotates a point according to this document BasePoint
    /// </summary>
    /// <param name="p"></param>
    /// <returns></returns>
    public XYZ ToExternalCoordinates(XYZ p, bool isPoint)
    {
      return (isPoint) ? ReferencePointTransform.Inverse.OfPoint(p) : ReferencePointTransform.Inverse.OfVector(p);
    }

    /// <summary>
    /// For importing in Revit, moves and rotates a point according to this document BasePoint
    /// </summary>
    /// <param name="p"></param>
    /// <returns></returns>
    public XYZ ToInternalCoordinates(XYZ p, bool isPoint)
    {
      return (isPoint) ? ReferencePointTransform.OfPoint(p) : ReferencePointTransform.OfVector(p);
    }
    #endregion

    #region Floor/ceiling/roof openings

    //a floor/roof/ceiling outline can have "voids/holes" for 3 reasons:
    // - there is a shaft cutting through it > we don't need to create an opening (the shaft will be created on its own)
    // - there is a vertical opening cutting through it > we don't need to create an opening (the opening will be created on its own)
    // - the floor profile was modeled with holes > we need to create an openeing as the Revit API doesn't let us generate it with holes!
    private void CreateVoids(DB.Element host, Base speckleElement)
    {
      if (speckleElement["voids"] == null || !(speckleElement["voids"] is List<ICurve>))
        return;

      //list of openings hosted in this speckle element
      var openings = new List<RevitOpening>();
      if (speckleElement["elements"] != null && (speckleElement["elements"] is List<Base> elements))
        openings.AddRange(elements.Where(x => x is RevitVerticalOpening).Cast<RevitVerticalOpening>());

      //list of shafts part of this conversion set
      openings.AddRange(ContextObjects.Where(x => x.NativeObject is RevitShaft).Select(x => x.NativeObject).Cast<RevitShaft>());

      foreach (var @void in speckleElement["voids"] as List<ICurve>)
      {
        if (HasOverlappingOpening(@void, openings))
          continue;

        var curveArray = CurveToNative(@void, true);
        UnboundCurveIfSingle(curveArray);
        Doc.Create.NewOpening(host, curveArray, false);
      }
    }

    private bool HasOverlappingOpening(ICurve @void, List<RevitOpening> openings)
    {
      foreach (RevitOpening opening in openings)
      {
        if (CurvesOverlap(@void, opening.outline))
          return true;
      }
      return false;

    }

    private bool CurvesOverlap(ICurve icurveA, ICurve icurveB)
    {
      var curveArrayA = CurveToNative(icurveA).Cast<DB.Curve>().ToList();
      var curveArrayB = CurveToNative(icurveB).Cast<DB.Curve>().ToList();

      //we need to account for various scenarios, eg a shaft might be made of multiple shapes
      //while the resulting cut in the floor will only be made on a single shape, so we need to cross check them all
      foreach (var curveA in curveArrayA)
      {
        //move curves to Z = 0, needed for shafts!
        curveA.MakeBound(0, 1);
        var z = curveA.GetEndPoint(0).Z;
        var cA = curveA.CreateTransformed(DB.Transform.CreateTranslation(new XYZ(0, 0, -z)));

        foreach (var curveB in curveArrayB)
        {
          //move curves to Z = 0, needed for shafts!
          curveB.MakeBound(0, 1);
          z = curveB.GetEndPoint(0).Z;
          var cB = curveB.CreateTransformed(DB.Transform.CreateTranslation(new XYZ(0, 0, -z)));

          var result = cA.Intersect(cB);
          if (result != SetComparisonResult.BothEmpty && result != SetComparisonResult.Disjoint)
            return true;

        }
      }

      return false;
    }

    #endregion

    #region misc

    public string GetTemplatePath(string templateName)
    {
      var directoryPath = Path.Combine(Environment.GetFolderPath(Environment.SpecialFolder.ApplicationData), "Speckle", "Kits", "Objects", "Templates", "Revit", RevitVersionHelper.Version);
      string templatePath = "";
      switch (Doc.DisplayUnitSystem)
      {
        case DisplayUnit.IMPERIAL:
          templatePath = Path.Combine(directoryPath, $"{templateName} - Imperial.rft");
          break;
        case DisplayUnit.METRIC:
          templatePath = Path.Combine(directoryPath, $"{templateName} - Metric.rft");
          break;
      }

      return templatePath;
    }
    #endregion

    private List<ICurve> GetProfiles(DB.SpatialElement room)
    {
      var profiles = new List<ICurve>();
      var boundaries = room.GetBoundarySegments(new SpatialElementBoundaryOptions());
      foreach (var loop in boundaries)
      {
        var poly = new Polycurve(ModelUnits);
        foreach (var segment in loop)
        {

          var c = segment.GetCurve();

          if (c == null)
          {
            continue;
          }
          var curve = CurveToSpeckle(c);

          ((Base)curve)["elementId"] = segment.ElementId.ToString();

          poly.segments.Add(curve);
        }
        profiles.Add(poly);
      }
      return profiles;
    }

    public WallLocationLine GetWallLocationLine(LocationLine location)
    {
      switch (location)
      {
        case LocationLine.Centerline:
          return WallLocationLine.WallCenterline;
        case LocationLine.Exterior:
          return WallLocationLine.FinishFaceExterior;
        case LocationLine.Interior:
          return WallLocationLine.FinishFaceInterior;
        default:
          return WallLocationLine.FinishFaceInterior;
      }
    }

    #region materials
    public RenderMaterial GetElementRenderMaterial(DB.Element element)
    {
      var matId = element.GetMaterialIds(false).FirstOrDefault();

      if (matId == null)
      {
        // TODO: Fallback to display color or something? 
        return null;
      }

      var revitMaterial = element.Document.GetElement(matId) as DB.Material;
      return RenderMaterialToSpeckle(revitMaterial);
    }

    public static RenderMaterial RenderMaterialToSpeckle(DB.Material revitMaterial)
    {
      if (revitMaterial == null)
        return null;
      RenderMaterial material = new RenderMaterial()
      {
        name = revitMaterial.Name,
        opacity = 1 - (revitMaterial.Transparency / 100d),
        //metalness = revitMaterial.Shininess / 128d, //Looks like these are not valid conversions
        //roughness = 1 - (revitMaterial.Smoothness / 100d),
        diffuse = System.Drawing.Color.FromArgb(revitMaterial.Color.Red, revitMaterial.Color.Green, revitMaterial.Color.Blue).ToArgb()
      };

      return material;
    }

    public ElementId RenderMaterialToNative(RenderMaterial speckleMaterial)
    {
      if (speckleMaterial == null) return ElementId.InvalidElementId;

      // Try and find an existing material
      var existing = new FilteredElementCollector(Doc)
        .OfClass(typeof(DB.Material))
        .Cast<DB.Material>()
        .FirstOrDefault(m => string.Equals(m.Name, speckleMaterial.name, StringComparison.CurrentCultureIgnoreCase));

      if (existing != null) return existing.Id;

      // Create new material
      ElementId materialId = DB.Material.Create(Doc, speckleMaterial.name ?? Guid.NewGuid().ToString());
      DB.Material mat = Doc.GetElement(materialId) as DB.Material;

      var sysColor = System.Drawing.Color.FromArgb(speckleMaterial.diffuse);
      mat.Color = new DB.Color(sysColor.R, sysColor.G, sysColor.B);
      mat.Transparency = (int)((1d - speckleMaterial.opacity) * 100d);

      return materialId;
    }

    /// <summary>
    /// Retrieves the material from assigned system type for mep elements
    /// </summary>
    /// <param name="e">Revit element to parse</param>
    /// <returns></returns>
    public static RenderMaterial GetMEPSystemMaterial(Element e)
    {
      ElementId idType = ElementId.InvalidElementId;

      if (e is DB.MEPCurve dt)
      {
        var system = dt.MEPSystem;
        if (system != null)
        {
          idType = system.GetTypeId();
        }
      }
      else if (IsSupportedMEPCategory(e))
      {
        MEPModel m = ((DB.FamilyInstance)e).MEPModel;

        if (m != null && m.ConnectorManager != null)
        {
          //retrieve the first material from first connector. Could go wrong, but better than nothing ;-)
          foreach (Connector item in m.ConnectorManager.Connectors)
          {
            var system = item.MEPSystem;
            if (system != null)
            {
              idType = system.GetTypeId();
              break;
            }
          }
        }
      }

      if (idType == ElementId.InvalidElementId) return null;

      if (e.Document.GetElement(idType) is MEPSystemType mechType)
      {
        var mat = e.Document.GetElement(mechType.MaterialId) as DB.Material;
        RenderMaterial material = RenderMaterialToSpeckle(mat);

        return material;
      }

      return null;
    }

    private static bool IsSupportedMEPCategory(Element e)
    {
      var categories = e.Document.Settings.Categories;

      var supportedCategories = new[]
      {
        BuiltInCategory.OST_PipeFitting,
        BuiltInCategory.OST_DuctFitting,
        BuiltInCategory.OST_DuctAccessory,
        BuiltInCategory.OST_PipeAccessory,
        //BuiltInCategory.OST_MechanicalEquipment,
      };

      return supportedCategories.Any(cat => e.Category.Id == categories.get_Item(cat).Id);
    }

    #endregion


    /// <summary>
    /// Checks if a Speckle <see cref="Line"/> is too sort to be created in Revit.
    /// </summary>
    /// <remarks>
    /// The length of the line will be computed on the spot to ensure it is accurate.
    /// </remarks>
    /// <param name="line">The <see cref="Line"/> to be tested.</param>
    /// <returns>true if the line is too short, false otherwise.</returns>
    public bool IsLineTooShort(Line line)
    {
      var scaleToNative = ScaleToNative(Point.Distance(line.start, line.end), line.units);
      return scaleToNative < Doc.Application.ShortCurveTolerance;
    }

    /// <summary>
    /// Attempts to append a Speckle <see cref="Line"/> onto a Revit <see cref="CurveArray"/>.
    /// This method ensures the line is long enough to be supported.
    /// It will also convert the line to Revit before appending it to the <see cref="CurveArray"/>.
    /// </summary>
    /// <param name="curveArray">The revit <see cref="CurveArray"/> to add the line to.</param>
    /// <param name="line">The <see cref="Line"/> to be added.</param>
    /// <returns>True if the line was added, false otherwise.</returns>
    public bool TryAppendLineSafely(CurveArray curveArray, Line line)
    {
      if (IsLineTooShort(line))
      {
        Report.Log("Some lines in the CurveArray where ignored due to being smaller than the allowed curve length.");
        return false;
      }
      try
      {
        curveArray.Append(LineToNative(line));
        return true;
      }
      catch (Exception e)
      {
        Report.LogConversionError(e);
        return false;
      }
    }

<<<<<<< HEAD

    public bool UnboundCurveIfSingle(DB.CurveArray array)
=======
    
    public bool UnboundCurveIfSingle(CurveArray array)
>>>>>>> 4327f2e6
    {
      if (array.Size != 1) return false;
      var item = array.get_Item(0);
      if (!item.IsBound) return false;
      item.MakeUnbound();
      return true;
    }

    public bool IsCurveClosed(DB.Curve nativeCurve, double tol = 1E-6)
    {
      var endPoint = nativeCurve.GetEndPoint(0);
      var source = nativeCurve.GetEndPoint(1);
      var distanceTo = endPoint.DistanceTo(source);
      return distanceTo < tol;
    }
<<<<<<< HEAD

    public (DB.Curve, DB.Curve) SplitCurveInTwoHalves(DB.Curve nativeCurve)
    {
=======
    
    public (DB.Curve, DB.Curve) SplitCurveInTwoHalves(DB.Curve nativeCurve){
>>>>>>> 4327f2e6

      var curveArray = new CurveArray();
      // Revit does not like single curve loop edges, so we split them in two.
      var start = nativeCurve.GetEndParameter(0);
      var end = nativeCurve.GetEndParameter(1);
      var mid = start + ((end - start) / 2);

      var a = nativeCurve.Clone();
      a.MakeBound(start, mid);
      curveArray.Append(a);
      var b = nativeCurve.Clone();
      b.MakeBound(mid, end);
      curveArray.Append(b);

<<<<<<< HEAD
      return (a, b);
=======
      return (a,b);
>>>>>>> 4327f2e6
    }
  }
}<|MERGE_RESOLUTION|>--- conflicted
+++ resolved
@@ -217,11 +217,7 @@
 
       return speckleParameters.GroupBy(x => x.applicationInternalName).Select(x => x.First()).ToDictionary(x => x.applicationInternalName, x => x);
     }
-<<<<<<< HEAD
-
-=======
-    
->>>>>>> 4327f2e6
+
     /// <summary>
     /// Returns the value of a Revit Built-In <see cref="DB.Parameter"/> given a target <see cref="DB.Element"/> and <see cref="BuiltInParameter"/>
     /// </summary>
@@ -240,11 +236,7 @@
       var value = ParameterToSpeckle(rp, unitsOverride: unitsOverride).value;
       if (typeof(T) == typeof(int) && value.GetType() == typeof(bool))
         return (T)Convert.ChangeType(value, typeof(int));
-<<<<<<< HEAD
-
-=======
- 
->>>>>>> 4327f2e6
+
       return (T)ParameterToSpeckle(rp, unitsOverride: unitsOverride).value;
     }
 
@@ -1061,13 +1053,9 @@
       }
     }
 
-<<<<<<< HEAD
 
     public bool UnboundCurveIfSingle(DB.CurveArray array)
-=======
-    
-    public bool UnboundCurveIfSingle(CurveArray array)
->>>>>>> 4327f2e6
+
     {
       if (array.Size != 1) return false;
       var item = array.get_Item(0);
@@ -1083,15 +1071,9 @@
       var distanceTo = endPoint.DistanceTo(source);
       return distanceTo < tol;
     }
-<<<<<<< HEAD
 
     public (DB.Curve, DB.Curve) SplitCurveInTwoHalves(DB.Curve nativeCurve)
     {
-=======
-    
-    public (DB.Curve, DB.Curve) SplitCurveInTwoHalves(DB.Curve nativeCurve){
->>>>>>> 4327f2e6
-
       var curveArray = new CurveArray();
       // Revit does not like single curve loop edges, so we split them in two.
       var start = nativeCurve.GetEndParameter(0);
@@ -1105,11 +1087,8 @@
       b.MakeBound(mid, end);
       curveArray.Append(b);
 
-<<<<<<< HEAD
       return (a, b);
-=======
-      return (a,b);
->>>>>>> 4327f2e6
+
     }
   }
 }