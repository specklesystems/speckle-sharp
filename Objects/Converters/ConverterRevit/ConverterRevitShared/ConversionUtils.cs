--- conflicted
+++ resolved
@@ -4,11 +4,6 @@
 using System.Linq;
 using System.Text.RegularExpressions;
 using Autodesk.Revit.DB;
-<<<<<<< HEAD
-=======
-using ConverterRevitShared.Extensions;
-using Objects.BuiltElements;
->>>>>>> 57700530
 using Objects.BuiltElements.Revit;
 using Objects.Geometry;
 using Objects.Organization;
@@ -382,12 +377,8 @@
         isShared = rp.IsShared,
         isReadOnly = rp.IsReadOnly,
         isTypeParameter = isTypeParameter,
-<<<<<<< HEAD
         applicationUnitType = rp.GetUnityTypeString(), //eg UT_Length
         units = GetSymbolUnit(rp),
-=======
-        applicationUnitType = definition.GetUnityTypeString() //eg UT_Length
->>>>>>> 57700530
       };
 
       sp.value = GetParameterValue(rp, definition, out var appUnit, unitsOverride, cache);
