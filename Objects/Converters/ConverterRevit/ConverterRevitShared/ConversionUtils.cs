--- conflicted
+++ resolved
@@ -1179,16 +1179,7 @@
         idType = system.GetTypeId();
       }
     }
-<<<<<<< HEAD
-    /// <summary>
-    /// Retrieves the revit material from assigned system type for mep elements
-    /// </summary>
-    /// <param name="e">Revit element to parse</param>
-    /// <returns>Revit material of the element, null if no material found</returns>
-    public static DB.Material? GetMEPSystemRevitMaterial(Element e)
-=======
     else if (e.GetConnectorManager() is ConnectorManager connectorManager)
->>>>>>> b12c0019
     {
       //retrieve the first material from first connector. Could go wrong, but better than nothing ;-)
       foreach (Connector item in connectorManager.Connectors)
