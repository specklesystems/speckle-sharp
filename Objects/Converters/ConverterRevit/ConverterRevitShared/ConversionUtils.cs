using System;
using System.Collections.Generic;
using System.IO;
using System.Linq;
using System.Text.RegularExpressions;
using Autodesk.Revit.DB;
using ConverterRevitShared.Extensions;
using Objects.BuiltElements;
using Objects.BuiltElements.Revit;
using Objects.Geometry;
using Objects.Organization;
using Objects.Other;
using RevitSharedResources.Interfaces;
using Speckle.Core.Helpers;
using Speckle.Core.Kits;
using Speckle.Core.Logging;
using Speckle.Core.Models;
using Speckle.Core.Models.Extensions;
using Speckle.Core.Models.GraphTraversal;
using DB = Autodesk.Revit.DB;
using Level = Objects.BuiltElements.Level;
using Line = Objects.Geometry.Line;
using OSG = Objects.Structural.Geometry;
using Parameter = Objects.BuiltElements.Revit.Parameter;
using Point = Objects.Geometry.Point;
using SHC = RevitSharedResources.Helpers.Categories;

namespace Objects.Converter.Revit
{
  public partial class ConverterRevit
  {
    #region hosted elements

    private bool ShouldConvertHostedElement(DB.Element element, DB.Element host)
    {
      //doesn't have a host, go ahead and convert
      if (host == null)
        return true;

      // has been converted before (from a parent host), skip it
      if (ConvertedObjects.Contains(element.UniqueId))
      {
        return false;
      }

      // the parent is in our selection list,skip it, as this element will be converted by the host element
      if (ContextObjects.ContainsKey(host.UniqueId))
      {
        return false;
      }
      return true;
    }

    private bool ShouldConvertHostedElement(DB.Element element, DB.Element host, Base extraProps)
    {
      // doesn't have a host that will convert the element, go ahead and do it now
      if (host == null || host is DB.Level)
        return true;

      // has been converted before (from a parent host), skip it
      if (ConvertedObjects.Contains(element.UniqueId))
        return false;

      // the parent is in our selection list,skip it, as this element will be converted by the host element
      if (ContextObjects.ContainsKey(host.UniqueId))
      {
        // there are certain elements in Revit that can be a host to another element
        // yet not know it.
        var hostedElementIds = GetHostedElementIds(host);
        var elementId = element.Id;
        if (!hostedElementIds.Contains(elementId))
        {
          extraProps["speckleHost"] = new Base() { applicationId = host.UniqueId, ["category"] = host.Category.Name, };
        }
        else
          return false;
      }
      return true;
    }

    /// <summary>
    /// Gets the hosted element of a host and adds the to a Base object
    /// </summary>
    /// <param name="host"></param>
    /// <param name="base"></param>
    public void GetHostedElements(Base @base, Element host, out List<string> notes)
    {
      notes = new List<string>();
      var hostedElementIds = GetHostedElementIds(host);

      if (!hostedElementIds.Any())
        return;

      if (ContextObjects.ContainsKey(host.UniqueId))
      {
        ContextObjects.Remove(host.UniqueId);
      }
      GetHostedElementsFromIds(@base, host, hostedElementIds, out notes);
    }

    public void GetHostedElementsFromIds(
      Base @base,
      Element host,
      IList<ElementId> hostedElementIds,
      out List<string> notes
    )
    {
      notes = new List<string>();
      var convertedHostedElements = new List<Base>();

      foreach (var elemId in hostedElementIds)
      {
        var element = host.Document.GetElement(elemId);
        if (!ContextObjects.ContainsKey(element.UniqueId))
        {
          continue;
        }

        var reportObj = Report.ReportObjects.TryGetValue(element.UniqueId, out ApplicationObject value)
          ? value
          : new ApplicationObject(element.UniqueId, element.GetType().ToString());

        if (CanConvertToSpeckle(element))
        {
          try
          {
            var obj = ConvertToSpeckle(element);
            if (obj != null)
            {
              ContextObjects.Remove(element.UniqueId);
              reportObj.Update(
                status: ApplicationObject.State.Created,
                logItem: $"Attached as hosted element to {host.UniqueId}"
              );
              convertedHostedElements.Add(obj);
              ConvertedObjects.Add(obj.applicationId);
            }
            else
            {
              reportObj.Update(status: ApplicationObject.State.Failed, logItem: $"Conversion returned null");
            }
          }
          catch (Exception ex)
          {
            SpeckleLog.Logger.Error(ex, ex.Message);
            reportObj.Update(status: ApplicationObject.State.Failed, logItem: $"Conversion threw exception: {ex}");
          }
        }
        else
        {
          reportObj.Update(status: ApplicationObject.State.Skipped, logItem: $"Conversion not supported");
        }
        Report.Log(reportObj);
      }

      if (convertedHostedElements.Any())
      {
        notes.Add($"Converted and attached {convertedHostedElements.Count} hosted elements");

        if (@base.GetDetachedProp("elements") is List<Base> elements)
        {
          elements.AddRange(convertedHostedElements);
        }
        else
        {
          @base.SetDetachedProp("elements", convertedHostedElements);
        }
      }
    }

    public IList<ElementId> GetHostedElementIds(Element host)
    {
      IList<ElementId> ids = null;
      if (host is HostObject hostObject)
      {
        ids = hostObject.FindInserts(true, false, false, false);
      }
      else
      {
        var typeFilter = new ElementIsElementTypeFilter(true);
        var categoryFilter = new ElementMulticategoryFilter(
          new List<BuiltInCategory>()
          {
            BuiltInCategory.OST_CLines,
            BuiltInCategory.OST_SketchLines,
            BuiltInCategory.OST_WeakDims
          },
          true
        );
        ids = host.GetDependentElements(new LogicalAndFilter(typeFilter, categoryFilter));
      }

      // dont include host elementId
      ids.Remove(host.Id);

      return ids;
    }

<<<<<<< HEAD
=======
    public ApplicationObject SetHostedElements(Base @base, Element host, ApplicationObject appObj)
    {
      if (@base == null)
        return appObj;

      //we used to use "elements" but have now switched to "@elements"
      //this extra check is for backwards compatibility
      var nestedElements = @base["elements"] ?? @base["@elements"];
      if (nestedElements == null)
        return appObj;

      CurrentHostElement = host;
      foreach (var obj in GraphTraversal.TraverseMember(nestedElements))
      {
        if (!CanConvertToNative(obj))
        {
          appObj.Update(logItem: $"Hosted element of type {obj.speckle_type} is not supported in Revit");
          continue;
        }

        try
        {
          transactionManager.StartSubtransaction();
          var res = ConvertToNative(obj);
          transactionManager.CommitSubtransaction();
          if (res is ApplicationObject apl)
            appObj.Update(createdIds: apl.CreatedIds, converted: apl.Converted);
        }
        catch (Exception ex)
        {
          appObj.Update(
            logItem: $"Failed to create hosted element {obj.speckle_type} in host ({host.Id}): \n{ex.Message}"
          );
          SpeckleLog.Logger.Error(ex, ex.Message);
          transactionManager.RollbackSubTransaction();
          continue;
        }
        CurrentHostElement = host; // set this again in case this is a deeply hosted element
      }
      CurrentHostElement = null; // unset the current host element.
      return appObj;
    }

>>>>>>> 88b538a9
    #endregion

    #region parameters

    #region ToSpeckle
    /// <summary>
    /// Adds Instance and Type parameters, ElementId, ApplicationInternalName and Units.
    /// </summary>
    /// <param name="speckleElement"></param>
    /// <param name="revitElement"></param>
    /// <param name="exclusions">List of BuiltInParameters or GUIDs used to indicate what parameters NOT to get,
    /// we exclude all params already defined on the top level object to avoid duplication and
    /// potential conflicts when setting them back on the element</param>
    public void GetAllRevitParamsAndIds(Base speckleElement, DB.Element revitElement, List<string> exclusions = null)
    {
      var allParams = new Dictionary<string, Parameter>();
      AddElementParamsToDict(revitElement, allParams, false, exclusions);

      var elementType = revitElement.Document.GetElement(revitElement.GetTypeId());
      AddElementParamsToDict(
        speckleElement is Level ? null : elementType, //ignore type props of levels..!
        allParams,
        true,
        exclusions);

      Base paramBase = new();
      //sort by key
      foreach (var kv in allParams.OrderBy(x => x.Key))
      {
        try
        {
          paramBase[kv.Key] = kv.Value;
        }
        catch
        {
          //ignore
        }
      }

      if (paramBase.GetDynamicMembers().Any())
        speckleElement["parameters"] = paramBase;
      speckleElement["elementId"] = revitElement.Id.ToString();
      speckleElement.applicationId = revitElement.UniqueId;
      speckleElement["units"] = ModelUnits;
      speckleElement["isRevitLinkedModel"] = revitElement.Document.IsLinked;
      speckleElement["revitLinkedModelPath"] = revitElement.Document.PathName;

      Phase phaseCreated = Doc.GetElement(revitElement.CreatedPhaseId) as Phase;
      if (phaseCreated != null)
        speckleElement["phaseCreated"] = phaseCreated.Name;

      Phase phaseDemolished = Doc.GetElement(revitElement.DemolishedPhaseId) as Phase;
      if (phaseDemolished != null)
        speckleElement["phaseDemolished"] = phaseDemolished.Name;

      var category = revitElement.Category;
      if (category != null)
      {
        speckleElement["category"] ??= category.Name;
      }

      //NOTE: adds the quantities of all materials to an element
      var qs = MaterialQuantitiesToSpeckle(revitElement, speckleElement["units"] as string);
      if (qs != null)
        speckleElement["materialQuantities"] = qs;
    }

    private void AddElementParamsToDict(
      DB.Element element,
      Dictionary<string, Parameter> paramDict,
      bool isTypeParameter = false,
      List<string> exclusions = null)
    {
      if (element == null) return;

      exclusions ??= new();
      using var parameters = element.Parameters;
      foreach (DB.Parameter param in parameters)
      {

        // exclude parameters that don't have a value and those pointing to other elements as we don't support them
        if (param.StorageType == StorageType.ElementId || !param.HasValue)
        {
          continue;
        }

        var internalName = GetParamInternalName(param);
        if (paramDict.ContainsKey(internalName) || exclusions.Contains(internalName))
        {
          continue;
        }

        var speckleParam = ParameterToSpeckle(
          param,
          isTypeParameter,
          paramInternalName: internalName,
          cache: revitDocumentAggregateCache);
        paramDict[internalName] = speckleParam;
      }
    }

    /// <summary>
    /// Returns the value of a Revit Built-In <see cref="DB.Parameter"/> given a target <see cref="DB.Element"/> and <see cref="BuiltInParameter"/>
    /// </summary>
    /// <param name="elem">The <see cref="DB.Element"/> containing the Built-In <see cref="DB.Parameter"/></param>
    /// <param name="bip">The <see cref="BuiltInParameter"/> enum name of the target parameter</param>
    /// <param name="unitsOverride">The units in which to return the value in the case where you want to override the Built-In <see cref="DB.Parameter"/>'s units</param>
    /// <typeparam name="T"></typeparam>
    /// <returns></returns>
    public static T GetParamValue<T>(DB.Element elem, BuiltInParameter bip, string unitsOverride = null)
    {
      var rp = elem.get_Parameter(bip);

      if (rp == null || !rp.HasValue)
        return default;

      var value = GetParameterValue(rp, rp.Definition, out _, unitsOverride);
      if (typeof(T) == typeof(int) && value.GetType() == typeof(bool))
        return (T)Convert.ChangeType(value, typeof(int));

      return (T)value;
    }

    /// <summary>
    /// Converts a Revit Built-In <see cref="DB.Parameter"/> to a Speckle <see cref="Parameter"/>.
    /// </summary>
    /// <param name="rp">The Revit Built-In <see cref="DB.Parameter"/> to convert</param>
    /// <param name="isTypeParameter">Defaults to false. True if this is a type parameter</param>
    /// <param name="unitsOverride">The units in which to return the value in the case where you want to override the Built-In <see cref="DB.Parameter"/>'s units</param>
    /// <returns></returns>
    private static Parameter ParameterToSpeckle(
      DB.Parameter rp,
      bool isTypeParameter = false,
      string unitsOverride = null,
      string paramInternalName = null,
      IRevitDocumentAggregateCache cache = null
    )
    {
      var definition = rp.Definition;
      var sp = new Parameter
      {
        name = definition.Name,
        applicationInternalName = paramInternalName ?? GetParamInternalName(rp),
        isShared = rp.IsShared,
        isReadOnly = rp.IsReadOnly,
        isTypeParameter = isTypeParameter,
        applicationUnitType = definition.GetUnityTypeString(), //eg UT_Length
        units = GetSymbolUnit(rp),
      };

      sp.value = GetParameterValue(rp, definition, out var appUnit, unitsOverride, cache);
      sp.applicationUnit = appUnit;
      return sp;
    }

    private static object GetParameterValue(
      DB.Parameter rp, 
      Definition definition,
      out string unitType,
      string unitsOverride = null,
      IRevitDocumentAggregateCache cache = null)
    {
      unitType = null;
      switch (rp.StorageType)
      {
        case StorageType.Double:
          // NOTE: do not use p.AsDouble() as direct input for unit utils conversion, it doesn't work.  ¯\_(ツ)_/¯
          var val = rp.AsDouble();
          var unitTypeId = unitsOverride != null ? UnitsToNative(unitsOverride) : rp.GetUnitTypeId();
          unitType = UnitsToNativeString(unitTypeId);
          return cache != null
            ? ScaleToSpeckle(val, unitTypeId, cache)
            : ScaleToSpeckleStatic(val, unitTypeId);
        case StorageType.Integer:
          var intVal = rp.AsInteger();
#if REVIT2020 || REVIT2021 || REVIT2022
          switch (definition.ParameterType)
          {
            case ParameterType.YesNo:
              return Convert.ToBoolean(intVal);
            default:
              return intVal;
          }
#else
          if (definition.GetDataType() == SpecTypeId.Boolean.YesNo)
            return Convert.ToBoolean(intVal);
          else
            return intVal;
#endif
        case StorageType.String:
          return rp.AsString();
        // case StorageType.ElementId:
        //   // NOTE: if this collects too much garbage, maybe we can ignore it
        //   var id = rp.AsElementId();
        //   var e = Doc.GetElement(id);
        //   if (e != null && CanConvertToSpeckle(e))
        //     sp.value = ConvertToSpeckle(e);
        //   break;
        default:
          return null;
      }
    }

    #endregion
    
    /// <summary>
    /// Get the symbol unit of the parameter : eg. mm, m, cm, etc.
    /// </summary>
    /// <param name="parameter">the parameter of revit</param>
    /// <returns></returns>
    public static string GetSymbolUnit(DB.Parameter parameter)
    {
      string symbol = string.Empty;
#if REVIT2020
      try
      {
        DisplayUnitType forgeTypeId = parameter.DisplayUnitType;
        IList<UnitSymbolType> validSymbols = FormatOptions.GetValidUnitSymbols(forgeTypeId);
        if (validSymbols.Count > 0)
        {
          var unitSymbolTypes = validSymbols.Where(x => x != UnitSymbolType.UST_NONE).ToArray();
          if (unitSymbolTypes.Any())
          {
            foreach (DB.UnitSymbolType symbolId in unitSymbolTypes)
            {
              symbol = LabelUtils.GetLabelFor(symbolId);
              return symbol;
            }
          }
        }
      }
      catch (Exception e)
      {
        // ignore with catch symbol
      }
#else
      try
      {
        ForgeTypeId forgeTypeId = parameter.GetUnitTypeId();
        if (FormatOptions.CanHaveSymbol(forgeTypeId))
        {
          IList<DB.ForgeTypeId> validSymbols = FormatOptions.GetValidSymbols(forgeTypeId);
          if (validSymbols.Count > 0)
          {
            IEnumerable<DB.ForgeTypeId> typeId = validSymbols.Where(x => !x.Empty());
            if (typeId.Any())
            {
              foreach (DB.ForgeTypeId symbolId in typeId)
              {
                symbol = LabelUtils.GetLabelForSymbol(symbolId);
              }
            }
          }
        }
      }
      catch (Exception e)
      {
        // ignore with catch symbol
      }
#endif
      return symbol;
    }
    
    /// <summary>
    /// </summary>
    /// <param name="revitElement"></param>
    /// <param name="speckleElement"></param>
    public void SetInstanceParameters(Element revitElement, Base speckleElement, List<string> exclusions = null)
    {
      if (revitElement == null)
        return;

      var speckleParameters = speckleElement["parameters"] as Base;
      if (speckleParameters == null || speckleParameters.GetDynamicMemberNames().Count() == 0)
        return;

      // Set the phaseCreated parameter
      if (speckleElement["phaseCreated"] is string phaseCreated && !string.IsNullOrEmpty(phaseCreated))
        TrySetParam(revitElement, BuiltInParameter.PHASE_CREATED, GetRevitPhase(revitElement.Document, phaseCreated));
      //Set the phaseDemolished parameter
      if (speckleElement["phaseDemolished"] is string phaseDemolished && !string.IsNullOrEmpty(phaseDemolished))
        TrySetParam(
          revitElement,
          BuiltInParameter.PHASE_DEMOLISHED,
          GetRevitPhase(revitElement.Document, phaseDemolished)
        );

      // NOTE: we are using the ParametersMap here and not Parameters, as it's a much smaller list of stuff and
      // Parameters most likely contains extra (garbage) stuff that we don't need to set anyways
      // so it's a much faster conversion. If we find that's not the case, we might need to change it in the future
      IEnumerable<DB.Parameter> revitParameters = null;
      if (exclusions == null)
        revitParameters = revitElement.ParametersMap.Cast<DB.Parameter>().Where(x => x != null && !x.IsReadOnly);
      else
        revitParameters = revitElement.ParametersMap
          .Cast<DB.Parameter>()
          .Where(x => x != null && !x.IsReadOnly && !exclusions.Contains(GetParamInternalName(x)));

      // Here we are creating two  dictionaries for faster lookup
      // one uses the BuiltInName / GUID the other the name as Key
      // we need both to support parameter set by Schema Builder, that might be generated with one or the other
      // Also, custom parameters that are not Shared, will have an INVALID BuiltInParameter name and no GUID, then we need to use their name
      var revitParameterById = revitParameters.ToDictionary(x => GetParamInternalName(x), x => x);
      var revitParameterByName = revitParameters.ToDictionary(x => x.Definition.Name, x => x);

      // speckleParameters is a Base
      // its member names will have for Key either a BuiltInName, GUID or Name of the parameter (depending onwhere it comes from)
      // and as value the full Parameter object, that might come from Revit or SchemaBuilder
      // We only loop params we can set and that actually exist on the revit element
      var filteredSpeckleParameters = speckleParameters
        .GetMembers()
        .Where(x => revitParameterById.ContainsKey(x.Key) || revitParameterByName.ContainsKey(x.Key));

      foreach (var spk in filteredSpeckleParameters)
      {
        if (!(spk.Value is Parameter sp) || sp.isReadOnly)
          continue;

        var rp = revitParameterById.ContainsKey(spk.Key) ? revitParameterById[spk.Key] : revitParameterByName[spk.Key];

        TrySetParam(rp, sp.value, applicationUnit: sp.applicationUnit);
      }
    }

    private void TrySetParam(DB.Parameter rp, object value, string units = "", string applicationUnit = "")
    {
      try
      {
        switch (rp.StorageType)
        {
          case StorageType.Double:
            // This is meant for parameters that come from Revit
            // as they might use a lot more unit types that Speckle doesn't currently support
            if (!string.IsNullOrEmpty(applicationUnit))
            {
              var val = RevitVersionHelper.ConvertToInternalUnits(value, applicationUnit);
              rp.Set(val);
            }
            // the following two cases are for parameters comimg form schema builder
            // they do not have applicationUnit but just units
            // units are automatically set but the user can override them
            // users might set them to "none" so that we convert them by using the Revit destination parameter display units
            // this is needed to correctly receive non lenght based parameters (eg air flow)
            else if (units == Speckle.Core.Kits.Units.None)
            {
              var val = RevitVersionHelper.ConvertToInternalUnits(Convert.ToDouble(value), rp);
              rp.Set(val);
            }
            else if (Speckle.Core.Kits.Units.IsUnitSupported(units))
            {
              var val = ScaleToNative(Convert.ToDouble(value), units);
              rp.Set(val);
            }
            else
            {
              rp.Set(Convert.ToDouble(value));
            }
            break;

          case StorageType.Integer:
            if (value is string s)
            {
              if (s.ToLower() == "no")
              {
                value = 0;
              }
              else if (s.ToLower() == "yes")
              {
                value = 1;
              }
            }
            rp.Set(Convert.ToInt32(value));
            break;

          case StorageType.String:
            if (rp.Definition.Name.ToLower().Contains("name"))
            {
              var temp = Regex.Replace(Convert.ToString(value), "[^0-9a-zA-Z ]+", "");
              Report.Log($@"Invalid characters in param name '{rp.Definition.Name}': Renamed to '{temp}'");
              rp.Set(temp);
            }
            else
            {
              rp.Set(Convert.ToString(value));
            }
            break;
          default:
            break;
        }
      }
      catch
      {
        // do nothing for now...
      }
    }

    //Shared parameters use a GUID to be uniquely identified
    //Other parameters use a BuiltInParameter enum
    private static string GetParamInternalName(DB.Parameter rp)
    {
      if (rp.IsShared)
        return rp.GUID.ToString();
      else
      {
        var def = rp.Definition as InternalDefinition;
        if (def.BuiltInParameter == BuiltInParameter.INVALID)
          return def.Name;
        return def.BuiltInParameter.ToString();
      }
    }

    //private bool IsValid(DB.Parameter rp)
    //{
    //  if (rp.IsShared)
    //    return true;
    //  else
    //    return (rp.Definition as InternalDefinition).BuiltInParameter != ;
    //}
    
    private void TrySetParam(DB.Element elem, BuiltInParameter bip, DB.Element value)
    {
      var param = elem.get_Parameter(bip);
      if (param != null && value != null && !param.IsReadOnly)
      {
        param.Set(value.Id);
      }
    }

    private void TrySetParam(DB.Element elem, BuiltInParameter bip, bool value)
    {
      var param = elem.get_Parameter(bip);
      if (param != null && !param.IsReadOnly)
      {
        param.Set(value ? 1 : 0);
      }
    }

    //private void TrySetParam(DB.Element elem, BuiltInParameter bip, double value, string units = "")
    //{
    //  var param = elem.get_Parameter(bip);
    //  if (param != null && !param.IsReadOnly)
    //  {
    //    //for angles, we use the default conversion (degrees > radians)
    //    if (string.IsNullOrEmpty(units))
    //    {
    //      param.Set(value);
    //    }
    //    else
    //    {
    //      param.Set(ScaleToNative(value, units));
    //    }

    //  }
    //}
    
    private void TrySetParam(DB.Element elem, BuiltInParameter bip, object value, string units = "")
    {
      var param = elem.get_Parameter(bip);
      if (param == null || param.IsReadOnly)
      {
        return;
      }

      TrySetParam(param, value, units);
    }
    /// <summary>
    /// Queries a Revit Document for phases by the given name.
    /// </summary>
    /// <param name="document"></param>
    /// <param name="phaseName">The name of the Phase</param>
    /// <returns>the phase which has the same name. null if none or multiple phases were found.</returns>
    private Phase GetRevitPhase(DB.Document document, string phaseName)
    {
      // cache the phases if we haven't already done so
      if (Phases.Count == 0)
      {
        var phases = new FilteredElementCollector(document).OfCategory(BuiltInCategory.OST_Phases).ToList();
        foreach (var phase in phases)
        {
          Phases[phase.Name] = phase as Phase;
        }
      }
      if (Phases.ContainsKey(phaseName))
        return Phases[phaseName];

      return null;
    }

    #endregion

    #region conversion "edit existing if possible" utilities

    /// <summary>
    /// Returns, if found, the corresponding doc element.
    /// The doc object can be null if the user deleted it.
    /// </summary>
    /// <param name="applicationId">Id of the application that originally created the element, in Revit it's the UniqueId</param>
    /// <returns>The element, if found, otherwise null</returns>
    public DB.Element? GetExistingElementByApplicationId(string applicationId)
    {
      if (applicationId == null || ReceiveMode == Speckle.Core.Kits.ReceiveMode.Create)
        return null;

      var cachedIds = PreviouslyReceivedObjectIds.GetCreatedIdsFromConvertedId(applicationId);
      // TODO: we may not want just the first one
      return Doc.GetElement(cachedIds.First());
    }

    public IEnumerable<DB.Element?> GetExistingElementsByApplicationId(string applicationId)
    {
      if (applicationId == null || ReceiveMode == Speckle.Core.Kits.ReceiveMode.Create)
        yield break;

      var cachedIds = PreviouslyReceivedObjectIds.GetCreatedIdsFromConvertedId(applicationId);
      foreach (var id in cachedIds)
      {
        yield return Doc.GetElement(id);
      }
    }

    /// <summary>
    /// Returns true if element is not null and the user-selected receive mode is set to "ignore"
    /// </summary>
    /// <param name="docObj">Existing document element</param>
    /// <param name="appObj"></param>
    /// <param name="updatedAppObj">The updated appObj if method returns true, the original appObj if false</param>
    /// <returns></returns>
    public bool IsIgnore(Element docObj, ApplicationObject appObj)
    {
      if (docObj != null)
      {
        if (ReceiveMode == ReceiveMode.Ignore)
        {
          appObj.Update(
            status: ApplicationObject.State.Skipped,
            createdId: docObj.UniqueId,
            convertedItem: docObj,
            logItem: $"ApplicationId already exists in document, new object ignored."
          );
          return true;
        }
        else if (docObj.Pinned)
        {
          appObj.Update(
            status: ApplicationObject.State.Skipped,
            createdId: docObj.UniqueId,
            convertedItem: docObj,
            logItem: "Element is pinned and cannot be updated"
          );
          return true;
        }
      }
      return false;
    }
    #endregion

    #region Reference Point

    // CAUTION: these strings need to have the same values as in the connector bindings
    const string InternalOrigin = "Internal Origin (default)";
    const string ProjectBase = "Project Base";
    const string Survey = "Survey";

    //cached during conversion
    private List<RevitLinkInstance> _revitLinkInstances = null;
    private List<RevitLinkInstance> RevitLinkInstances
    {
      get
      {
        if (_revitLinkInstances == null)
          _revitLinkInstances = new FilteredElementCollector(Doc)
            .OfClass(typeof(RevitLinkInstance))
            .ToElements()
            .Cast<RevitLinkInstance>()
            .ToList();

        return _revitLinkInstances;
      }
    }

    private Dictionary<string, DB.Transform> _docTransforms = new Dictionary<string, DB.Transform>();

    private DB.Transform GetDocReferencePointTransform(Document doc)
    {
      //linked files are always saved to disc and will have a path name
      //if the current doc is unsaved it will not, but then it'll be the only one :)
      var id = doc.PathName;

      if (!_docTransforms.ContainsKey(id))
      {
        // get from settings
        var referencePointSetting = Settings.ContainsKey("reference-point")
          ? Settings["reference-point"]
          : string.Empty;
        _docTransforms[id] = GetReferencePointTransform(referencePointSetting, doc);
      }

      return _docTransforms[id];
    }

    ////////////////////////////////////////////////
    /// NOTE
    ////////////////////////////////////////////////
    /// The BasePoint shared properties in Revit are based off of the survey point.
    /// The BasePoint non-shared properties are based off of the internal origin.
    /// Also, survey point does NOT have an rotation parameter.
    ////////////////////////////////////////////////
    private DB.Transform GetReferencePointTransform(string type, Document doc)
    {
      // first get the main doc base points and reference setting transform
      var referencePointTransform = DB.Transform.Identity;
      var points = new FilteredElementCollector(Doc).OfClass(typeof(BasePoint)).Cast<BasePoint>().ToList();
      var projectPoint = points.FirstOrDefault(o => o.IsShared == false);
      var surveyPoint = points.FirstOrDefault(o => o.IsShared == true);
      switch (type)
      {
        case ProjectBase: // note that the project base (ui) rotation is registered on the survey pt, not on the base point
          referencePointTransform = DB.Transform.CreateTranslation(projectPoint.Position);
          break;
        case Survey:
          // note that the project base (ui) rotation is registered on the survey pt, not on the base point
          // retrieve the survey point rotation from the project point
          var angle = projectPoint.get_Parameter(BuiltInParameter.BASEPOINT_ANGLETON_PARAM)?.AsDouble() ?? 0;
          referencePointTransform = DB.Transform
            .CreateTranslation(surveyPoint.Position)
            .Multiply(DB.Transform.CreateRotation(XYZ.BasisZ, angle));
          break;
        case InternalOrigin:
          break;
      }

      // Second, if this is a linked doc get the transform and adjust
      if (doc.IsLinked)
      {
        // get the linked doc instance transform
        var instance = RevitLinkInstances.FirstOrDefault(x => x.GetLinkDocument().PathName == doc.PathName);
        if (instance != null)
        {
          var linkInstanceTransform = instance.GetTotalTransform();
          referencePointTransform = linkInstanceTransform.Inverse.Multiply(referencePointTransform);
        }
      }

      return referencePointTransform;
    }

    /// <summary>
    /// For exporting out of Revit, moves and rotates a point according to this document BasePoint
    /// </summary>
    /// <param name="p"></param>
    /// <returns></returns>
    public XYZ ToExternalCoordinates(XYZ p, bool isPoint, Document doc)
    {
      var rpt = GetDocReferencePointTransform(doc);
      return (isPoint) ? rpt.Inverse.OfPoint(p) : rpt.Inverse.OfVector(p);
    }

    /// <summary>
    /// For importing in Revit, moves and rotates a point according to this document BasePoint
    /// </summary>
    /// <param name="p"></param>
    /// <returns></returns>
    public XYZ ToInternalCoordinates(XYZ p, bool isPoint)
    {
      var rpt = GetDocReferencePointTransform(Doc);
      return (isPoint) ? rpt.OfPoint(p) : rpt.OfVector(p);
    }
    #endregion

    #region Floor/ceiling/roof openings

    //a floor/roof/ceiling outline can have "voids/holes" for 3 reasons:
    // - there is a shaft cutting through it > we don't need to create an opening (the shaft will be created on its own)
    // - there is a vertical opening cutting through it > we don't need to create an opening (the opening will be created on its own)
    // - the floor profile was modeled with holes > we need to create an openeing as the Revit API doesn't let us generate it with holes!
    private void CreateVoids(DB.Element host, Base speckleElement)
    {
      if (speckleElement["voids"] == null || !(speckleElement["voids"] is List<ICurve>))
        return;

      //list of openings hosted in this speckle element
      var openings = new List<RevitOpening>();
      //we used to use "elements" but have now switched to "@elements"
      //this extra check is for backwards compatibility
      var nestedElements = @speckleElement["elements"] ?? @speckleElement["@elements"];
      if (nestedElements is List<Base> elements)
        openings.AddRange(elements.Where(x => x is RevitVerticalOpening).Cast<RevitVerticalOpening>());

      //list of shafts part of this conversion set
      var shafts = ContextObjects.Values
        .SelectMany(x => x.Converted.Where(y => y is RevitShaft).Cast<RevitShaft>())
        .ToList();

      openings.AddRange(shafts);

      foreach (var @void in speckleElement["voids"] as List<ICurve>)
      {
        if (HasOverlappingOpening(@void, openings))
          continue;

        var curveArray = CurveToNative(@void, true);
        UnboundCurveIfSingle(curveArray);
        Doc.Create.NewOpening(host, curveArray, false);
      }
    }

    private bool HasOverlappingOpening(ICurve @void, List<RevitOpening> openings)
    {
      foreach (RevitOpening opening in openings)
        if (CurvesOverlap(@void, opening.outline))
          return true;

      return false;
    }

    private bool CurvesOverlap(ICurve icurveA, ICurve icurveB)
    {
      var curveArrayA = CurveToNative(icurveA).Cast<DB.Curve>().ToList();
      var curveArrayB = CurveToNative(icurveB).Cast<DB.Curve>().ToList();

      //we need to account for various scenarios, eg a shaft might be made of multiple shapes
      //while the resulting cut in the floor will only be made on a single shape, so we need to cross check them all
      foreach (var curveA in curveArrayA)
      {
        //move curves to Z = 0, needed for shafts!
        curveA.MakeBound(0, 1);
        var z = curveA.GetEndPoint(0).Z;
        var cA = curveA.CreateTransformed(DB.Transform.CreateTranslation(new XYZ(0, 0, -z)));

        foreach (var curveB in curveArrayB)
        {
          //move curves to Z = 0, needed for shafts!
          curveB.MakeBound(0, 1);
          z = curveB.GetEndPoint(0).Z;
          var cB = curveB.CreateTransformed(DB.Transform.CreateTranslation(new XYZ(0, 0, -z)));

          var result = cA.Intersect(cB);
          if (result != SetComparisonResult.BothEmpty && result != SetComparisonResult.Disjoint)
            return true;
        }
      }

      return false;
    }

    #endregion

    #region misc

    public string GetTemplatePath(string templateName)
    {
      var directoryPath = Path.Combine(
        SpecklePathProvider.ObjectsFolderPath,
        "Templates",
        "Revit",
        RevitVersionHelper.Version
      );
      string templatePath = "";
      switch (Doc.DisplayUnitSystem)
      {
        case DisplayUnit.IMPERIAL:
          templatePath = Path.Combine(directoryPath, $"{templateName} - Imperial.rft");
          break;
        case DisplayUnit.METRIC:
          templatePath = Path.Combine(directoryPath, $"{templateName} - Metric.rft");
          break;
      }

      return templatePath;
    }

    public IEnumerable<(string, Element, Connector)> GetRevitConnectorsThatConnectToSpeckleConnector(
      RevitMEPConnector revitMEPConnector,
      IConvertedObjectsCache<Base, Element> receivedObjectsCache)
    {
      var origin = PointToNative(revitMEPConnector.origin);

      foreach (var connectedId in revitMEPConnector.connectedConnectorIds)
      {
        var connectorAppId = connectedId.Split('.').First();
        var convertedElement = receivedObjectsCache
          .GetCreatedObjectsFromConvertedId(connectorAppId)
          .FirstOrDefault();

        var existingRevitConnector = convertedElement?
          .GetConnectorSet()
          .Where(c => c.Origin.DistanceTo(origin) < .01)
          .FirstOrDefault();

        yield return (connectorAppId, convertedElement, existingRevitConnector);
      }
    }
    
    public void CreateSystemConnections(
      IEnumerable<RevitMEPConnector> revitMEPConnectors,
      Element revitEl,
      IConvertedObjectsCache<Base, Element> receivedObjectsCache)
    {
      foreach (var speckleConnector in revitMEPConnectors)
      {
        var origin = PointToNative(speckleConnector.origin);
        var newRevitConnector = revitEl
          .GetConnectorSet()
          .Where(c => c.Origin.DistanceTo(origin) < .01)
          .FirstOrDefault();

        if (newRevitConnector == null) continue;

        foreach (var (elementAppId, element, existingConnector) in GetRevitConnectorsThatConnectToSpeckleConnector(
          speckleConnector,
          receivedObjectsCache))
        {
          existingConnector?.ConnectTo(newRevitConnector);
        } 
      }
    }

    public T TryInSubtransaction<T>(Func<T> func, Action<Exception> catchFunc)
    {
      using var subtransaction = new SubTransaction(Doc);
      subtransaction.Start();

      T returnValue = default;
      try
      {
        returnValue = func();
        subtransaction.Commit();
      }
      catch (Exception ex)
      {
        subtransaction.RollBack();
        Doc.Regenerate();
        catchFunc(ex);
      }
      return returnValue;
    }
    #endregion

    private List<ICurve> GetProfiles(DB.SpatialElement room)
    {
      var profiles = new List<ICurve>();
      var boundaries = room.GetBoundarySegments(new SpatialElementBoundaryOptions());
      foreach (var loop in boundaries)
      {
        var poly = new Polycurve(ModelUnits);
        foreach (var segment in loop)
        {
          var c = segment.GetCurve();

          if (c == null)
            continue;

          var curve = CurveToSpeckle(c, room.Document);

          ((Base)curve)["elementId"] = segment.ElementId.ToString();

          poly.segments.Add(curve);
        }
        profiles.Add(poly);
      }
      return profiles;
    }

    public WallLocationLine GetWallLocationLine(LocationLine location)
    {
      switch (location)
      {
        case LocationLine.Centerline:
          return WallLocationLine.WallCenterline;
        case LocationLine.Exterior:
          return WallLocationLine.FinishFaceExterior;
        case LocationLine.Interior:
          return WallLocationLine.FinishFaceInterior;
        default:
          return WallLocationLine.FinishFaceInterior;
      }
    }

    #region materials
    public RenderMaterial GetElementRenderMaterial(DB.Element element)
    {
      var matId = element?.GetMaterialIds(false)?.FirstOrDefault();

      if (matId == null)
      {
        // TODO: Fallback to display color or something?
        return null;
      }

      var revitMaterial = element.Document.GetElement(matId) as DB.Material;
      return RenderMaterialToSpeckle(revitMaterial);
    }

    public static RenderMaterial RenderMaterialToSpeckle(DB.Material revitMaterial)
    {
      if (revitMaterial == null)
        return null;
      RenderMaterial material = new RenderMaterial()
      {
        name = revitMaterial.Name,
        opacity = 1 - (revitMaterial.Transparency / 100d),
        //metalness = revitMaterial.Shininess / 128d, //Looks like these are not valid conversions
        //roughness = 1 - (revitMaterial.Smoothness / 100d),
        diffuse = System.Drawing.Color
          .FromArgb(revitMaterial.Color.Red, revitMaterial.Color.Green, revitMaterial.Color.Blue)
          .ToArgb()
      };

      return material;
    }

    public ElementId RenderMaterialToNative(RenderMaterial speckleMaterial)
    {
      if (speckleMaterial == null)
        return ElementId.InvalidElementId;

      string matName = RemoveProhibitedCharacters(speckleMaterial.name);

      // Try and find an existing material
      var existing = new FilteredElementCollector(Doc)
        .OfClass(typeof(DB.Material))
        .Cast<DB.Material>()
        .FirstOrDefault(m => string.Equals(m.Name, matName, StringComparison.CurrentCultureIgnoreCase));

      if (existing != null)
        return existing.Id;

      // Create new material
      ElementId materialId = DB.Material.Create(Doc, matName ?? Guid.NewGuid().ToString());
      DB.Material mat = Doc.GetElement(materialId) as DB.Material;

      var sysColor = System.Drawing.Color.FromArgb(speckleMaterial.diffuse);
      mat.Color = new DB.Color(sysColor.R, sysColor.G, sysColor.B);
      mat.Transparency = (int)((1d - speckleMaterial.opacity) * 100d);

      return materialId;
    }

    /// <summary>
    /// Retrieves the material from assigned system type for mep elements
    /// </summary>
    /// <param name="e">Revit element to parse</param>
    /// <returns></returns>
    public static RenderMaterial GetMEPSystemMaterial(Element e)
    {
      DB.Material material = GetMEPSystemRevitMaterial(e);
      return material != null ? RenderMaterialToSpeckle(material) : null;
    }
    /// <summary>
    /// Retrieves the revit material from assigned system type for mep elements
    /// </summary>
    /// <param name="e">Revit element to parse</param>
    /// <returns>Revit material of the element, null if no material found</returns>
    public static DB.Material GetMEPSystemRevitMaterial(Element e)
    {
      ElementId idType = ElementId.InvalidElementId;

      if (e is DB.MEPCurve dt)
      {
        var system = dt.MEPSystem;
        if (system != null)
        {
          idType = system.GetTypeId();
        }
      }
      else if (IsSupportedMEPCategory(e))
      {
        MEPModel m = ((DB.FamilyInstance)e).MEPModel;

        if (m != null && m.ConnectorManager != null)
        {
          //retrieve the first material from first connector. Could go wrong, but better than nothing ;-)
          foreach (Connector item in m.ConnectorManager.Connectors)
          {
            var system = item.MEPSystem;
            if (system != null)
            {
              idType = system.GetTypeId();
              break;
            }
          }
        }
      }

      if (idType == ElementId.InvalidElementId)
        return null;

      if (e.Document.GetElement(idType) is MEPSystemType mechType)
      {
        return e.Document.GetElement(mechType.MaterialId) as DB.Material;
      }

      return null;
    }
    private static bool IsSupportedMEPCategory(Element e)
    {
      var categories = e.Document.Settings.Categories;

      var supportedCategories = new[]
      {
        BuiltInCategory.OST_PipeFitting,
        BuiltInCategory.OST_DuctFitting,
        BuiltInCategory.OST_DuctAccessory,
        BuiltInCategory.OST_PipeAccessory,
        //BuiltInCategory.OST_MechanicalEquipment,
      };

      return supportedCategories.Any(cat => e.Category.Id == categories.get_Item(cat).Id);
    }

    #endregion


    /// <summary>
    /// Checks if a Speckle <see cref="Line"/> is too sort to be created in Revit.
    /// </summary>
    /// <remarks>
    /// The length of the line will be computed on the spot to ensure it is accurate.
    /// </remarks>
    /// <param name="line">The <see cref="Line"/> to be tested.</param>
    /// <returns>true if the line is too short, false otherwise.</returns>
    public bool IsLineTooShort(Line line)
    {
      var scaleToNative = ScaleToNative(Point.Distance(line.start, line.end), line.units);
      return scaleToNative < Doc.Application.ShortCurveTolerance;
    }

    /// <summary>
    /// Attempts to append a Speckle <see cref="Line"/> onto a Revit <see cref="CurveArray"/>.
    /// This method ensures the line is long enough to be supported.
    /// It will also convert the line to Revit before appending it to the <see cref="CurveArray"/>.
    /// </summary>
    /// <param name="curveArray">The revit <see cref="CurveArray"/> to add the line to.</param>
    /// <param name="line">The <see cref="Line"/> to be added.</param>
    /// <returns>True if the line was added, false otherwise.</returns>
    public bool TryAppendLineSafely(CurveArray curveArray, Line line, ApplicationObject appObj)
    {
      if (IsLineTooShort(line))
      {
        appObj.Log.Add(
          "Some lines in the CurveArray where ignored due to being smaller than the allowed curve length."
        );
        return false;
      }
      try
      {
        curveArray.Append(LineToNative(line));
        return true;
      }
      catch (Exception e)
      {
        appObj.Log.Add(e.Message);
        return false;
      }
    }

    public bool UnboundCurveIfSingle(DB.CurveArray array)
    {
      if (array.Size != 1)
        return false;
      var item = array.get_Item(0);
      if (!item.IsBound)
        return false;
      item.MakeUnbound();
      return true;
    }

    public bool IsCurveClosed(DB.Curve nativeCurve, double tol = 1E-6)
    {
      var endPoint = nativeCurve.GetEndPoint(0);
      var source = nativeCurve.GetEndPoint(1);
      var distanceTo = endPoint.DistanceTo(source);
      return distanceTo < tol;
    }

    public (DB.Curve, DB.Curve) SplitCurveInTwoHalves(DB.Curve nativeCurve)
    {
      var curveArray = new CurveArray();
      // Revit does not like single curve loop edges, so we split them in two.
      var start = nativeCurve.GetEndParameter(0);
      var end = nativeCurve.GetEndParameter(1);
      var mid = start + ((end - start) / 2);

      var a = nativeCurve.Clone();
      a.MakeBound(start, mid);
      curveArray.Append(a);
      var b = nativeCurve.Clone();
      b.MakeBound(mid, end);
      curveArray.Append(b);

      return (a, b);
    }

    public class FallbackToDxfException : Exception
    {
      public FallbackToDxfException(string message)
        : base(message) { }

      public FallbackToDxfException(string message, Exception innerException)
        : base(message, innerException) { }
    }

    public ApplicationObject CheckForExistingObject(Base @base)
    {
      @base.applicationId ??= @base.id;

      var docObj = GetExistingElementByApplicationId(@base.applicationId);
      var appObj = new ApplicationObject(@base.id, @base.speckle_type) { applicationId = @base.applicationId };

      // skip if element already exists in doc & receive mode is set to ignore
      if (IsIgnore(docObj, appObj))
        return appObj;

      // otherwise just create new one
      if (docObj != null)
        Doc.Delete(docObj.Id);

      return null;
    }

    private string RemoveProhibitedCharacters(string s)
    {
      if (string.IsNullOrEmpty(s))
        return s;
      return Regex.Replace(s, "[\\[\\]{}|;<>?`~]", "");
    }

    public static ModelLine GetSlopeArrow(Element element)
    {
      IList<ElementId> elementIds = null;
#if !REVIT2020 && !REVIT2021
      if (element is DB.Floor floor)
      {
        elementIds = ((Sketch)floor.Document.GetElement(floor.SketchId)).GetAllElements();
      }
#endif
      if (elementIds == null)
      {
        using var modelLineFilter = new ElementCategoryFilter(BuiltInCategory.OST_SketchLines);
        elementIds = element.GetDependentElements(modelLineFilter);
      }

      foreach (var elementId in elementIds)
      {
        if (element.Document.GetElement(elementId) is not ModelLine line)
          continue;

        var offsetAtTailParameter = line.get_Parameter(BuiltInParameter.SLOPE_START_HEIGHT);
        if (offsetAtTailParameter != null)
        {
          return line;
        }
      }
      return null;
    }

    private Point GetSlopeArrowHead(ModelLine slopeArrow, Document doc)
    {
      if (slopeArrow == null)
        return null;
      return PointToSpeckle(((LocationCurve)slopeArrow.Location).Curve.GetEndPoint(1), doc);
    }

    private Point GetSlopeArrowTail(ModelLine slopeArrow, Document doc)
    {
      if (slopeArrow == null)
        return null;
      return PointToSpeckle(((LocationCurve)slopeArrow.Location).Curve.GetEndPoint(0), doc);
    }

    public static double GetSlopeArrowTailOffset(ModelLine slopeArrow, Document doc)
    {
      return GetParamValue<double>(slopeArrow, BuiltInParameter.SLOPE_START_HEIGHT);
    }

    public static double GetSlopeArrowHeadOffset(
      ModelLine slopeArrow,
      Document doc,
      double tailOffset,
      out double slope
    )
    {
      var specifyOffset = GetParamValue<int>(slopeArrow, BuiltInParameter.SPECIFY_SLOPE_OR_OFFSET);
      var lineLength = GetParamValue<double>(slopeArrow, BuiltInParameter.CURVE_ELEM_LENGTH);

      slope = 0;
      double headOffset = 0;
      // 1 corrosponds to the "slope" option
      if (specifyOffset == 1)
      {
        // in this scenario, slope is returned as a percentage. Divide by 100 to get the unitless form
        slope = GetParamValue<double>(slopeArrow, BuiltInParameter.ROOF_SLOPE) / 100;
        headOffset = tailOffset + lineLength * Math.Sin(Math.Atan(slope));
      }
      else if (specifyOffset == 0) // 0 corrospondes to the "height at tail" option
      {
        headOffset = GetParamValue<double>(slopeArrow, BuiltInParameter.SLOPE_END_HEIGHT);
        slope = (headOffset - tailOffset) / lineLength;
      }

      return headOffset;
    }
  }
}<|MERGE_RESOLUTION|>--- conflicted
+++ resolved
@@ -196,52 +196,6 @@
       return ids;
     }
 
-<<<<<<< HEAD
-=======
-    public ApplicationObject SetHostedElements(Base @base, Element host, ApplicationObject appObj)
-    {
-      if (@base == null)
-        return appObj;
-
-      //we used to use "elements" but have now switched to "@elements"
-      //this extra check is for backwards compatibility
-      var nestedElements = @base["elements"] ?? @base["@elements"];
-      if (nestedElements == null)
-        return appObj;
-
-      CurrentHostElement = host;
-      foreach (var obj in GraphTraversal.TraverseMember(nestedElements))
-      {
-        if (!CanConvertToNative(obj))
-        {
-          appObj.Update(logItem: $"Hosted element of type {obj.speckle_type} is not supported in Revit");
-          continue;
-        }
-
-        try
-        {
-          transactionManager.StartSubtransaction();
-          var res = ConvertToNative(obj);
-          transactionManager.CommitSubtransaction();
-          if (res is ApplicationObject apl)
-            appObj.Update(createdIds: apl.CreatedIds, converted: apl.Converted);
-        }
-        catch (Exception ex)
-        {
-          appObj.Update(
-            logItem: $"Failed to create hosted element {obj.speckle_type} in host ({host.Id}): \n{ex.Message}"
-          );
-          SpeckleLog.Logger.Error(ex, ex.Message);
-          transactionManager.RollbackSubTransaction();
-          continue;
-        }
-        CurrentHostElement = host; // set this again in case this is a deeply hosted element
-      }
-      CurrentHostElement = null; // unset the current host element.
-      return appObj;
-    }
-
->>>>>>> 88b538a9
     #endregion
 
     #region parameters
@@ -265,7 +219,8 @@
         speckleElement is Level ? null : elementType, //ignore type props of levels..!
         allParams,
         true,
-        exclusions);
+        exclusions
+      );
 
       Base paramBase = new();
       //sort by key
@@ -313,15 +268,16 @@
       DB.Element element,
       Dictionary<string, Parameter> paramDict,
       bool isTypeParameter = false,
-      List<string> exclusions = null)
-    {
-      if (element == null) return;
+      List<string> exclusions = null
+    )
+    {
+      if (element == null)
+        return;
 
       exclusions ??= new();
       using var parameters = element.Parameters;
       foreach (DB.Parameter param in parameters)
       {
-
         // exclude parameters that don't have a value and those pointing to other elements as we don't support them
         if (param.StorageType == StorageType.ElementId || !param.HasValue)
         {
@@ -338,7 +294,8 @@
           param,
           isTypeParameter,
           paramInternalName: internalName,
-          cache: revitDocumentAggregateCache);
+          cache: revitDocumentAggregateCache
+        );
         paramDict[internalName] = speckleParam;
       }
     }
@@ -398,11 +355,12 @@
     }
 
     private static object GetParameterValue(
-      DB.Parameter rp, 
+      DB.Parameter rp,
       Definition definition,
       out string unitType,
       string unitsOverride = null,
-      IRevitDocumentAggregateCache cache = null)
+      IRevitDocumentAggregateCache cache = null
+    )
     {
       unitType = null;
       switch (rp.StorageType)
@@ -412,9 +370,7 @@
           var val = rp.AsDouble();
           var unitTypeId = unitsOverride != null ? UnitsToNative(unitsOverride) : rp.GetUnitTypeId();
           unitType = UnitsToNativeString(unitTypeId);
-          return cache != null
-            ? ScaleToSpeckle(val, unitTypeId, cache)
-            : ScaleToSpeckleStatic(val, unitTypeId);
+          return cache != null ? ScaleToSpeckle(val, unitTypeId, cache) : ScaleToSpeckleStatic(val, unitTypeId);
         case StorageType.Integer:
           var intVal = rp.AsInteger();
 #if REVIT2020 || REVIT2021 || REVIT2022
@@ -446,7 +402,7 @@
     }
 
     #endregion
-    
+
     /// <summary>
     /// Get the symbol unit of the parameter : eg. mm, m, cm, etc.
     /// </summary>
@@ -504,7 +460,7 @@
 #endif
       return symbol;
     }
-    
+
     /// <summary>
     /// </summary>
     /// <param name="revitElement"></param>
@@ -660,7 +616,7 @@
     //  else
     //    return (rp.Definition as InternalDefinition).BuiltInParameter != ;
     //}
-    
+
     private void TrySetParam(DB.Element elem, BuiltInParameter bip, DB.Element value)
     {
       var param = elem.get_Parameter(bip);
@@ -696,7 +652,7 @@
 
     //  }
     //}
-    
+
     private void TrySetParam(DB.Element elem, BuiltInParameter bip, object value, string units = "")
     {
       var param = elem.get_Parameter(bip);
@@ -707,6 +663,7 @@
 
       TrySetParam(param, value, units);
     }
+
     /// <summary>
     /// Queries a Revit Document for phases by the given name.
     /// </summary>
@@ -1015,30 +972,30 @@
 
     public IEnumerable<(string, Element, Connector)> GetRevitConnectorsThatConnectToSpeckleConnector(
       RevitMEPConnector revitMEPConnector,
-      IConvertedObjectsCache<Base, Element> receivedObjectsCache)
+      IConvertedObjectsCache<Base, Element> receivedObjectsCache
+    )
     {
       var origin = PointToNative(revitMEPConnector.origin);
 
       foreach (var connectedId in revitMEPConnector.connectedConnectorIds)
       {
         var connectorAppId = connectedId.Split('.').First();
-        var convertedElement = receivedObjectsCache
-          .GetCreatedObjectsFromConvertedId(connectorAppId)
-          .FirstOrDefault();
-
-        var existingRevitConnector = convertedElement?
-          .GetConnectorSet()
+        var convertedElement = receivedObjectsCache.GetCreatedObjectsFromConvertedId(connectorAppId).FirstOrDefault();
+
+        var existingRevitConnector = convertedElement
+          ?.GetConnectorSet()
           .Where(c => c.Origin.DistanceTo(origin) < .01)
           .FirstOrDefault();
 
         yield return (connectorAppId, convertedElement, existingRevitConnector);
       }
     }
-    
+
     public void CreateSystemConnections(
       IEnumerable<RevitMEPConnector> revitMEPConnectors,
       Element revitEl,
-      IConvertedObjectsCache<Base, Element> receivedObjectsCache)
+      IConvertedObjectsCache<Base, Element> receivedObjectsCache
+    )
     {
       foreach (var speckleConnector in revitMEPConnectors)
       {
@@ -1048,14 +1005,18 @@
           .Where(c => c.Origin.DistanceTo(origin) < .01)
           .FirstOrDefault();
 
-        if (newRevitConnector == null) continue;
-
-        foreach (var (elementAppId, element, existingConnector) in GetRevitConnectorsThatConnectToSpeckleConnector(
-          speckleConnector,
-          receivedObjectsCache))
+        if (newRevitConnector == null)
+          continue;
+
+        foreach (
+          var (elementAppId, element, existingConnector) in GetRevitConnectorsThatConnectToSpeckleConnector(
+            speckleConnector,
+            receivedObjectsCache
+          )
+        )
         {
           existingConnector?.ConnectTo(newRevitConnector);
-        } 
+        }
       }
     }
 
@@ -1190,6 +1151,7 @@
       DB.Material material = GetMEPSystemRevitMaterial(e);
       return material != null ? RenderMaterialToSpeckle(material) : null;
     }
+
     /// <summary>
     /// Retrieves the revit material from assigned system type for mep elements
     /// </summary>
@@ -1236,6 +1198,7 @@
 
       return null;
     }
+
     private static bool IsSupportedMEPCategory(Element e)
     {
       var categories = e.Document.Settings.Categories;
