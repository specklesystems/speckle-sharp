--- conflicted
+++ resolved
@@ -199,16 +199,10 @@
       if (@base == null)
         return appObj;
 
-<<<<<<< HEAD
-      var nestedElements = @base["elements"];
-      if (nestedElements == null)
-        return appObj;
-=======
       //we used to use "elements" but have now switched to "@elements"
       //this extra check is for backwards compatibility
       var nestedElements = @base["elements"] ?? @base["@elements"];
       if (nestedElements == null) return appObj;
->>>>>>> 327a5de3
 
       CurrentHostElement = host;
       foreach (var obj in GraphTraversal.TraverseMember(nestedElements))
@@ -699,18 +693,9 @@
     
     private T GetElementType<T>(Base element, ApplicationObject appObj, out bool isExactMatch)
     {
-<<<<<<< HEAD
-      List<ElementType> types = new FilteredElementCollector(Doc)
-        .WhereElementIsElementType()
-        .OfClass(typeof(T))
-        .ToElements()
-        .Cast<ElementType>()
-        .ToList();
-=======
       isExactMatch = false;
       var filter = GetCategoryFilter(element);
       var types = GetElementTypesThatPassFilter<T>(filter);
->>>>>>> 327a5de3
 
       if (types.Count == 0)
       {
@@ -723,75 +708,15 @@
         return default;
       }
 
-<<<<<<< HEAD
-      // get whatever we found, could be a different category!
-      if (types.Any())
-      {
-        match = types.FirstOrDefault();
-        appObj.Log.Add(
-          $"Missing family and type, the following family and type were used: {match.FamilyName} - {match.Name}"
-        );
-        if (match != null)
-        {
-          if (match is FamilySymbol fs && !fs.IsActive)
-            fs.Activate();
-
-          value = (T)(object)match;
-          return true;
-        }
-      }
-=======
       var family = (element["family"] as string)?.ToLower();
       var type = GetTypeOfSpeckleObject(element)?.ToLower();
->>>>>>> 327a5de3
 
       return GetElementType<T>(element, family, type, types, appObj, out isExactMatch);
     }
 
     private T GetElementType<T>(Base element, string family, string type, List<ElementType> types, ApplicationObject appObj, out bool isExactMatch)
     {
-<<<<<<< HEAD
-      List<ElementType> types = new List<ElementType>();
-      ElementFilter filter = GetCategoryFilter(element);
-
-      if (filter != null)
-        types = new FilteredElementCollector(Doc)
-          .WhereElementIsElementType()
-          .OfClass(typeof(T))
-          .WherePasses(filter)
-          .ToElements()
-          .Cast<ElementType>()
-          .ToList();
-      else
-        types = new FilteredElementCollector(Doc)
-          .WhereElementIsElementType()
-          .OfClass(typeof(T))
-          .ToElements()
-          .Cast<ElementType>()
-          .ToList();
-
-      if (types.Count == 0)
-      {
-        var name = string.IsNullOrEmpty(element["category"] as string)
-          ? typeof(T).Name
-          : element["category"].ToString();
-        appObj.Log.Add($"Could not find any family to use for category {name}.");
-        value = default(T);
-        return false;
-      }
-
-      var family = element["family"] as string;
-      var type = element["type"] as string;
-
-      // if the object is structural, we keep the type name in a different location
-      if (element is OSG.Element1D element1D)
-        type = element1D.property.name.Replace('X', 'x');
-      else if (element is OSG.Element2D element2D)
-        type = element2D.property.name;
-
-=======
       isExactMatch = false;
->>>>>>> 327a5de3
       ElementType match = null;
 
       if (!string.IsNullOrEmpty(family) && !string.IsNullOrEmpty(type))
@@ -816,14 +741,7 @@
           var symbolTypeNameParam = x.get_Parameter(BuiltInParameter.SYMBOL_NAME_PARAM);
           if (symbolTypeParam != null && symbolTypeParam.AsValueString()?.ToLower() == type)
             return true;
-<<<<<<< HEAD
-          else if (
-            symbolTypeName.ElementAtOrDefault(0) != null
-            && symbolTypeName[0].AsValueString()?.ToLower() == type.ToLower()
-          )
-=======
           else if (symbolTypeNameParam != null && symbolTypeNameParam.AsValueString()?.ToLower() == type)
->>>>>>> 327a5de3
             return true;
           return false;
         });
@@ -832,30 +750,14 @@
 
       if (match == null && !string.IsNullOrEmpty(family)) // try and match the family only.
       {
-<<<<<<< HEAD
-        match = types.FirstOrDefault(x => x.FamilyName == family);
-        if (match != null) //inform user that the type is different!
-          appObj.Log.Add(
-            $"Missing type. Family: {family} Type: {type}\nType was replaced with: {match.FamilyName}, {match.Name}"
-          );
-=======
         match = types.FirstOrDefault(x => x.FamilyName?.ToLower() == family);
->>>>>>> 327a5de3
       }
 
       if (match == null) // okay, try something!
       {
         if (element is BuiltElements.Wall) // specifies the basic wall sub type as default
           match = types.Cast<WallType>().Where(o => o.Kind == WallKind.Basic).Cast<ElementType>().FirstOrDefault();
-<<<<<<< HEAD
-        if (match == null)
-          match = types.First();
-        appObj.Log.Add(
-          $"Missing type. Family: {family} Type: {type}\nType was replaced with: {match.FamilyName}, {match.Name}"
-        );
-=======
         match ??= types.First();
->>>>>>> 327a5de3
       }
 
       if (!isExactMatch)
