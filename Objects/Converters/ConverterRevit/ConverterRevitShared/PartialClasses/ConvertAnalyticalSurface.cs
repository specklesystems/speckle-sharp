--- conflicted
+++ resolved
@@ -231,13 +231,8 @@
       .Select(polyLine => new Polycurve(ModelUnits) { segments = new() { polyLine } })
       .ToList();
 
-<<<<<<< HEAD
-=======
     speckleElement2D.topology = outlineBuilder.GetOutline().Select(p => new Node(p)).ToList();
 
-    speckleElement2D.displayValue = GetElementDisplayValue(revitSurface);
-
->>>>>>> 17b24860
     var prop = new Property2D();
 
     // Material
@@ -273,7 +268,9 @@
     speckleElement2D.property = prop;
 
     GetAllRevitParamsAndIds(speckleElement2D, revitSurface);
-    speckleElement2D.displayValue = GetElementDisplayValue(revitSurface.Document.GetElement(revitSurface.GetElementId()));
+    speckleElement2D.displayValue = GetElementDisplayValue(
+      revitSurface.Document.GetElement(revitSurface.GetElementId())
+    );
 
     return speckleElement2D;
   }
