using Autodesk.Revit.DB;
using Objects.Organization;
using Speckle.Core.Kits;
using Speckle.Core.Models;
using System;
using System.Collections.Generic;
using System.Linq;
using BE = Objects.BuiltElements;
using BER = Objects.BuiltElements.Revit;
using BERC = Objects.BuiltElements.Revit.Curve;
using DB = Autodesk.Revit.DB;
using GE = Objects.Geometry;
using STR = Objects.Structural;

namespace Objects.Converter.Revit
{
  public partial class ConverterRevit : ISpeckleConverter
  {
#if REVIT2023
    public static string RevitAppName = HostApplications.Revit.GetVersion(HostAppVersion.v2023);
#elif REVIT2022
    public static string RevitAppName = HostApplications.Revit.GetVersion(HostAppVersion.v2022);
#elif REVIT2021
    public static string RevitAppName = HostApplications.Revit.GetVersion(HostAppVersion.v2021);
#elif REVIT2020
    public static string RevitAppName = HostApplications.Revit.GetVersion(HostAppVersion.v2020);
#else
    public static string RevitAppName = HostApplications.Revit.GetVersion(HostAppVersion.v2019);
#endif

    #region ISpeckleConverter props

    public string Description => "Default Speckle Kit for Revit";
    public string Name => nameof(ConverterRevit);
    public string Author => "Speckle";
    public string WebsiteOrEmail => "https://speckle.systems";

    public IEnumerable<string> GetServicedApplications() => new string[] { RevitAppName };

    #endregion ISpeckleConverter props

    private const double TOLERANCE = 0.0164042; // 5mm in ft

    public Document Doc { get; private set; }

    /// <summary>
    /// <para>To know which other objects are being converted, in order to sort relationships between them.
    /// For example, elements that have children use this to determine whether they should send their children out or not.</para>
    /// </summary>
    public List<ApplicationObject> ContextObjects { get; set; } = new List<ApplicationObject>();

    /// <summary>
    /// <para>To keep track of previously received objects from a given stream in here. If possible, conversions routines
    /// will edit an existing object, otherwise they will delete the old one and create the new one.</para>
    /// </summary>
    public List<ApplicationObject> PreviousContextObjects { get; set; } = new List<ApplicationObject>();

    /// <summary>
    /// Keeps track of the current host element that is creating any sub-objects it may have.
    /// </summary>
    public Element CurrentHostElement { get; set; }

    /// <summary>
    /// Used when sending; keeps track of all the converted objects so far. Child elements first check in here if they should convert themselves again (they may have been converted as part of a parent's hosted elements).
    /// </summary>
    public List<string> ConvertedObjectsList { get; set; } = new List<string>();

    public ProgressReport Report { get; private set; } = new ProgressReport();

    public Dictionary<string, string> Settings { get; private set; } = new Dictionary<string, string>();

    public Dictionary<string, BE.Level> Levels { get; private set; } = new Dictionary<string, BE.Level>();

    public Dictionary<string, Phase> Phases { get; private set; } = new Dictionary<string, Phase>();

    public ReceiveMode ReceiveMode { get; set; }


    /// <summary>
    /// Contains all materials in the model
    /// </summary>
    public Dictionary<string, Objects.Other.Material> Materials { get; private set; } = new Dictionary<string, Objects.Other.Material>();

    public ConverterRevit()
    {
      var ver = System.Reflection.Assembly.GetAssembly(typeof(ConverterRevit)).GetName().Version;
      Report.Log($"Using converter: {Name} v{ver}");
    }

    public void SetContextDocument(object doc)
    {
      Doc = (Document)doc;
      Report.Log($"Using document: {Doc.PathName}");
      Report.Log($"Using units: {ModelUnits}");
    }

    public void SetContextObjects(List<ApplicationObject> objects) => ContextObjects = objects;
    public void SetPreviousContextObjects(List<ApplicationObject> objects) => PreviousContextObjects = objects;
    public void SetConverterSettings(object settings)
    {
      Settings = settings as Dictionary<string, string>;
    }

    public Base ConvertToSpeckle(object @object)
    {
      Base returnObject = null;
      List<string> notes = new List<string>();
      string id = @object is Element element ? element.UniqueId : string.Empty;
      switch (@object)
      {
        case DB.Document o:
          returnObject = ModelToSpeckle(o);
          break;
        case DB.DetailCurve o:
          returnObject = DetailCurveToSpeckle(o);
          break;
        case DB.DirectShape o:
          returnObject = DirectShapeToSpeckle(o);
          break;
        case DB.FamilyInstance o:
<<<<<<< HEAD
          if (IsConnectable(o))
            returnObject = NetworkToSpeckle(o, out notes);
          else
            returnObject = FamilyInstanceToSpeckle(o, out notes);

=======
          returnObject = IsConnectable(o) ? NetworkToSpeckle(o, out notes) : FamilyInstanceToSpeckle(o, out notes);
>>>>>>> c95b72a0
          break;
        case DB.Floor o:
          returnObject = FloorToSpeckle(o, out notes);
          break;
        case DB.FabricationPart o:
          returnObject = FabricationPartToSpeckle(o, out notes);
          break;
        case DB.Level o:
          returnObject = LevelToSpeckle(o);
          break;
        case DB.View o:
          returnObject = ViewToSpeckle(o);
          break;
        //NOTE: Converts all materials in the materials library
        case DB.Material o:
          returnObject = ConvertAndCacheMaterial(o.Id, o.Document);
          break;
        case DB.ModelCurve o:
          if ((BuiltInCategory)o.Category.Id.IntegerValue == BuiltInCategory.OST_RoomSeparationLines)
            returnObject = RoomBoundaryLineToSpeckle(o);
          else if ((BuiltInCategory)o.Category.Id.IntegerValue == BuiltInCategory.OST_MEPSpaceSeparationLines)
            returnObject = SpaceSeparationLineToSpeckle(o);
          else
            returnObject = ModelCurveToSpeckle(o);
          break;
        case DB.Opening o:
          returnObject = OpeningToSpeckle(o);
          break;
        case DB.RoofBase o:
          returnObject = RoofToSpeckle(o, out notes);
          break;
        case DB.Area o:
          returnObject = AreaToSpeckle(o);
          break;
        case DB.Architecture.Room o:
          returnObject = RoomToSpeckle(o);
          break;
        case DB.Architecture.TopographySurface o:
          returnObject = TopographyToSpeckle(o);
          break;
        case DB.Wall o:
          returnObject = WallToSpeckle(o, out notes);
          break;
        case DB.Mechanical.Duct o:
<<<<<<< HEAD
          returnObject = NetworkToSpeckle(o, out notes);
          break;
        case DB.Mechanical.FlexDuct o:
          returnObject = NetworkToSpeckle(o, out notes);
=======
          returnObject = NetworkToSpeckle(o, out notes); // NOTE: Shouldn't this have an `IsConnected` condition and return DuctToSpeckle if false?
          break;
        case DB.Mechanical.FlexDuct o:
          returnObject = NetworkToSpeckle(o, out notes); // NOTE: Shouldn't this have an `IsConnected` condition and return FlexDuctToSpeckle if false?
>>>>>>> c95b72a0
          break;
        case DB.Mechanical.Space o:
          returnObject = SpaceToSpeckle(o);
          break;
        case DB.Plumbing.Pipe o:
<<<<<<< HEAD
          returnObject = NetworkToSpeckle(o, out notes);
          break;
        case DB.Plumbing.FlexPipe o:
          returnObject = NetworkToSpeckle(o, out notes);
=======
          returnObject = NetworkToSpeckle(o, out notes); // NOTE: Shouldn't this have an `IsConnected` condition and return PipeToSpeckle if false?
          break;
        case DB.Plumbing.FlexPipe o:
          returnObject = NetworkToSpeckle(o, out notes); // NOTE: Shouldn't this have an `IsConnected` condition and return FlexPipeToSpeckle if false?
>>>>>>> c95b72a0
          break;
        case DB.Electrical.Wire o:
          returnObject = WireToSpeckle(o);
          break;
        case DB.Electrical.CableTray o:
<<<<<<< HEAD
          returnObject = NetworkToSpeckle(o, out notes);
          break;
        case DB.Electrical.Conduit o:
          returnObject = NetworkToSpeckle(o, out notes);
=======
          returnObject = NetworkToSpeckle(o, out notes); // NOTE: Shouldn't this have an `IsConnected` condition and return CableTrayToSpeckle if false?
          break;
        case DB.Electrical.Conduit o:
          returnObject = NetworkToSpeckle(o, out notes);// NOTE: Shouldn't this have an `IsConnected` condition and return ConduitToSpeckle if false?
>>>>>>> c95b72a0
          break;
        //these should be handled by curtain walls
        case DB.CurtainGridLine _:
          returnObject = null;
          break;
        case DB.Architecture.BuildingPad o:
          returnObject = BuildingPadToSpeckle(o);
          break;
        case DB.Architecture.Stairs o:
          returnObject = StairToSpeckle(o);
          break;
        //these are handled by Stairs
        case DB.Architecture.StairsRun _:
          returnObject = null;
          break;
        case DB.Architecture.StairsLanding _:
          returnObject = null;
          break;
        case DB.Architecture.Railing o:
          returnObject = RailingToSpeckle(o);
          break;
        case DB.Architecture.TopRail o:
          returnObject = TopRailToSpeckle(o);
          break;
        case DB.Architecture.HandRail _:
          returnObject = null;
          break;
        case DB.Structure.Rebar o:
          returnObject = RebarToSpeckle(o);
          break;
        case DB.Ceiling o:
          returnObject = CeilingToSpeckle(o, out notes);
          break;
        case DB.PointCloudInstance o:
          returnObject = PointcloudToSpeckle(o);
          break;
        case DB.ProjectInfo o:
          returnObject = ProjectInfoToSpeckle(o);
          break;
        case DB.ElementType o:
          returnObject = ElementTypeToSpeckle(o);
          break;
        case DB.Grid o:
          returnObject = GridLineToSpeckle(o);
          break;
        case DB.ReferencePoint o:
          if ((BuiltInCategory)o.Category.Id.IntegerValue == BuiltInCategory.OST_AnalyticalNodes)
            returnObject = AnalyticalNodeToSpeckle(o);
          break;
        case DB.Structure.BoundaryConditions o:
          returnObject = BoundaryConditionsToSpeckle(o);
          break;
#if REVIT2023
        case DB.Structure.AnalyticalMember o:
          returnObject = AnalyticalStickToSpeckle(o);
          break;
        case DB.Structure.AnalyticalPanel o:
          returnObject = AnalyticalSurfaceToSpeckle(o);
          break;
#else
        case DB.Structure.AnalyticalModelStick o:
          returnObject = AnalyticalStickToSpeckle(o);
          break;
        case DB.Structure.AnalyticalModelSurface o:
          returnObject = AnalyticalSurfaceToSpeckle(o);
          break;
#endif
        default:
          // if we don't have a direct conversion, still try to send this element as a generic RevitElement
          var el = @object as Element;
          if (el.IsElementSupported())
          {
            returnObject = RevitElementToSpeckle(el, out notes);
            break;
          }
          returnObject = null;
          break;
      }

      // NOTE: Only try generic method assignment if there is no existing render material from conversions;
      // we might want to try later on to capture it more intelligently from inside conversion routines.
      if (returnObject != null
          && returnObject["renderMaterial"] == null
          && returnObject["displayValue"] == null
          && !(returnObject is Model))
      {
        try
        {
          var material = GetElementRenderMaterial(@object as DB.Element);
          returnObject["renderMaterial"] = material;
        }
        catch (Exception e)
        {
          // passing for stuff without a material (eg converting the current document to get the `Model` and `Info` objects)
        }
      }

      //NOTE: adds the quantities of all materials to an element
      if (returnObject != null && !(returnObject is Model))
      {
        try
        {
          var qs = MaterialQuantitiesToSpeckle(@object as DB.Element);
          if (qs != null)
          {
            returnObject["materialQuantities"] = new List<Base>();
            (returnObject["materialQuantities"] as List<Base>).AddRange(qs);
          }
          else returnObject["materialQuantities"] = null;
        }
        catch (System.Exception e)
        {
          notes.Add(e.Message);
        }
      }

      // log 
      var reportObj = Report.GetReportObject(id, out int index) ? Report.ReportObjects[index] : null;
      if (reportObj != null && notes.Count > 0)
        reportObj.Update(log: notes);

      return returnObject;
    }

    private string GetElemInfo(object o)
    {
      if (o is Element e)
        return $", name: {e.Name}, id: {e.UniqueId}";

      return "";
    }
    private BuiltInCategory GetObjectCategory(Base @object)
    {
      switch (@object)
      {
        case BE.Beam _:
        case BE.Brace _:
        case BE.TeklaStructures.TeklaContourPlate _:
          return BuiltInCategory.OST_StructuralFraming;
        case BE.TeklaStructures.Bolts _:
          return BuiltInCategory.OST_StructConnectionBolts;
        case BE.TeklaStructures.Welds _:
          return BuiltInCategory.OST_StructConnectionWelds;
        case BE.Floor _:
          return BuiltInCategory.OST_Floors;
        case BE.Ceiling _:
          return BuiltInCategory.OST_Ceilings;
        case BE.Column _:
          return BuiltInCategory.OST_Columns;
        case BE.Pipe _:
          return BuiltInCategory.OST_PipeSegments;
        case BE.Rebar _:
          return BuiltInCategory.OST_Rebar;
        case BE.Topography _:
          return BuiltInCategory.OST_Topography;
        case BE.Wall _:
          return BuiltInCategory.OST_Walls;
        case BE.Roof _:
          return BuiltInCategory.OST_Roofs;
        case BE.Duct _:
          return BuiltInCategory.OST_FabricationDuctwork;
        case BE.CableTray _:
          return BuiltInCategory.OST_CableTray;
        default:
          return BuiltInCategory.OST_GenericModel;
      }
    }

    public object ConvertToNative(Base @object)
    {
      // Get settings for receive direct meshes , assumes objects aren't nested like in Tekla Structures 
      Settings.TryGetValue("recieve-objects-mesh", out string recieveModelMesh);
      if (bool.Parse(recieveModelMesh ?? "false") == true)
      {
        try
        {
          List<GE.Mesh> displayValues = new List<GE.Mesh> { };
          var meshes = @object.GetType().GetProperty("displayValue").GetValue(@object) as List<GE.Mesh>;
          //dynamic property = propInfo;
          //List<GE.Mesh> meshes = (List<GE.Mesh>)property;
          var cat = GetObjectCategory(@object);
          return DirectShapeToNative(new ApplicationObject(@object.id, @object.speckle_type), meshes, cat);
        }
        catch
        {

        }
      }
      //Family Document
      if (Doc.IsFamilyDocument)
      {
        switch (@object)
        {
          case ICurve o:
            return ModelCurveToNative(o);
          case Geometry.Brep o:
            return FreeformElementToNativeFamily(o);
          case Geometry.Mesh o:
            return FreeformElementToNativeFamily(o);
          default:
            return null;
        }
      }

      //Project Document
      // schema check
      var speckleSchema = @object["@SpeckleSchema"] as Base;
      if (speckleSchema != null)
      {
        // find self referential prop and set value to @object if it is null (happens when sent from gh)
        if (CanConvertToNative(speckleSchema))
        {
          var prop = speckleSchema.GetInstanceMembers().Where(o => speckleSchema[o.Name] == null)?.Where(o => o.PropertyType.IsAssignableFrom(@object.GetType()))?.FirstOrDefault();
          if (prop != null)
            speckleSchema[prop.Name] = @object;
          @object = speckleSchema;
        }
      }

      switch (@object)
      {
        //geometry
        case ICurve o:
          return ModelCurveToNative(o);

        case Geometry.Brep o:
          return DirectShapeToNative(o);
        case Geometry.Mesh mesh:
          switch (ToNativeMeshSetting)
          {
            case ToNativeMeshSettingEnum.DxfImport:
              return MeshToDxfImport(mesh, Doc);
            case ToNativeMeshSettingEnum.DxfImportInFamily:
              return MeshToDxfImportFamily(mesh, Doc);
            case ToNativeMeshSettingEnum.Default:
            default:
              return DirectShapeToNative(new ApplicationObject(mesh.id, mesh.speckle_type), new[] { mesh }, BuiltInCategory.OST_GenericModel, mesh.applicationId ?? mesh.id);
          }
        // non revit built elems
        case BE.Alignment o:
          if (o.curves is null) // TODO: remove after a few releases, this is for backwards compatibility
            return ModelCurveToNative(o.baseCurve);

          return AlignmentToNative(o);

        case BE.Structure o:
          return DirectShapeToNative(new ApplicationObject(o.id, o.speckle_type), o.displayValue, applicationId: o.applicationId);
        //built elems
        case BER.AdaptiveComponent o:
          return AdaptiveComponentToNative(o);

        //case BE.TeklaStructures.TeklaBeam o:
        //  return TeklaBeamToNative(o);

        case BE.Beam o:
          return BeamToNative(o);

        case BE.Brace o:
          return BraceToNative(o);

        case BE.Column o:
          return ColumnToNative(o);

#if REVIT2022
        case BE.Ceiling o:
          return CeilingToNative(o);
#endif

        case BERC.DetailCurve o:
          return DetailCurveToNative(o);

        case BER.DirectShape o:
          try
          {
            // Try to convert to direct shape, taking into account the current mesh settings
            return DirectShapeToNative(o, ToNativeMeshSetting);
          }
          catch (FallbackToDxfException e)
          {
            // FallbackToDxf exception means we should attempt a DXF import instead.
            switch (ToNativeMeshSetting)
            {
              case ToNativeMeshSettingEnum.DxfImport:
                return DirectShapeToDxfImport(o); // DirectShape -> DXF
              case ToNativeMeshSettingEnum.DxfImportInFamily:
                return DirectShapeToDxfImportFamily(o); // DirectShape -> Family (DXF inside)
              case ToNativeMeshSettingEnum.Default:
              default:
                // For anything else, try again with the default fallback (ugly meshes).
                return DirectShapeToNative(o, ToNativeMeshSettingEnum.Default);
            }
          }

        case BER.FreeformElement o:
          return FreeformElementToNative(o);

        case BER.FamilyInstance o:
          return FamilyInstanceToNative(o);

<<<<<<< HEAD
        case Network o:
=======
        case BE.Network o:
>>>>>>> c95b72a0
          return NetworkToNative(o);

        case BE.Floor o:
          return FloorToNative(o);

        case BE.Level o:
          return LevelToNative(o);

        case BERC.ModelCurve o:
          return ModelCurveToNative(o);

        case BE.Opening o:
          return OpeningToNative(o);

        case BERC.RoomBoundaryLine o:
          return RoomBoundaryLineToNative(o);

        case BERC.SpaceSeparationLine o:
          return SpaceSeparationLineToNative(o);

        case BE.Roof o:
          return RoofToNative(o);

        case BE.Topography o:
          return TopographyToNative(o);

        case BER.RevitProfileWall o:
          return ProfileWallToNative(o);

        case BER.RevitFaceWall o:
          return FaceWallToNative(o);

        case BE.Wall o:
          return WallToNative(o);

        case BE.Duct o:
          return DuctToNative(o);

        case BE.Pipe o:
          return PipeToNative(o);

        case BE.Wire o:
          return WireToNative(o);

        case BE.CableTray o:
          return CableTrayToNative(o);

        case BE.Conduit o:
          return ConduitToNative(o);

        case BE.Revit.RevitRailing o:
          return RailingToNative(o);

        case BER.ParameterUpdater o:
          UpdateParameter(o);
          return null;

        case BE.View3D o:
          return ViewToNative(o);

        case BE.Room o:
          return RoomToNative(o);

        case BE.GridLine o:
          return GridLineToNative(o);

        case BE.Space o:
          return SpaceToNative(o);
        //Structural 
        case STR.Geometry.Element1D o:
          return AnalyticalStickToNative(o);

        case STR.Geometry.Element2D o:
          return AnalyticalSurfaceToNative(o);

        case STR.Geometry.Node o:
          return AnalyticalNodeToNative(o);

        case STR.Analysis.Model o:
          return StructuralModelToNative(o);

        // other
        case Other.BlockInstance o:
          return BlockInstanceToNative(o);

        //hacky but the current comments camera is not a Base object
        //used only from DUI and not for normal geometry conversion
        case Base b:
          var boo = b["isHackySpeckleCamera"] as bool?;
          if (boo == true)
            return ViewOrientation3DToNative(b);
          return null;


        default:
          return null;
      }
    }

    public List<Base> ConvertToSpeckle(List<object> objects) => objects.Select(ConvertToSpeckle).ToList();

    public List<object> ConvertToNative(List<Base> objects) => objects.Select(ConvertToNative).ToList();

    public bool CanConvertToSpeckle(object @object)
    {
      return @object
      switch
      {

        DB.DetailCurve _ => true,
        DB.Material _ => true,
        DB.DirectShape _ => true,
        DB.FamilyInstance _ => true,
        DB.Floor _ => true,
        DB.Level _ => true,
        DB.View _ => true,
        DB.ModelCurve _ => true,
        DB.Opening _ => true,
        DB.RoofBase _ => true,
        DB.Area _ => true,
        DB.Architecture.Room _ => true,
        DB.Architecture.TopographySurface _ => true,
        DB.Wall _ => true,
        DB.Mechanical.Duct _ => true,
        DB.Mechanical.FlexDuct _ => true,
        DB.Mechanical.Space _ => true,
        DB.Plumbing.Pipe _ => true,
        DB.Plumbing.FlexPipe _ => true,
        DB.Electrical.Wire _ => true,
        DB.Electrical.CableTray _ => true,
        DB.Electrical.Conduit _ => true,
        DB.CurtainGridLine _ => true, //these should be handled by curtain walls
        DB.Architecture.BuildingPad _ => true,
        DB.Architecture.Stairs _ => true,
        DB.Architecture.StairsRun _ => true,
        DB.Architecture.StairsLanding _ => true,
        DB.Architecture.Railing _ => true,
        DB.Architecture.TopRail _ => true,
        DB.Ceiling _ => true,
        DB.PointCloudInstance _ => true,
        DB.Group _ => true,
        DB.ProjectInfo _ => true,
        DB.ElementType _ => true,
        DB.Grid _ => true,
        DB.ReferencePoint _ => true,
        DB.FabricationPart _ => true,
#if !REVIT2023
        DB.Structure.AnalyticalModelStick _ => true,
        DB.Structure.AnalyticalModelSurface _ => true,
#else
        DB.Structure.AnalyticalMember _ => true,
        DB.Structure.AnalyticalPanel _ => true,
#endif
        DB.Structure.BoundaryConditions _ => true,
        _ => (@object as Element).IsElementSupported()
      };
    }

    public bool CanConvertToNative(Base @object)
    {
      //Family Document
      if (Doc.IsFamilyDocument)
      {
        return @object
        switch
        {
          ICurve _ => true,
          Geometry.Brep _ => true,
          Geometry.Mesh _ => true,
          _ => false
        };
      }

      //Project Document
      var schema = @object["@SpeckleSchema"] as Base; // check for contained schema
      if (schema != null)
        return CanConvertToNative(schema);

      return @object
      switch
      {
        //geometry
        ICurve _ => true,
        Geometry.Brep _ => true,
        Geometry.Mesh _ => true,
        // non revit built elems
        BE.Structure _ => true,
        BE.Alignment _ => true,
        //built elems
        BER.AdaptiveComponent _ => true,
        BE.Beam _ => true,
        BE.Brace _ => true,
        BE.Column _ => true,
#if REVIT2022
        BE.Ceiling _ => true,
#endif
        BERC.DetailCurve _ => true,
        BER.DirectShape _ => true,
        BER.FreeformElement _ => true,
        BER.FamilyInstance _ => true,
        BE.Floor _ => true,
        BE.Level _ => true,
        BERC.ModelCurve _ => true,
        BE.Opening _ => true,
        BERC.RoomBoundaryLine _ => true,
        BERC.SpaceSeparationLine _ => true,
        BE.Roof _ => true,
        BE.Topography _ => true,
        BER.RevitFaceWall _ => true,
        BER.RevitProfileWall _ => true,
        BE.Wall _ => true,
        BE.Duct _ => true,
        BE.Pipe _ => true,
        BE.Wire _ => true,
        BE.CableTray _ => true,
        BE.Conduit _ => true,
        BE.Revit.RevitRailing _ => true,
        BER.ParameterUpdater _ => true,
        BE.View3D _ => true,
        BE.Room _ => true,
        BE.GridLine _ => true,
        BE.Space _ => true,
<<<<<<< HEAD
        Network _ => true,
=======
        BE.Network _ => true,
>>>>>>> c95b72a0
        //Structural
        STR.Geometry.Element1D _ => true,
        STR.Geometry.Element2D _ => true,
        STR.Geometry.Node _ => true,
        STR.Analysis.Model _ => true,
        Other.BlockInstance _ => true,
        _ => false,
      };
    }
  }
}<|MERGE_RESOLUTION|>--- conflicted
+++ resolved
@@ -118,15 +118,7 @@
           returnObject = DirectShapeToSpeckle(o);
           break;
         case DB.FamilyInstance o:
-<<<<<<< HEAD
-          if (IsConnectable(o))
-            returnObject = NetworkToSpeckle(o, out notes);
-          else
-            returnObject = FamilyInstanceToSpeckle(o, out notes);
-
-=======
           returnObject = IsConnectable(o) ? NetworkToSpeckle(o, out notes) : FamilyInstanceToSpeckle(o, out notes);
->>>>>>> c95b72a0
           break;
         case DB.Floor o:
           returnObject = FloorToSpeckle(o, out notes);
@@ -171,49 +163,28 @@
           returnObject = WallToSpeckle(o, out notes);
           break;
         case DB.Mechanical.Duct o:
-<<<<<<< HEAD
-          returnObject = NetworkToSpeckle(o, out notes);
-          break;
-        case DB.Mechanical.FlexDuct o:
-          returnObject = NetworkToSpeckle(o, out notes);
-=======
           returnObject = NetworkToSpeckle(o, out notes); // NOTE: Shouldn't this have an `IsConnected` condition and return DuctToSpeckle if false?
           break;
         case DB.Mechanical.FlexDuct o:
           returnObject = NetworkToSpeckle(o, out notes); // NOTE: Shouldn't this have an `IsConnected` condition and return FlexDuctToSpeckle if false?
->>>>>>> c95b72a0
           break;
         case DB.Mechanical.Space o:
           returnObject = SpaceToSpeckle(o);
           break;
         case DB.Plumbing.Pipe o:
-<<<<<<< HEAD
-          returnObject = NetworkToSpeckle(o, out notes);
-          break;
-        case DB.Plumbing.FlexPipe o:
-          returnObject = NetworkToSpeckle(o, out notes);
-=======
           returnObject = NetworkToSpeckle(o, out notes); // NOTE: Shouldn't this have an `IsConnected` condition and return PipeToSpeckle if false?
           break;
         case DB.Plumbing.FlexPipe o:
           returnObject = NetworkToSpeckle(o, out notes); // NOTE: Shouldn't this have an `IsConnected` condition and return FlexPipeToSpeckle if false?
->>>>>>> c95b72a0
           break;
         case DB.Electrical.Wire o:
           returnObject = WireToSpeckle(o);
           break;
         case DB.Electrical.CableTray o:
-<<<<<<< HEAD
-          returnObject = NetworkToSpeckle(o, out notes);
-          break;
-        case DB.Electrical.Conduit o:
-          returnObject = NetworkToSpeckle(o, out notes);
-=======
           returnObject = NetworkToSpeckle(o, out notes); // NOTE: Shouldn't this have an `IsConnected` condition and return CableTrayToSpeckle if false?
           break;
         case DB.Electrical.Conduit o:
           returnObject = NetworkToSpeckle(o, out notes);// NOTE: Shouldn't this have an `IsConnected` condition and return ConduitToSpeckle if false?
->>>>>>> c95b72a0
           break;
         //these should be handled by curtain walls
         case DB.CurtainGridLine _:
@@ -513,11 +484,7 @@
         case BER.FamilyInstance o:
           return FamilyInstanceToNative(o);
 
-<<<<<<< HEAD
-        case Network o:
-=======
         case BE.Network o:
->>>>>>> c95b72a0
           return NetworkToNative(o);
 
         case BE.Floor o:
@@ -740,11 +707,7 @@
         BE.Room _ => true,
         BE.GridLine _ => true,
         BE.Space _ => true,
-<<<<<<< HEAD
-        Network _ => true,
-=======
         BE.Network _ => true,
->>>>>>> c95b72a0
         //Structural
         STR.Geometry.Element1D _ => true,
         STR.Geometry.Element2D _ => true,
