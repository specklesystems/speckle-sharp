using System;
using System.Collections.Generic;
using System.Linq;
using Autodesk.Revit.DB;
using Objects.BuiltElements.Revit;
using Objects.Organization;
using Objects.Structural.Properties.Profiles;
using RevitSharedResources.Helpers;
using RevitSharedResources.Helpers.Extensions;
using RevitSharedResources.Interfaces;
using Speckle.Core.Kits;
using Speckle.Core.Models;
using Speckle.Core.Models.Extensions;
using BE = Objects.BuiltElements;
using BER = Objects.BuiltElements.Revit;
using BERC = Objects.BuiltElements.Revit.Curve;
using DB = Autodesk.Revit.DB;
using GE = Objects.Geometry;
using STR = Objects.Structural;

namespace Objects.Converter.Revit
{
  public partial class ConverterRevit : ISpeckleConverter
  {
#if REVIT2024
    public static string RevitAppName = HostApplications.Revit.GetVersion(HostAppVersion.v2024);
#elif REVIT2023
    public static string RevitAppName = HostApplications.Revit.GetVersion(HostAppVersion.v2023);
#elif REVIT2022
    public static string RevitAppName = HostApplications.Revit.GetVersion(HostAppVersion.v2022);
#elif REVIT2021
    public static string RevitAppName = HostApplications.Revit.GetVersion(HostAppVersion.v2021);
#elif REVIT2020
    public static string RevitAppName = HostApplications.Revit.GetVersion(HostAppVersion.v2020);
#elif REVIT2019
    public static string RevitAppName = HostApplications.Revit.GetVersion(HostAppVersion.v2019);
#endif

    #region ISpeckleConverter props

    public string Description => "Default Speckle Kit for Revit";
    public string Name => nameof(ConverterRevit);
    public string Author => "Speckle";
    public string WebsiteOrEmail => "https://speckle.systems";

    public IEnumerable<string> GetServicedApplications() => new string[] { RevitAppName };

    #endregion ISpeckleConverter props

    private const double TOLERANCE = 0.0164042; // 5mm in ft

    public static Document Doc { get; private set; }

    /// <summary>
    /// <para>To know which other objects are being converted, in order to sort relationships between them.
    /// For example, elements that have children use this to determine whether they should send their children out or not.</para>
    /// </summary>
    public Dictionary<string, ApplicationObject> ContextObjects { get; set; } =
      new Dictionary<string, ApplicationObject>();

    /// <summary>
    /// <para>To keep track of previously received objects from a given stream in here. If possible, conversions routines
    /// will edit an existing object, otherwise they will delete the old one and create the new one.</para>
    /// </summary>
    public IReceivedObjectIdMap<Base, Element> PreviouslyReceivedObjectIds { get; set; }

    /// <summary>
    /// Keeps track of the current host element that is creating any sub-objects it may have.
    /// </summary>
    public Element CurrentHostElement { get; set; }

    /// <summary>
    /// Used when sending; keeps track of all the converted objects so far. Child elements first check in here if they should convert themselves again (they may have been converted as part of a parent's hosted elements).
    /// </summary>
    public ISet<string> ConvertedObjects { get; private set; } = new HashSet<string>();

    public ProgressReport Report { get; private set; } = new ProgressReport();

    public Transaction T { get; private set; }

    public Dictionary<string, string> Settings { get; private set; } = new Dictionary<string, string>();

    public Dictionary<string, BE.Level> Levels { get; private set; } = new Dictionary<string, BE.Level>();

    public Dictionary<string, Phase> Phases { get; private set; } = new Dictionary<string, Phase>();

    /// <summary>
    /// Used to cache already converted family instance FamilyType deifnitions
    /// </summary>
    public Dictionary<string, Objects.BuiltElements.Revit.RevitSymbolElementType> Symbols { get; private set; } =
      new Dictionary<string, Objects.BuiltElements.Revit.RevitSymbolElementType>();

    public Dictionary<string, SectionProfile> SectionProfiles { get; private set; } =
      new Dictionary<string, SectionProfile>();

    public ReceiveMode ReceiveMode { get; set; }

    /// <summary>
    /// Contains all materials in the model
    /// </summary>
    public Dictionary<string, Objects.Other.Material> Materials { get; private set; } =
      new Dictionary<string, Objects.Other.Material>();

    public ConverterRevit()
    {
      var ver = System.Reflection.Assembly.GetAssembly(typeof(ConverterRevit)).GetName().Version;
      Report.Log($"Using converter: {Name} v{ver}");
    }

    private IRevitDocumentAggregateCache revitDocumentAggregateCache;
    private IConvertedObjectsCache<Base, Element> receivedObjectsCache;

    public void SetContextDocument(object doc)
    {
      if (doc is Transaction t)
      {
        T = t;
      }
      else if (doc is IRevitDocumentAggregateCache revitDocumentAggregateCache)
      {
        this.revitDocumentAggregateCache = revitDocumentAggregateCache;
      }
      else if (doc is IConvertedObjectsCache<Base, Element> receivedObjectsCache)
      {
        this.receivedObjectsCache = receivedObjectsCache;
      }
      else if (doc is IReceivedObjectIdMap<Base, Element> cache)
      {
        PreviouslyReceivedObjectIds = cache;
      }
      else if (doc is DB.View view)
      {
        // setting the view as a 2d view will result in no objects showing up, so only do it if it's a 3D view
        if (view is View3D view3D)
        {
          ViewSpecificOptions = new Options() { View = view, ComputeReferences = true };
        }
      }
      else if (doc is Document document)
      {
        Doc = document;
        Report.Log($"Using document: {Doc.PathName}");
        Report.Log($"Using units: {ModelUnits}");
      }
      else
      {
        throw new ArgumentException(
          $"Converter.{nameof(SetContextDocument)}() was passed an object of unexpected type, {doc.GetType()}"
        );
      }
    }

    //NOTE: not all objects come from Revit, so their applicationId might be null, in this case we fall back on the Id
    //this fallback is only needed for a couple of ToNative conversions such as Floor, Ceiling, and Roof
    public void SetContextObjects(List<ApplicationObject> objects)
    {
      ContextObjects = new(objects.Count);
      foreach (var ao in objects)
      {
        var key = ao.applicationId ?? ao.OriginalId;
        if (ContextObjects.ContainsKey(key))
          continue;
        ContextObjects.Add(key, ao);
      }
    }

    public void SetPreviousContextObjects(List<ApplicationObject> objects)
    {
      //PreviousContextObjects = new(objects.Count);
      //foreach (var ao in objects)
      //{
      //  var key = ao.applicationId ?? ao.OriginalId;
      //  if (PreviousContextObjects.ContainsKey(key))
      //    continue;
      //  PreviousContextObjects.Add(key, ao);
      //}
    }

    public void SetConverterSettings(object settings)
    {
      Settings = settings as Dictionary<string, string>;
    }

    public Base ConvertToSpeckle(object @object)
    {
      Base returnObject = null;
      List<string> notes = new List<string>();
      string id = @object is Element element ? element.UniqueId : string.Empty;

      // set the current host from document settings
      var currentHostId = Settings["current-host-element"];
      if (!string.IsNullOrEmpty(currentHostId))
        CurrentHostElement = Doc.GetElement(currentHostId);

      switch (@object)
      {
        case DB.Document o:
          returnObject = ModelToSpeckle(o, !o.IsFamilyDocument);
          break;
        case DB.DetailCurve o:
          returnObject = DetailCurveToSpeckle(o);
          break;
        case DB.DirectShape o:
          returnObject = DirectShapeToSpeckle(o);
          break;
        case DB.FamilyInstance o:
          returnObject = FamilyInstanceToSpeckle(o, out notes);
          break;
        case DB.Floor o:
          returnObject = FloorToSpeckle(o, out notes);
          break;
        case DB.FabricationPart o:
          returnObject = FabricationPartToSpeckle(o, out notes);
          break;
        case DB.Group o:
          returnObject = GroupToSpeckle(o);
          break;
        case DB.Level o:
          returnObject = LevelToSpeckle(o);
          break;
        case DB.View o:
          returnObject = ViewToSpeckle(o);
          break;
        //NOTE: Converts all materials in the materials library
        case DB.Material o:
          returnObject = ConvertAndCacheMaterial(o.Id, o.Document);
          break;
        case DB.ModelCurve o:
          if ((BuiltInCategory)o.Category.Id.IntegerValue == BuiltInCategory.OST_RoomSeparationLines)
            returnObject = RoomBoundaryLineToSpeckle(o);
          else if ((BuiltInCategory)o.Category.Id.IntegerValue == BuiltInCategory.OST_MEPSpaceSeparationLines)
            returnObject = SpaceSeparationLineToSpeckle(o);
          else
            returnObject = ModelCurveToSpeckle(o);
          break;
        case DB.Opening o:
          returnObject = OpeningToSpeckle(o);
          break;
        case DB.RoofBase o:
          returnObject = RoofToSpeckle(o, out notes);
          break;
        case DB.Area o:
          returnObject = AreaToSpeckle(o);
          break;
        case DB.Architecture.Room o:
          returnObject = RoomToSpeckle(o);
          break;
        case DB.Architecture.TopographySurface o:
          returnObject = TopographyToSpeckle(o);
          break;
        case DB.Wall o:
          returnObject = WallToSpeckle(o, out notes);
          break;
        case DB.Mechanical.Duct o:
          returnObject = DuctToSpeckle(o, out notes);
          break;
        case DB.Mechanical.FlexDuct o:
          returnObject = DuctToSpeckle(o);
          break;
        case DB.Mechanical.Space o:
          returnObject = SpaceToSpeckle(o);
          break;
        case DB.Plumbing.Pipe o:
          returnObject = PipeToSpeckle(o);
          break;
        case DB.Plumbing.FlexPipe o:
          returnObject = PipeToSpeckle(o);
          break;
        case DB.Electrical.Wire o:
          returnObject = WireToSpeckle(o);
          break;
        case DB.Electrical.CableTray o:
          returnObject = CableTrayToSpeckle(o);
          break;
        case DB.Electrical.Conduit o:
          returnObject = ConduitToSpeckle(o);
          break;
        //these should be handled by curtain walls
        case DB.CurtainGridLine _:
          returnObject = null;
          break;
        case DB.Architecture.BuildingPad o:
          returnObject = BuildingPadToSpeckle(o);
          break;
        case DB.Architecture.Stairs o:
          returnObject = StairToSpeckle(o);
          break;
        //these are handled by Stairs
        case DB.Architecture.StairsRun _:
          returnObject = null;
          break;
        case DB.Architecture.StairsLanding _:
          returnObject = null;
          break;
        case DB.Architecture.Railing o:
          returnObject = RailingToSpeckle(o);
          break;
        case DB.Architecture.TopRail o:
          returnObject = TopRailToSpeckle(o);
          break;
        case DB.Architecture.HandRail _:
          returnObject = null;
          break;
        case DB.Structure.Rebar o:
          returnObject = RebarToSpeckle(o);
          break;
        case DB.Ceiling o:
          returnObject = CeilingToSpeckle(o, out notes);
          break;
        case DB.PointCloudInstance o:
          returnObject = PointcloudToSpeckle(o);
          break;
        case DB.ProjectInfo o:
          returnObject = ProjectInfoToSpeckle(o);
          break;
        case DB.ElementType o:
          returnObject = ElementTypeToSpeckle(o);
          break;
        case DB.Grid o:
          returnObject = GridLineToSpeckle(o);
          break;
        case DB.ReferencePoint o:
          if ((BuiltInCategory)o.Category.Id.IntegerValue == BuiltInCategory.OST_AnalyticalNodes)
            returnObject = AnalyticalNodeToSpeckle(o);
          break;
        case DB.Structure.BoundaryConditions o:
          returnObject = BoundaryConditionsToSpeckle(o);
          break;
        case DB.Structure.StructuralConnectionHandler o:
          returnObject = StructuralConnectionHandlerToSpeckle(o);
          break;
        case DB.CombinableElement o:
          returnObject = CombinableElementToSpeckle(o);
          break;
#if REVIT2020 || REVIT2021 || REVIT2022
        case DB.Structure.AnalyticalModelStick o:
          returnObject = AnalyticalStickToSpeckle(o);
          break;
        case DB.Structure.AnalyticalModelSurface o:
          returnObject = AnalyticalSurfaceToSpeckle(o);
          break;
#else
        case DB.Structure.AnalyticalMember o:
          returnObject = AnalyticalStickToSpeckle(o);
          break;
        case DB.Structure.AnalyticalPanel o:
          returnObject = AnalyticalSurfaceToSpeckle(o);
          break;
#endif
        default:
          // if we don't have a direct conversion, still try to send this element as a generic RevitElement
          var el = @object as Element;
          if (el.IsElementSupported())
          {
            returnObject = RevitElementToSpeckle(el, out notes);
            break;
          }
          returnObject = null;
          break;
      }

      // NOTE: Only try generic method assignment if there is no existing render material from conversions;
      // we might want to try later on to capture it more intelligently from inside conversion routines.
      if (
        returnObject != null
        && returnObject["renderMaterial"] == null
        && returnObject["displayValue"] == null
        && !(returnObject is Collection)
      )
      {
        try
        {
          var material = GetElementRenderMaterial(@object as DB.Element);
          returnObject["renderMaterial"] = material;
        }
        catch (Exception e)
        {
          // passing for stuff without a material (eg converting the current document to get the `Model` and `Info` objects)
        }
      }

      // log
      if (Report.ReportObjects.TryGetValue(id, out var reportObj) && notes.Count > 0)
        reportObj.Update(log: notes);

      return returnObject;
    }

    private string GetElemInfo(object o)
    {
      if (o is Element e)
        return $", name: {e.Name}, id: {e.UniqueId}";

      return "";
    }

    private BuiltInCategory GetObjectCategory(Base @object)
    {
      switch (@object)
      {
        case BE.Beam _:
        case BE.Brace _:
        case BE.TeklaStructures.TeklaContourPlate _:
          return BuiltInCategory.OST_StructuralFraming;
        case BE.TeklaStructures.Bolts _:
          return BuiltInCategory.OST_StructConnectionBolts;
        case BE.TeklaStructures.Welds _:
          return BuiltInCategory.OST_StructConnectionWelds;
        case BE.Floor _:
          return BuiltInCategory.OST_Floors;
        case BE.Ceiling _:
          return BuiltInCategory.OST_Ceilings;
        case BE.Column _:
          return BuiltInCategory.OST_Columns;
        case BE.Pipe _:
          return BuiltInCategory.OST_PipeSegments;
        case BE.Rebar _:
          return BuiltInCategory.OST_Rebar;
        case BE.Topography _:
          return BuiltInCategory.OST_Topography;
        case BE.Wall _:
          return BuiltInCategory.OST_Walls;
        case BE.Roof _:
          return BuiltInCategory.OST_Roofs;
        case BE.Duct _:
          return BuiltInCategory.OST_FabricationDuctwork;
        case BE.CableTray _:
          return BuiltInCategory.OST_CableTray;
        default:
          return BuiltInCategory.OST_GenericModel;
      }
    }

    private Base SwapGeometrySchemaObject(Base @object)
    {
      // schema check
      var speckleSchema = @object["@SpeckleSchema"] as Base;
      if (speckleSchema == null || !CanConvertToNative(speckleSchema))
        return @object; // Skip if no schema, or schema is non-convertible.

      // Invert the "Geometry->SpeckleSchema" to be the logical "SpeckleSchema -> Geometry" order.
      // This is caused by RhinoBIM, the MappingTool in rhino, and any Grasshopper Schema node with the option active.
      if (speckleSchema is BER.DirectShape ds)
      {
        // HACK: This is an explicit exception for DirectShapes. This is the only object class that does not have a
        // `SchemaMainParam`, which means the swap performed below would not work.
        // In this case, we cast directly and "unwrap" the schema object manually, setting the Brep as the only
        // item in the list.
        ds.baseGeometries = new List<Base> { @object };
      }
      else
      {
        // find self referential prop and set value to @object if it is null (happens when sent from gh)
        // if you can find a "MainParamProperty" get that
        // HACK: The results of this can be inconsistent as we don't really know which is the `MainParamProperty`, that is info that is attached to the constructor input. Hence the hack above ☝🏼
        var prop = speckleSchema
          .GetInstanceMembers()
          .Where(o => speckleSchema[o.Name] == null)
          .FirstOrDefault(o => o.PropertyType.IsInstanceOfType(@object));
        if (prop != null)
          speckleSchema[prop.Name] = @object;
      }
      return speckleSchema;
    }

    public object ConvertToNative(Base @base)
    {
      var nativeObject = ConvertToNativeObject(@base);

      switch (nativeObject)
      {
        case ApplicationObject appObject:
          if (appObject.Converted.Cast<Element>().ToList() is List<Element> typedList && typedList.Count >= 1)
          {
            receivedObjectsCache.AddConvertedObjects(@base, typedList);
          }
          break;
        case Element element:
          receivedObjectsCache.AddConvertedObjects(@base, new List<Element> { element });
          break;
      }

      return nativeObject;
    }

    public object ConvertToNativeObject(Base @object)
    {
      // Get setting for if the user is only trying to preview the geometry
      Settings.TryGetValue("preview", out string isPreview);
      if (bool.Parse(isPreview ?? "false") == true)
        return PreviewGeometry(@object);

      // Get settings for receive direct meshes , assumes objects aren't nested like in Tekla Structures
      Settings.TryGetValue("recieve-objects-mesh", out string recieveModelMesh);
      if (bool.Parse(recieveModelMesh ?? "false"))
        if ((@object is Other.Instance || @object.IsDisplayableObject()) && @object is not BE.Room)
          return DisplayableObjectToNative(@object);
        else
          return null;

      // get the current host from document settings
      var currentHostId = Settings["current-host-element"];
      if (!string.IsNullOrEmpty(currentHostId))
        CurrentHostElement = Doc.GetElement(currentHostId);

      //Family Document
      if (Doc.IsFamilyDocument)
      {
        switch (@object)
        {
          case ICurve o:
            return ModelCurveToNative(o);
          case Geometry.Brep o:
            return FreeformElementToNativeFamily(o);
          case Geometry.Mesh o:
            return FreeformElementToNativeFamily(o);
          case BER.FreeformElement o:
            return FreeformElementToNative(o);
          default:
            return null;
        }
      }

      // Check if object has inner `SpeckleSchema` prop and swap if appropriate
      @object = SwapGeometrySchemaObject(@object);

      switch (@object)
      {
        //geometry
        case ICurve o:
          return ModelCurveToNative(o);
        case Geometry.Brep o:
          return TryDirectShapeToNative(o, ToNativeMeshSetting);
        case Geometry.Mesh mesh:
          switch (ToNativeMeshSetting)
          {
            case ToNativeMeshSettingEnum.DxfImport:
              return MeshToDxfImport(mesh, Doc);
            case ToNativeMeshSettingEnum.DxfImportInFamily:
              return MeshToDxfImportFamily(mesh, Doc);
            case ToNativeMeshSettingEnum.Default:
            default:
              return TryDirectShapeToNative(mesh, ToNativeMeshSettingEnum.Default);
          }
        // non revit built elems
        case BE.Alignment o:
          if (o.curves is null) // TODO: remove after a few releases, this is for backwards compatibility
            return ModelCurveToNative(o.baseCurve);

          return AlignmentToNative(o);

        case BE.Structure o:
          return TryDirectShapeToNative(
            new ApplicationObject(o.id, o.speckle_type) { applicationId = o.applicationId },
            o.displayValue,
            ToNativeMeshSetting
          );
        //built elems
        case BER.AdaptiveComponent o:
          return AdaptiveComponentToNative(o);

        //case BE.TeklaStructures.TeklaBeam o:
        //  return TeklaBeamToNative(o);

        case BE.Beam o:
          return BeamToNative(o);

        case BE.Brace o:
          return BraceToNative(o);

        case BE.Column o:
          return ColumnToNative(o);

#if REVIT2020  || REVIT2021
#else
        case BE.Ceiling o:
          return CeilingToNative(o);
#endif

        case BERC.DetailCurve o:
          return DetailCurveToNative(o);

        case BER.DirectShape o:
          try
          {
            // Try to convert to direct shape, taking into account the current mesh settings
            return DirectShapeToNative(o, ToNativeMeshSetting);
          }
          catch (FallbackToDxfException e)
          {
            // FallbackToDxf exception means we should attempt a DXF import instead.
            switch (ToNativeMeshSetting)
            {
              case ToNativeMeshSettingEnum.DxfImport:
                return DirectShapeToDxfImport(o); // DirectShape -> DXF
              case ToNativeMeshSettingEnum.DxfImportInFamily:
                return DirectShapeToDxfImportFamily(o); // DirectShape -> Family (DXF inside)
              case ToNativeMeshSettingEnum.Default:
              default:
                // For anything else, try again with the default fallback (ugly meshes).
                return DirectShapeToNative(o, ToNativeMeshSettingEnum.Default);
            }
          }

        case BER.FreeformElement o:
          return FreeformElementToNative(o);

        case BER.FamilyInstance o:
          return FamilyInstanceToNative(o);

        case BE.Network o:
          return NetworkToNative(o);

        case BE.Floor o:
          return FloorToNative(o);

        case BE.Level o:
          return LevelToNative(o);

        case BERC.ModelCurve o:
          return ModelCurveToNative(o);

        case BE.Opening o:
          return OpeningToNative(o);

        case BERC.RoomBoundaryLine o:
          return RoomBoundaryLineToNative(o);

        case BERC.SpaceSeparationLine o:
          return SpaceSeparationLineToNative(o);

        case BE.Roof o:
          return RoofToNative(o);

        case BE.Topography o:
          return TopographyToNative(o);

        case BER.RevitProfileWall o:
          return ProfileWallToNative(o);

        case BER.RevitFaceWall o:
          return FaceWallToNativeV2(o);

        case BE.Wall o:
          return WallToNative(o);

        case BE.Duct o:
          return DuctToNative(o);

        case BE.Pipe o:
          return PipeToNative(o);

        case BE.Wire o:
          return WireToNative(o);

        case BE.CableTray o:
          return CableTrayToNative(o);

        case BE.Conduit o:
          return ConduitToNative(o);

        case BE.Revit.RevitRailing o:
          return RailingToNative(o);

        case BER.ParameterUpdater o:
          UpdateParameter(o);
          return null;

        case BE.View3D o:
          return ViewToNative(o);

        case RevitMEPFamilyInstance o:
          return FittingOrMEPInstanceToNative(o);

        case Other.Revit.RevitInstance o:
          return RevitInstanceToNative(o);

        case BE.Room o:
          return RoomToNative(o);

        case BE.GridLine o:
          return GridLineToNative(o);

        case DataTable o:
          return DataTableToNative(o);

        case BE.Space o:
          return SpaceToNative(o);
        //Structural
        case STR.Geometry.Element1D o:
          return AnalyticalStickToNative(o);

        case STR.Geometry.Element2D o:
          return AnalyticalSurfaceToNative(o);

        case STR.Geometry.Node o:
          return AnalyticalNodeToNative(o);

        case STR.Analysis.Model o:
          return StructuralModelToNative(o);

        // other
        case Other.BlockInstance o:
          return BlockInstanceToNative(o);

        case Base b:
          //hacky but the current comments camera is not a Base object
          //used only from DUI and not for normal geometry conversion
          var boo = b["isHackySpeckleCamera"] as bool?;
          if (boo == true)
            return ViewOrientation3DToNative(b);
          return null;

        default:
          return null;
      }
    }

<<<<<<< HEAD
    public object ConvertToNativeDisplayable(Base @base)
    {
      return DisplayableObjectToNative(@base);
=======
    public object ConvertToNativeDisplayable(Base @object)
    {
      throw new NotImplementedException();
>>>>>>> 57700530
    }

    public List<Base> ConvertToSpeckle(List<object> objects) => objects.Select(ConvertToSpeckle).ToList();

    public List<object> ConvertToNative(List<Base> objects) => objects.Select(ConvertToNative).ToList();

    public bool CanConvertToSpeckle(object @object)
    {
      return @object switch
      {
        DB.DetailCurve _ => true,
        DB.Material _ => true,
        DB.DirectShape _ => true,
        DB.FamilyInstance _ => true,
        DB.Floor _ => true,
        DB.Level _ => true,
        DB.View _ => true,
        DB.ModelCurve _ => true,
        DB.Opening _ => true,
        DB.RoofBase _ => true,
        DB.Area _ => true,
        DB.Architecture.Room _ => true,
        DB.Architecture.TopographySurface _ => true,
        DB.Wall _ => true,
        DB.Mechanical.Duct _ => true,
        DB.Mechanical.FlexDuct _ => true,
        DB.Mechanical.Space _ => true,
        DB.Plumbing.Pipe _ => true,
        DB.Plumbing.FlexPipe _ => true,
        DB.Electrical.Wire _ => true,
        DB.Electrical.CableTray _ => true,
        DB.Electrical.Conduit _ => true,
        DB.CurtainGridLine _ => true, //these should be handled by curtain walls
        DB.Architecture.BuildingPad _ => true,
        DB.Architecture.Stairs _ => true,
        DB.Architecture.StairsRun _ => true,
        DB.Architecture.StairsLanding _ => true,
        DB.Architecture.Railing _ => true,
        DB.Architecture.TopRail _ => true,
        DB.Ceiling _ => true,
        DB.PointCloudInstance _ => true,
        DB.Group _ => true,
        DB.ProjectInfo _ => true,
        DB.ElementType _ => true,
        DB.Grid _ => true,
        DB.ReferencePoint _ => true,
        DB.FabricationPart _ => true,
        DB.CombinableElement _ => true,
#if REVIT2020 || REVIT2021 || REVIT2022
        DB.Structure.AnalyticalModelStick _ => true,
        DB.Structure.AnalyticalModelSurface _ => true,
#else
        DB.Structure.AnalyticalMember _ => true,
        DB.Structure.AnalyticalPanel _ => true,
#endif
        DB.Structure.BoundaryConditions _ => true,
        _ => (@object as Element).IsElementSupported()
      };
    }

    public bool CanConvertToNative(Base @object)
    {
      //Family Document
      if (Doc.IsFamilyDocument)
      {
        return @object switch
        {
          ICurve _ => true,
          Geometry.Brep _ => true,
          Geometry.Mesh _ => true,
          BER.FreeformElement _ => true,
          _ => false
        };
      }

      //Project Document
      var schema = @object["@SpeckleSchema"] as Base; // check for contained schema
      if (schema != null)
        return CanConvertToNative(schema);

      var objRes = @object switch
      {
        //geometry
        ICurve _ => true,
        Geometry.Brep _ => true,
        Geometry.Mesh _ => true,
        // non revit built elems
        BE.Structure _ => true,
        BE.Alignment _ => true,
        //built elems
        BER.AdaptiveComponent _ => true,
        BE.Beam _ => true,
        BE.Brace _ => true,
        BE.Column _ => true,
#if !REVIT2020 && !REVIT2021
        BE.Ceiling _ => true,
#endif
        BERC.DetailCurve _ => true,
        BER.DirectShape _ => true,
        BER.FreeformElement _ => true,
        BER.FamilyInstance _ => true,
        BE.Floor _ => true,
        BE.Level _ => true,
        BERC.ModelCurve _ => true,
        BE.Opening _ => true,
        BERC.RoomBoundaryLine _ => true,
        BERC.SpaceSeparationLine _ => true,
        BE.Roof _ => true,
        BE.Topography _ => true,
        BER.RevitFaceWall _ => true,
        BER.RevitProfileWall _ => true,
        BE.Wall _ => true,
        BE.Duct _ => true,
        BE.Pipe _ => true,
        BE.Wire _ => true,
        BE.CableTray _ => true,
        BE.Conduit _ => true,
        BE.Revit.RevitRailing _ => true,
        Other.Revit.RevitInstance _ => true,
        BER.ParameterUpdater _ => true,
        BE.View3D _ => true,
        BE.Room _ => true,
        BE.GridLine _ => true,
        BE.Space _ => true,
        BE.Network _ => true,
        //Structural
        STR.Geometry.Element1D _ => true,
        STR.Geometry.Element2D _ => true,
        Other.BlockInstance _ => true,
        Organization.DataTable _ => true,
        _ => false,
      };
      if (objRes)
        return true;

      return false;
    }

    public bool CanConvertToNativeDisplayable(Base @object)
    {
      // check for schema
      var schema = @object["@SpeckleSchema"] as Base; // check for contained schema
      if (schema != null)
        return CanConvertToNativeDisplayable(schema);

      return @object.IsDisplayableObject();
    }

    public bool CanConvertToNativeDisplayable(Base @object)
    {
      return false;
    }
  }
}<|MERGE_RESOLUTION|>--- conflicted
+++ resolved
@@ -716,15 +716,9 @@
       }
     }
 
-<<<<<<< HEAD
     public object ConvertToNativeDisplayable(Base @base)
     {
       return DisplayableObjectToNative(@base);
-=======
-    public object ConvertToNativeDisplayable(Base @object)
-    {
-      throw new NotImplementedException();
->>>>>>> 57700530
     }
 
     public List<Base> ConvertToSpeckle(List<object> objects) => objects.Select(ConvertToSpeckle).ToList();
