using System;
using System.Collections.Generic;
using System.Diagnostics;
using System.Linq;
using Autodesk.Revit.DB;
using Autodesk.Revit.DB.Architecture;
using Objects.BuiltElements.Revit;
using Objects.GIS;
using Objects.Organization;
using Objects.Other;
using Objects.Structural.Properties.Profiles;
using RevitSharedResources.Helpers;
using RevitSharedResources.Helpers.Extensions;
using RevitSharedResources.Interfaces;
using RevitSharedResources.Models;
using Speckle.Core.Kits;
using Speckle.Core.Logging;
using Speckle.Core.Models;
using Speckle.Core.Models.Extensions;
using BE = Objects.BuiltElements;
using BER = Objects.BuiltElements.Revit;
using BERC = Objects.BuiltElements.Revit.Curve;
using DB = Autodesk.Revit.DB;
using GE = Objects.Geometry;
using STR = Objects.Structural;

namespace Objects.Converter.Revit
{
  public partial class ConverterRevit : ISpeckleConverter
  {
#if REVIT2024
    public static string RevitAppName = HostApplications.Revit.GetVersion(HostAppVersion.v2024);
#elif REVIT2023
    public static string RevitAppName = HostApplications.Revit.GetVersion(HostAppVersion.v2023);
#elif REVIT2022
    public static string RevitAppName = HostApplications.Revit.GetVersion(HostAppVersion.v2022);
#elif REVIT2021
    public static string RevitAppName = HostApplications.Revit.GetVersion(HostAppVersion.v2021);
#elif REVIT2020
    public static string RevitAppName = HostApplications.Revit.GetVersion(HostAppVersion.v2020);
#elif REVIT2019
    public static string RevitAppName = HostApplications.Revit.GetVersion(HostAppVersion.v2019);
#endif

    #region ISpeckleConverter props

    public string Description => "Default Speckle Kit for Revit";
    public string Name => nameof(ConverterRevit);
    public string Author => "Speckle";
    public string WebsiteOrEmail => "https://speckle.systems";

    public IEnumerable<string> GetServicedApplications() => new string[] { RevitAppName };

    #endregion ISpeckleConverter props

    private const double TOLERANCE = 0.0164042; // 5mm in ft

    public Document Doc { get; private set; }

    /// <summary>
    /// <para>To know which other objects are being converted, in order to sort relationships between them.
    /// For example, elements that have children use this to determine whether they should send their children out or not.</para>
    /// </summary>
    public Dictionary<string, ApplicationObject> ContextObjects { get; set; } =
      new Dictionary<string, ApplicationObject>();

    /// <summary>
    /// <para>To keep track of previously received objects from a given stream in here. If possible, conversions routines
    /// will edit an existing object, otherwise they will delete the old one and create the new one.</para>
    /// </summary>
    public IReceivedObjectIdMap<Base, Element> PreviouslyReceivedObjectIds { get; set; }

    /// <summary>
    /// Keeps track of the current host element that is creating any sub-objects it may have.
    /// </summary>
    public Element CurrentHostElement => RevitConverterState.Peek?.CurrentHostElement;

    /// <summary>
    /// Used when sending; keeps track of all the converted objects so far. Child elements first check in here if they should convert themselves again (they may have been converted as part of a parent's hosted elements).
    /// </summary>
    public ISet<string> ConvertedObjects { get; private set; } = new HashSet<string>();

    public ProgressReport Report { get; private set; } = new ProgressReport();

    public Dictionary<string, string> Settings { get; private set; } = new Dictionary<string, string>();

    public Dictionary<string, BE.Level> Levels { get; private set; } = new Dictionary<string, BE.Level>();

    public Dictionary<string, Phase> Phases { get; private set; } = new Dictionary<string, Phase>();

    /// <summary>
    /// Used to cache already converted family instance FamilyType deifnitions
    /// </summary>
    public Dictionary<string, Objects.BuiltElements.Revit.RevitSymbolElementType> Symbols { get; private set; } =
      new Dictionary<string, Objects.BuiltElements.Revit.RevitSymbolElementType>();

    public Dictionary<string, SectionProfile> SectionProfiles { get; private set; } =
      new Dictionary<string, SectionProfile>();

    public ReceiveMode ReceiveMode { get; set; }

    /// <summary>
    /// Contains all materials in the model
    /// </summary>
    public Dictionary<string, Objects.Other.Material> Materials { get; private set; } =
      new Dictionary<string, Objects.Other.Material>();

    public ConverterRevit()
    {
      var ver = System.Reflection.Assembly.GetAssembly(typeof(ConverterRevit)).GetName().Version;
      Report.Log($"Using converter: {Name} v{ver}");
    }

    private IRevitDocumentAggregateCache revitDocumentAggregateCache;
    private IConvertedObjectsCache<Base, Element> receivedObjectsCache;
    private TransactionManager transactionManager;

    public void SetContextDocument(object doc)
    {
      if (doc is TransactionManager transactionManager)
      {
        this.transactionManager = transactionManager;
      }
      else if (doc is IRevitDocumentAggregateCache revitDocumentAggregateCache)
      {
        this.revitDocumentAggregateCache = revitDocumentAggregateCache;
      }
      else if (doc is IConvertedObjectsCache<Base, Element> receivedObjectsCache)
      {
        this.receivedObjectsCache = receivedObjectsCache;
      }
      else if (doc is IReceivedObjectIdMap<Base, Element> cache)
      {
        PreviouslyReceivedObjectIds = cache;
      }
      else if (doc is DB.View view)
      {
        // setting the view as a 2d view will result in no objects showing up, so only do it if it's a 3D view
        if (view is View3D view3D)
        {
          ViewSpecificOptions = new Options() { View = view, ComputeReferences = true };
        }
      }
      else if (doc is Document document)
      {
        Doc = document;
        Report.Log($"Using document: {Doc.PathName}");
        Report.Log($"Using units: {ModelUnits}");
      }
      else
      {
        throw new ArgumentException(
          $"Converter.{nameof(SetContextDocument)}() was passed an object of unexpected type, {doc.GetType()}"
        );
      }
    }

    //NOTE: not all objects come from Revit, so their applicationId might be null, in this case we fall back on the Id
    //this fallback is only needed for a couple of ToNative conversions such as Floor, Ceiling, and Roof
    public void SetContextObjects(List<ApplicationObject> objects)
    {
      ContextObjects = new(objects.Count);
      foreach (var ao in objects)
      {
        var key = ao.applicationId ?? ao.OriginalId;
        if (ContextObjects.ContainsKey(key))
          continue;
        ContextObjects.Add(key, ao);
      }
    }

    public void SetPreviousContextObjects(List<ApplicationObject> objects)
    {
      //PreviousContextObjects = new(objects.Count);
      //foreach (var ao in objects)
      //{
      //  var key = ao.applicationId ?? ao.OriginalId;
      //  if (PreviousContextObjects.ContainsKey(key))
      //    continue;
      //  PreviousContextObjects.Add(key, ao);
      //}
    }

    public void SetConverterSettings(object settings)
    {
      Settings = settings as Dictionary<string, string>;
    }

    public Base ConvertToSpeckle(object @object)
    {
      Base returnObject = null;
      List<string> notes = new List<string>();
      string id = @object is Element element ? element.UniqueId : string.Empty;

      switch (@object)
      {
        case DB.Document o:
          returnObject = ModelToSpeckle(o, !o.IsFamilyDocument);
          break;
        case DB.DetailCurve o:
          returnObject = DetailCurveToSpeckle(o);
          break;
        case DB.DirectShape o:
          returnObject = DirectShapeToSpeckle(o);
          break;
        case DB.FamilyInstance o:
          returnObject = FamilyInstanceToSpeckle(o, out notes);
          break;
        case DB.Floor o:
          returnObject = FloorToSpeckle(o, out notes);
          break;
        case DB.Toposolid o:
          returnObject = ToposolidToSpeckle(o, out notes);
          break;
        case DB.FabricationPart o:
          returnObject = FabricationPartToSpeckle(o, out notes);
          break;
        case DB.Group o:
          returnObject = GroupToSpeckle(o);
          break;
        case DB.Level o:
          returnObject = LevelToSpeckle(o);
          break;
        case DB.View o:
          returnObject = ViewToSpeckle(o);
          break;
        //NOTE: Converts all materials in the materials library
        case DB.Material o:
          returnObject = ConvertAndCacheMaterial(o.Id, o.Document);
          break;
        case DB.ModelCurve o:
          if ((BuiltInCategory)o.Category.Id.IntegerValue == BuiltInCategory.OST_RoomSeparationLines)
            returnObject = RoomBoundaryLineToSpeckle(o);
          else if ((BuiltInCategory)o.Category.Id.IntegerValue == BuiltInCategory.OST_MEPSpaceSeparationLines)
            returnObject = SpaceSeparationLineToSpeckle(o);
          else
            returnObject = ModelCurveToSpeckle(o);
          break;
        case DB.Opening o:
          returnObject = OpeningToSpeckle(o);
          break;
        case DB.RoofBase o:
          returnObject = RoofToSpeckle(o, out notes);
          break;
        case DB.Area o:
          returnObject = AreaToSpeckle(o);
          break;
        case DB.Architecture.Room o:
          returnObject = RoomToSpeckle(o);
          break;
        case DB.Architecture.TopographySurface o:
          returnObject = TopographyToSpeckle(o);
          break;
        case DB.Wall o:
          returnObject = WallToSpeckle(o, out notes);
          break;
        case DB.Mechanical.Duct o:
          returnObject = DuctToSpeckle(o, out notes);
          break;
        case DB.Mechanical.FlexDuct o:
          returnObject = DuctToSpeckle(o);
          break;
        case DB.Mechanical.Space o:
          returnObject = SpaceToSpeckle(o);
          break;
        case DB.Plumbing.Pipe o:
          returnObject = PipeToSpeckle(o);
          break;
        case DB.Plumbing.FlexPipe o:
          returnObject = PipeToSpeckle(o);
          break;
        case DB.Electrical.Wire o:
          returnObject = WireToSpeckle(o);
          break;
        case DB.Electrical.CableTray o:
          returnObject = CableTrayToSpeckle(o);
          break;
        case DB.Electrical.Conduit o:
          returnObject = ConduitToSpeckle(o);
          break;
        //these should be handled by curtain walls
        case DB.CurtainGridLine _:
          throw new ConversionSkippedException(
            "Curtain Grid Lines are handled as part of the parent CurtainWall conversion"
          );
        case DB.Architecture.BuildingPad o:
          returnObject = BuildingPadToSpeckle(o);
          break;
        case DB.Architecture.Stairs o:
          returnObject = StairToSpeckle(o);
          break;
        //these are handled by Stairs
        case DB.Architecture.StairsRun _:
          throw new ConversionSkippedException($"{nameof(StairsRun)} are handled by the {nameof(Stairs)} conversion");
        case DB.Architecture.StairsLanding _:
          throw new ConversionSkippedException(
            $"{nameof(StairsLanding)} are handled by the {nameof(Stairs)} conversion"
          );
          break;
        case DB.Architecture.Railing o:
          returnObject = RailingToSpeckle(o);
          break;
        case DB.Architecture.TopRail o:
          returnObject = TopRailToSpeckle(o);
          break;
        case DB.Architecture.HandRail _:
          throw new ConversionSkippedException($"{nameof(HandRail)} are handled by the {nameof(Railing)} conversion");
        case DB.Structure.Rebar o:
          returnObject = RebarToSpeckle(o);
          break;
        case DB.Ceiling o:
          returnObject = CeilingToSpeckle(o, out notes);
          break;
        case DB.PointCloudInstance o:
          returnObject = PointcloudToSpeckle(o);
          break;
        case DB.ProjectInfo o:
          returnObject = ProjectInfoToSpeckle(o);
          break;
        case DB.ElementType o:
          returnObject = ElementTypeToSpeckle(o);
          break;
        case DB.Grid o:
          returnObject = GridLineToSpeckle(o);
          break;
        case DB.ReferencePoint o:
          if ((BuiltInCategory)o.Category.Id.IntegerValue == BuiltInCategory.OST_AnalyticalNodes)
            returnObject = AnalyticalNodeToSpeckle(o);
          break;
        case DB.Structure.BoundaryConditions o:
          returnObject = BoundaryConditionsToSpeckle(o);
          break;
        case DB.Structure.StructuralConnectionHandler o:
          returnObject = StructuralConnectionHandlerToSpeckle(o);
          break;
        case DB.CombinableElement o:
          returnObject = CombinableElementToSpeckle(o);
          break;
#if REVIT2020 || REVIT2021 || REVIT2022
        case DB.Structure.AnalyticalModelStick o:
          returnObject = AnalyticalStickToSpeckle(o);
          break;
        case DB.Structure.AnalyticalModelSurface o:
          returnObject = AnalyticalSurfaceToSpeckle(o);
          break;
#else
        case DB.Structure.AnalyticalMember o:
          returnObject = AnalyticalStickToSpeckle(o);
          break;
        case DB.Structure.AnalyticalPanel o:
          returnObject = AnalyticalSurfaceToSpeckle(o);
          break;
#endif
        default:
          // if we don't have a direct conversion, still try to send this element as a generic RevitElement
          SpeckleLog.Logger.Debug($"Unsupported Type: {@object.GetType()}");

          var el = @object as Element;
          if (el.IsElementSupported())
          {
            returnObject = RevitElementToSpeckle(el, out notes);
            SpeckleLog.Logger.Debug($"\tConverted as RevitElement");
            break;
          }
          throw new NotSupportedException($"Conversion of {@object.GetType().Name} is not supported.");
      }

      // NOTE: Only try generic method assignment if there is no existing render material from conversions;
      // we might want to try later on to capture it more intelligently from inside conversion routines.
      if (
        returnObject != null
        && returnObject["renderMaterial"] == null
        && returnObject["displayValue"] == null
        && !(returnObject is Collection)
      )
      {
        try
        {
          var material = GetElementRenderMaterial(@object as DB.Element);
          returnObject["renderMaterial"] = material;
        }
        catch (Exception e)
        {
          // passing for stuff without a material (eg converting the current document to get the `Model` and `Info` objects)
        }
      }

      // log
      if (Report.ReportObjects.TryGetValue(id, out var reportObj) && notes.Count > 0)
        reportObj.Update(log: notes);

      return returnObject;
    }

    private string GetElemInfo(object o)
    {
      if (o is Element e)
        return $", name: {e.Name}, id: {e.UniqueId}";

      return "";
    }

<<<<<<< HEAD
    private BuiltInCategory GetObjectCategory(Base @object)
    {
      switch (@object)
      {
        case BE.Beam _:
        case BE.Brace _:
        case BE.TeklaStructures.TeklaContourPlate _:
          return BuiltInCategory.OST_StructuralFraming;
        case BE.TeklaStructures.Bolts _:
          return BuiltInCategory.OST_StructConnectionBolts;
        case BE.TeklaStructures.Welds _:
          return BuiltInCategory.OST_StructConnectionWelds;
        case BE.Floor _:
          return BuiltInCategory.OST_Floors;
        case BE.SpeckleToposolid _:
          return BuiltInCategory.OST_Toposolid;
        case BE.Ceiling _:
          return BuiltInCategory.OST_Ceilings;
        case BE.Column _:
          return BuiltInCategory.OST_Columns;
        case BE.Pipe _:
          return BuiltInCategory.OST_PipeSegments;
        case BE.Rebar _:
          return BuiltInCategory.OST_Rebar;
        case BE.Topography _:
          return BuiltInCategory.OST_Topography;
        case BE.Wall _:
          return BuiltInCategory.OST_Walls;
        case BE.Roof _:
          return BuiltInCategory.OST_Roofs;
        case BE.Duct _:
          return BuiltInCategory.OST_FabricationDuctwork;
        case BE.CableTray _:
          return BuiltInCategory.OST_CableTray;
        default:
          return BuiltInCategory.OST_GenericModel;
      }
    }

=======
>>>>>>> 0592ce3f
    private Base SwapGeometrySchemaObject(Base @object)
    {
      // schema check
      var speckleSchema = @object["@SpeckleSchema"] as Base;
      if (speckleSchema == null || !CanConvertToNative(speckleSchema))
        return @object; // Skip if no schema, or schema is non-convertible.

      // Invert the "Geometry->SpeckleSchema" to be the logical "SpeckleSchema -> Geometry" order.
      // This is caused by RhinoBIM, the MappingTool in rhino, and any Grasshopper Schema node with the option active.
      if (speckleSchema is BER.DirectShape ds)
      {
        // HACK: This is an explicit exception for DirectShapes. This is the only object class that does not have a
        // `SchemaMainParam`, which means the swap performed below would not work.
        // In this case, we cast directly and "unwrap" the schema object manually, setting the Brep as the only
        // item in the list.
        ds.baseGeometries = new List<Base> { @object };
      }
      else if (speckleSchema is MappedBlockWrapper mbw)
      {
        if (@object is not BlockInstance bi)
          throw new Exception($"{nameof(MappedBlockWrapper)} can only be used with {nameof(BlockInstance)} objects.");

        mbw.instance = bi;
      }
      else
      {
        // find self referential prop and set value to @object if it is null (happens when sent from gh)
        // if you can find a "MainParamProperty" get that
        // HACK: The results of this can be inconsistent as we don't really know which is the `MainParamProperty`, that is info that is attached to the constructor input. Hence the hack above ☝🏼
        var prop = speckleSchema
          .GetInstanceMembers()
          .Where(o => speckleSchema[o.Name] == null)
          .FirstOrDefault(o => o.PropertyType.IsInstanceOfType(@object));
        if (prop != null)
          speckleSchema[prop.Name] = @object;
      }
      return speckleSchema;
    }

    public object ConvertToNative(Base @base)
    {
      var nativeObject = ConvertToNativeObject(@base);

      switch (nativeObject)
      {
        case ApplicationObject appObject:
          if (appObject.Converted.Cast<Element>().ToList() is List<Element> typedList && typedList.Count >= 1)
          {
            receivedObjectsCache?.AddConvertedObjects(@base, typedList);
          }
          break;
        case Element element:
          receivedObjectsCache?.AddConvertedObjects(@base, new List<Element> { element });
          break;
      }

      return nativeObject;
    }

    public object ConvertToNativeObject(Base @object)
    {
      // Get setting for if the user is only trying to preview the geometry
      Settings.TryGetValue("preview", out string isPreview);
      if (bool.Parse(isPreview ?? "false") == true)
        return PreviewGeometry(@object);

      // Get settings for receive direct meshes , assumes objects aren't nested like in Tekla Structures
      Settings.TryGetValue("recieve-objects-mesh", out string recieveModelMesh);
      if (bool.Parse(recieveModelMesh ?? "false"))
        if ((@object is Other.Instance || @object.IsDisplayableObject()) && @object is not BE.Room)
          return DisplayableObjectToNative(@object);
        else
          return null;

      //Family Document
      if (Doc.IsFamilyDocument)
      {
        switch (@object)
        {
          case ICurve o:
            return ModelCurveToNative(o);
          case Geometry.Brep o:
            return TryDirectShapeToNative(o, ToNativeMeshSettingEnum.Default);
          case Geometry.Mesh o:
            return TryDirectShapeToNative(o, ToNativeMeshSettingEnum.Default);
          case BER.FreeformElement o:
            return FreeformElementToNative(o);
          default:
            return null;
        }
      }

      // Check if object has inner `SpeckleSchema` prop and swap if appropriate
      @object = SwapGeometrySchemaObject(@object);

      switch (@object)
      {
        //geometry
        case ICurve o:
          return ModelCurveToNative(o);
        case Geometry.Brep o:
          return TryDirectShapeToNative(o, ToNativeMeshSetting);
        case Geometry.Mesh mesh:
          switch (ToNativeMeshSetting)
          {
            case ToNativeMeshSettingEnum.DxfImport:
              return MeshToDxfImport(mesh, Doc);
            case ToNativeMeshSettingEnum.DxfImportInFamily:
              return MeshToDxfImportFamily(mesh, Doc);
            case ToNativeMeshSettingEnum.Default:
            default:
              return TryDirectShapeToNative(mesh, ToNativeMeshSettingEnum.Default);
          }
        // non revit built elems
        case BE.Alignment o:
          if (o.curves is null) // TODO: remove after a few releases, this is for backwards compatibility
            return ModelCurveToNative(o.baseCurve);

          return AlignmentToNative(o);

        case BE.Structure o:
          return TryDirectShapeToNative(
            new ApplicationObject(o.id, o.speckle_type) { applicationId = o.applicationId },
            o.displayValue,
            ToNativeMeshSetting
          );
        //built elems
        case BER.AdaptiveComponent o:
          return AdaptiveComponentToNative(o);

        //case BE.TeklaStructures.TeklaBeam o:
        //  return TeklaBeamToNative(o);

        case BE.Beam o:
          return BeamToNative(o);

        case BE.Brace o:
          return BraceToNative(o);

        case BE.Column o:
          return ColumnToNative(o);

#if REVIT2020  || REVIT2021
#else
        case BE.Ceiling o:
          return CeilingToNative(o);
#endif

        case BERC.DetailCurve o:
          return DetailCurveToNative(o);

        case BER.DirectShape o:
          try
          {
            // Try to convert to direct shape, taking into account the current mesh settings
            return DirectShapeToNative(o, ToNativeMeshSetting);
          }
          catch (FallbackToDxfException e)
          {
            // FallbackToDxf exception means we should attempt a DXF import instead.
            switch (ToNativeMeshSetting)
            {
              case ToNativeMeshSettingEnum.DxfImport:
                return DirectShapeToDxfImport(o); // DirectShape -> DXF
              case ToNativeMeshSettingEnum.DxfImportInFamily:
                return DirectShapeToDxfImportFamily(o); // DirectShape -> Family (DXF inside)
              case ToNativeMeshSettingEnum.Default:
              default:
                // For anything else, try again with the default fallback (ugly meshes).
                return DirectShapeToNative(o, ToNativeMeshSettingEnum.Default);
            }
          }

        case BER.FreeformElement o:
          return FreeformElementToNative(o);

        case BER.FamilyInstance o:
          return FamilyInstanceToNative(o);

        case BE.Network o:
          return NetworkToNative(o);

        case BE.Floor o:
          return FloorToNative(o);

        case BE.SpeckleToposolid o:
          return SpeckleToposolidToNative(o);
        
        case BE.Level o:
          return LevelToNative(o);

        case BERC.ModelCurve o:
          return ModelCurveToNative(o);

        case BE.Opening o:
          return OpeningToNative(o);

        case BERC.RoomBoundaryLine o:
          return RoomBoundaryLineToNative(o);

        case BERC.SpaceSeparationLine o:
          return SpaceSeparationLineToNative(o);

        case BE.Roof o:
          return RoofToNative(o);

        case BE.Topography o:
          return TopographyToNative(o);

        case BER.RevitCurtainWallPanel o:
          return PanelToNative(o);

        case BER.RevitProfileWall o:
          return ProfileWallToNative(o);

        case BER.RevitFaceWall o:
          return FaceWallToNativeV2(o);

        case BE.Wall o:
          return WallToNative(o);

        case BE.Duct o:
          return DuctToNative(o);

        case BE.Pipe o:
          return PipeToNative(o);

        case BE.Wire o:
          return WireToNative(o);

        case BE.CableTray o:
          return CableTrayToNative(o);

        case BE.Conduit o:
          return ConduitToNative(o);

        case BE.Revit.RevitRailing o:
          return RailingToNative(o);

        case BER.ParameterUpdater o:
          UpdateParameter(o);
          return null;

        case BE.View3D o:
          return ViewToNative(o);

        case RevitMEPFamilyInstance o:
          return FittingOrMEPInstanceToNative(o);

        case Other.Revit.RevitInstance o:
          return RevitInstanceToNative(o);

        case BE.Room o:
          return RoomToNative(o);

        case BE.GridLine o:
          return GridLineToNative(o);

        case DataTable o:
          return DataTableToNative(o);

        case BE.Space o:
          return SpaceToNative(o);
        //Structural
        case STR.Geometry.Element1D o:
          return AnalyticalStickToNative(o);

        case STR.Geometry.Element2D o:
          return AnalyticalSurfaceToNative(o);

        case STR.Geometry.Node o:
          return AnalyticalNodeToNative(o);

        case STR.Analysis.Model o:
          return StructuralModelToNative(o);

        // other
        case Other.BlockInstance o:
          return BlockInstanceToNative(o);

        case Other.MappedBlockWrapper o:
          return MappedBlockWrapperToNative(o);
        // gis
        case PolygonElement o:
          return PolygonElementToNative(o);

        //hacky but the current comments camera is not a Base object
        //used only from DUI and not for normal geometry conversion
        case Base b:
          //hacky but the current comments camera is not a Base object
          //used only from DUI and not for normal geometry conversion
          var boo = b["isHackySpeckleCamera"] as bool?;
          if (boo == true)
            return ViewOrientation3DToNative(b);
          return null;

        default:
          return null;
      }
    }

    public object ConvertToNativeDisplayable(Base @base)
    {
      var nativeObject = DisplayableObjectToNative(@base);
      if (nativeObject.Converted.Cast<Element>().ToList() is List<Element> typedList && typedList.Count >= 1)
      {
        receivedObjectsCache?.AddConvertedObjects(@base, typedList);
      }
      return nativeObject;
    }

    public List<Base> ConvertToSpeckle(List<object> objects) => objects.Select(ConvertToSpeckle).ToList();

    public List<object> ConvertToNative(List<Base> objects) => objects.Select(ConvertToNative).ToList();

    public bool CanConvertToSpeckle(object @object)
    {
      return @object switch
      {
        DB.DetailCurve _ => true,
        DB.Material _ => true,
        DB.DirectShape _ => true,
        DB.FamilyInstance _ => true,
        DB.Floor _ => true,
        DB.Level _ => true,
        DB.View _ => true,
        DB.ModelCurve _ => true,
        DB.Opening _ => true,
        DB.RoofBase _ => true,
        DB.Area _ => true,
        DB.Architecture.Room _ => true,
        DB.Architecture.TopographySurface _ => true,
        DB.Toposolid _ => true,
        DB.Wall _ => true,
        DB.Mechanical.Duct _ => true,
        DB.Mechanical.FlexDuct _ => true,
        DB.Mechanical.Space _ => true,
        DB.Plumbing.Pipe _ => true,
        DB.Plumbing.FlexPipe _ => true,
        DB.Electrical.Wire _ => true,
        DB.Electrical.CableTray _ => true,
        DB.Electrical.Conduit _ => true,
        DB.CurtainGridLine _ => true, //these should be handled by curtain walls
        DB.Architecture.BuildingPad _ => true,
        DB.Architecture.Stairs _ => true,
        DB.Architecture.StairsRun _ => true,
        DB.Architecture.StairsLanding _ => true,
        DB.Architecture.Railing _ => true,
        DB.Architecture.TopRail _ => true,
        DB.Ceiling _ => true,
        DB.PointCloudInstance _ => true,
        DB.Group _ => true,
        DB.ProjectInfo _ => true,
        DB.ElementType _ => true,
        DB.Grid _ => true,
        DB.ReferencePoint _ => true,
        DB.FabricationPart _ => true,
        DB.CombinableElement _ => true,
#if REVIT2020 || REVIT2021 || REVIT2022
        DB.Structure.AnalyticalModelStick _ => true,
        DB.Structure.AnalyticalModelSurface _ => true,
#else
        DB.Structure.AnalyticalMember _ => true,
        DB.Structure.AnalyticalPanel _ => true,
#endif
        DB.Structure.BoundaryConditions _ => true,
        _ => (@object as Element).IsElementSupported()
      };
    }

    public bool CanConvertToNative(Base @object)
    {
      //Family Document
      if (Doc.IsFamilyDocument)
      {
        return @object switch
        {
          ICurve _ => true,
          Geometry.Brep _ => true,
          Geometry.Mesh _ => true,
          BER.FreeformElement _ => true,
          _ => false
        };
      }

      //Project Document
      var schema = @object["@SpeckleSchema"] as Base; // check for contained schema
      if (schema != null)
        return CanConvertToNative(schema);

      var objRes = @object switch
      {
        //geometry
        ICurve _ => true,
        Geometry.Brep _ => true,
        Geometry.Mesh _ => true,
        // non revit built elems
        BE.Structure _ => true,
        BE.Alignment _ => true,
        //built elems
        BER.AdaptiveComponent _ => true,
        BE.Beam _ => true,
        BE.Brace _ => true,
        BE.Column _ => true,
#if !REVIT2020 && !REVIT2021
        BE.Ceiling _ => true,
#endif
        BERC.DetailCurve _ => true,
        BER.DirectShape _ => true,
        BER.FreeformElement _ => true,
        BER.FamilyInstance _ => true,
        BE.Floor _ => true,
        BE.Level _ => true,
        BERC.ModelCurve _ => true,
        BE.Opening _ => true,
        BERC.RoomBoundaryLine _ => true,
        BERC.SpaceSeparationLine _ => true,
        BE.Roof _ => true,
        BE.SpeckleToposolid _ => true,
        BE.Topography _ => true,
        BER.RevitCurtainWallPanel _ => true,
        BER.RevitFaceWall _ => true,
        BER.RevitProfileWall _ => true,
        BE.Wall _ => true,
        BE.Duct _ => true,
        BE.Pipe _ => true,
        BE.Wire _ => true,
        BE.CableTray _ => true,
        BE.Conduit _ => true,
        BE.Revit.RevitRailing _ => true,
        Other.Revit.RevitInstance _ => true,
        BER.ParameterUpdater _ => true,
        BE.View3D _ => true,
        BE.Room _ => true,
        BE.GridLine _ => true,
        BE.Space _ => true,
        BE.Network _ => true,
        //Structural
        STR.Geometry.Element1D _ => true,
        STR.Geometry.Element2D _ => true,
        Other.BlockInstance _ => true,
        Other.MappedBlockWrapper => true,
        Organization.DataTable _ => true,
        // GIS
        PolygonElement _ => true,
        _ => false,
      };
      if (objRes)
        return true;

      return false;
    }

    public bool CanConvertToNativeDisplayable(Base @object)
    {
      // check for schema
      var schema = @object["@SpeckleSchema"] as Base; // check for contained schema
      if (schema != null)
        return CanConvertToNativeDisplayable(schema);

      return @object.IsDisplayableObject();
    }
  }
}<|MERGE_RESOLUTION|>--- conflicted
+++ resolved
@@ -400,7 +400,6 @@
       return "";
     }
 
-<<<<<<< HEAD
     private BuiltInCategory GetObjectCategory(Base @object)
     {
       switch (@object)
@@ -440,8 +439,6 @@
       }
     }
 
-=======
->>>>>>> 0592ce3f
     private Base SwapGeometrySchemaObject(Base @object)
     {
       // schema check
