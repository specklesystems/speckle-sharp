using System;
using System.Collections.Generic;
using System.Linq;
using Autodesk.Revit.DB;
using Objects.BuiltElements.Revit;
using Objects.GIS;
using Objects.Organization;
using Objects.Other;
using Objects.Structural.Properties.Profiles;
using RevitSharedResources.Helpers;
using RevitSharedResources.Helpers.Extensions;
using RevitSharedResources.Interfaces;
using RevitSharedResources.Models;
using Speckle.Core.Kits;
using Speckle.Core.Models;
using Speckle.Core.Models.Extensions;
using BE = Objects.BuiltElements;
using BER = Objects.BuiltElements.Revit;
using BERC = Objects.BuiltElements.Revit.Curve;
using DB = Autodesk.Revit.DB;
using GE = Objects.Geometry;
using STR = Objects.Structural;

namespace Objects.Converter.Revit
{
  public partial class ConverterRevit : ISpeckleConverter
  {
#if REVIT2024
    public static string RevitAppName = HostApplications.Revit.GetVersion(HostAppVersion.v2024);
#elif REVIT2023
    public static string RevitAppName = HostApplications.Revit.GetVersion(HostAppVersion.v2023);
#elif REVIT2022
    public static string RevitAppName = HostApplications.Revit.GetVersion(HostAppVersion.v2022);
#elif REVIT2021
    public static string RevitAppName = HostApplications.Revit.GetVersion(HostAppVersion.v2021);
#elif REVIT2020
    public static string RevitAppName = HostApplications.Revit.GetVersion(HostAppVersion.v2020);
#elif REVIT2019
    public static string RevitAppName = HostApplications.Revit.GetVersion(HostAppVersion.v2019);
#endif

    #region ISpeckleConverter props

    public string Description => "Default Speckle Kit for Revit";
    public string Name => nameof(ConverterRevit);
    public string Author => "Speckle";
    public string WebsiteOrEmail => "https://speckle.systems";

    public IEnumerable<string> GetServicedApplications() => new string[] { RevitAppName };

    #endregion ISpeckleConverter props

    private const double TOLERANCE = 0.0164042; // 5mm in ft

    public Document Doc { get; private set; }

    /// <summary>
    /// <para>To know which other objects are being converted, in order to sort relationships between them.
    /// For example, elements that have children use this to determine whether they should send their children out or not.</para>
    /// </summary>
    public Dictionary<string, ApplicationObject> ContextObjects { get; set; } =
      new Dictionary<string, ApplicationObject>();

    /// <summary>
    /// <para>To keep track of previously received objects from a given stream in here. If possible, conversions routines
    /// will edit an existing object, otherwise they will delete the old one and create the new one.</para>
    /// </summary>
    public IReceivedObjectIdMap<Base, Element> PreviouslyReceivedObjectIds { get; set; }

    /// <summary>
    /// Keeps track of the current host element that is creating any sub-objects it may have.
    /// </summary>
    public Element CurrentHostElement => RevitConverterState.Peek?.CurrentHostElement;

    /// <summary>
    /// Used when sending; keeps track of all the converted objects so far. Child elements first check in here if they should convert themselves again (they may have been converted as part of a parent's hosted elements).
    /// </summary>
    public ISet<string> ConvertedObjects { get; private set; } = new HashSet<string>();

    public ProgressReport Report { get; private set; } = new ProgressReport();

    public Dictionary<string, string> Settings { get; private set; } = new Dictionary<string, string>();

    public Dictionary<string, BE.Level> Levels { get; private set; } = new Dictionary<string, BE.Level>();

    public Dictionary<string, Phase> Phases { get; private set; } = new Dictionary<string, Phase>();

    /// <summary>
    /// Used to cache already converted family instance FamilyType deifnitions
    /// </summary>
    public Dictionary<string, Objects.BuiltElements.Revit.RevitSymbolElementType> Symbols { get; private set; } =
      new Dictionary<string, Objects.BuiltElements.Revit.RevitSymbolElementType>();

    public Dictionary<string, SectionProfile> SectionProfiles { get; private set; } =
      new Dictionary<string, SectionProfile>();

    public ReceiveMode ReceiveMode { get; set; }

    /// <summary>
    /// Contains all materials in the model
    /// </summary>
    public Dictionary<string, Objects.Other.Material> Materials { get; private set; } =
      new Dictionary<string, Objects.Other.Material>();

    public ConverterRevit()
    {
      var ver = System.Reflection.Assembly.GetAssembly(typeof(ConverterRevit)).GetName().Version;
      Report.Log($"Using converter: {Name} v{ver}");
    }

    private IRevitDocumentAggregateCache revitDocumentAggregateCache;
    private IConvertedObjectsCache<Base, Element> receivedObjectsCache;
    private TransactionManager transactionManager;

    public void SetContextDocument(object doc)
    {
      if (doc is TransactionManager transactionManager)
      {
        this.transactionManager = transactionManager;
      }
      else if (doc is IRevitDocumentAggregateCache revitDocumentAggregateCache)
      {
        this.revitDocumentAggregateCache = revitDocumentAggregateCache;
      }
      else if (doc is IConvertedObjectsCache<Base, Element> receivedObjectsCache)
      {
        this.receivedObjectsCache = receivedObjectsCache;
      }
      else if (doc is IReceivedObjectIdMap<Base, Element> cache)
      {
        PreviouslyReceivedObjectIds = cache;
      }
      else if (doc is DB.View view)
      {
        // setting the view as a 2d view will result in no objects showing up, so only do it if it's a 3D view
        if (view is View3D view3D)
        {
          ViewSpecificOptions = new Options() { View = view, ComputeReferences = true };
        }
      }
      else if (doc is Document document)
      {
        Doc = document;
        Report.Log($"Using document: {Doc.PathName}");
        Report.Log($"Using units: {ModelUnits}");
      }
      else
      {
        throw new ArgumentException(
          $"Converter.{nameof(SetContextDocument)}() was passed an object of unexpected type, {doc.GetType()}"
        );
      }
    }

    //NOTE: not all objects come from Revit, so their applicationId might be null, in this case we fall back on the Id
    //this fallback is only needed for a couple of ToNative conversions such as Floor, Ceiling, and Roof
    public void SetContextObjects(List<ApplicationObject> objects)
    {
      ContextObjects = new(objects.Count);
      foreach (var ao in objects)
      {
        var key = ao.applicationId ?? ao.OriginalId;
        if (ContextObjects.ContainsKey(key))
          continue;
        ContextObjects.Add(key, ao);
      }
    }

    public void SetPreviousContextObjects(List<ApplicationObject> objects)
    {
      //PreviousContextObjects = new(objects.Count);
      //foreach (var ao in objects)
      //{
      //  var key = ao.applicationId ?? ao.OriginalId;
      //  if (PreviousContextObjects.ContainsKey(key))
      //    continue;
      //  PreviousContextObjects.Add(key, ao);
      //}
    }

    public void SetConverterSettings(object settings)
    {
      Settings = settings as Dictionary<string, string>;
    }

    public Base ConvertToSpeckle(object @object)
    {
      Base returnObject = null;
      List<string> notes = new List<string>();
      string id = @object is Element element ? element.UniqueId : string.Empty;

      switch (@object)
      {
        case DB.Document o:
          returnObject = ModelToSpeckle(o, !o.IsFamilyDocument);
          break;
        case DB.DetailCurve o:
          returnObject = DetailCurveToSpeckle(o);
          break;
        case DB.DirectShape o:
          returnObject = DirectShapeToSpeckle(o);
          break;
        case DB.FamilyInstance o:
          returnObject = FamilyInstanceToSpeckle(o, out notes);
          break;
        case DB.Floor o:
          returnObject = FloorToSpeckle(o, out notes);
          break;
        case DB.FabricationPart o:
          returnObject = FabricationPartToSpeckle(o, out notes);
          break;
        case DB.Group o:
          returnObject = GroupToSpeckle(o);
          break;
        case DB.Level o:
          returnObject = LevelToSpeckle(o);
          break;
        case DB.View o:
          returnObject = ViewToSpeckle(o);
          break;
        //NOTE: Converts all materials in the materials library
        case DB.Material o:
          returnObject = ConvertAndCacheMaterial(o.Id, o.Document);
          break;
        case DB.ModelCurve o:
          if ((BuiltInCategory)o.Category.Id.IntegerValue == BuiltInCategory.OST_RoomSeparationLines)
            returnObject = RoomBoundaryLineToSpeckle(o);
          else if ((BuiltInCategory)o.Category.Id.IntegerValue == BuiltInCategory.OST_MEPSpaceSeparationLines)
            returnObject = SpaceSeparationLineToSpeckle(o);
          else
            returnObject = ModelCurveToSpeckle(o);
          break;
        case DB.Opening o:
          returnObject = OpeningToSpeckle(o);
          break;
        case DB.RoofBase o:
          returnObject = RoofToSpeckle(o, out notes);
          break;
        case DB.Area o:
          returnObject = AreaToSpeckle(o);
          break;
        case DB.Architecture.Room o:
          returnObject = RoomToSpeckle(o);
          break;
        case DB.Architecture.TopographySurface o:
          returnObject = TopographyToSpeckle(o);
          break;
        case DB.Wall o:
          returnObject = WallToSpeckle(o, out notes);
          break;
        case DB.Mechanical.Duct o:
          returnObject = DuctToSpeckle(o, out notes);
          break;
        case DB.Mechanical.FlexDuct o:
          returnObject = DuctToSpeckle(o);
          break;
        case DB.Mechanical.Space o:
          returnObject = SpaceToSpeckle(o);
          break;
        case DB.Plumbing.Pipe o:
          returnObject = PipeToSpeckle(o);
          break;
        case DB.Plumbing.FlexPipe o:
          returnObject = PipeToSpeckle(o);
          break;
        case DB.Electrical.Wire o:
          returnObject = WireToSpeckle(o);
          break;
        case DB.Electrical.CableTray o:
          returnObject = CableTrayToSpeckle(o);
          break;
        case DB.Electrical.Conduit o:
          returnObject = ConduitToSpeckle(o);
          break;
        //these should be handled by curtain walls
        case DB.CurtainGridLine _:
          returnObject = null;
          break;
        case DB.Architecture.BuildingPad o:
          returnObject = BuildingPadToSpeckle(o);
          break;
        case DB.Architecture.Stairs o:
          returnObject = StairToSpeckle(o);
          break;
        //these are handled by Stairs
        case DB.Architecture.StairsRun _:
          returnObject = null;
          break;
        case DB.Architecture.StairsLanding _:
          returnObject = null;
          break;
        case DB.Architecture.Railing o:
          returnObject = RailingToSpeckle(o);
          break;
        case DB.Architecture.TopRail o:
          returnObject = TopRailToSpeckle(o);
          break;
        case DB.Architecture.HandRail _:
          returnObject = null;
          break;
        case DB.Structure.Rebar o:
          returnObject = RebarToSpeckle(o);
          break;
        case DB.Ceiling o:
          returnObject = CeilingToSpeckle(o, out notes);
          break;
        case DB.PointCloudInstance o:
          returnObject = PointcloudToSpeckle(o);
          break;
        case DB.ProjectInfo o:
          returnObject = ProjectInfoToSpeckle(o);
          break;
        case DB.ElementType o:
          returnObject = ElementTypeToSpeckle(o);
          break;
        case DB.Grid o:
          returnObject = GridLineToSpeckle(o);
          break;
        case DB.ReferencePoint o:
          if ((BuiltInCategory)o.Category.Id.IntegerValue == BuiltInCategory.OST_AnalyticalNodes)
            returnObject = AnalyticalNodeToSpeckle(o);
          break;
        case DB.Structure.BoundaryConditions o:
          returnObject = BoundaryConditionsToSpeckle(o);
          break;
        case DB.Structure.StructuralConnectionHandler o:
          returnObject = StructuralConnectionHandlerToSpeckle(o);
          break;
        case DB.CombinableElement o:
          returnObject = CombinableElementToSpeckle(o);
          break;
#if REVIT2020 || REVIT2021 || REVIT2022
        case DB.Structure.AnalyticalModelStick o:
          returnObject = AnalyticalStickToSpeckle(o);
          break;
        case DB.Structure.AnalyticalModelSurface o:
          returnObject = AnalyticalSurfaceToSpeckle(o);
          break;
#else
        case DB.Structure.AnalyticalMember o:
          returnObject = AnalyticalStickToSpeckle(o);
          break;
        case DB.Structure.AnalyticalPanel o:
          returnObject = AnalyticalSurfaceToSpeckle(o);
          break;
#endif
        default:
          // if we don't have a direct conversion, still try to send this element as a generic RevitElement
          var el = @object as Element;
          if (el.IsElementSupported())
          {
            returnObject = RevitElementToSpeckle(el, out notes);
            break;
          }
          returnObject = null;
          break;
      }

      // NOTE: Only try generic method assignment if there is no existing render material from conversions;
      // we might want to try later on to capture it more intelligently from inside conversion routines.
      if (
        returnObject != null
        && returnObject["renderMaterial"] == null
        && returnObject["displayValue"] == null
        && !(returnObject is Collection)
      )
      {
        try
        {
          var material = GetElementRenderMaterial(@object as DB.Element);
          returnObject["renderMaterial"] = material;
        }
        catch (Exception e)
        {
          // passing for stuff without a material (eg converting the current document to get the `Model` and `Info` objects)
        }
      }

      // log
      if (Report.ReportObjects.TryGetValue(id, out var reportObj) && notes.Count > 0)
        reportObj.Update(log: notes);

      return returnObject;
    }

    private string GetElemInfo(object o)
    {
      if (o is Element e)
        return $", name: {e.Name}, id: {e.UniqueId}";

      return "";
    }

    private BuiltInCategory GetObjectCategory(Base @object)
    {
      switch (@object)
      {
        case BE.Beam _:
        case BE.Brace _:
        case BE.TeklaStructures.TeklaContourPlate _:
          return BuiltInCategory.OST_StructuralFraming;
        case BE.TeklaStructures.Bolts _:
          return BuiltInCategory.OST_StructConnectionBolts;
        case BE.TeklaStructures.Welds _:
          return BuiltInCategory.OST_StructConnectionWelds;
        case BE.Floor _:
          return BuiltInCategory.OST_Floors;
        case BE.Ceiling _:
          return BuiltInCategory.OST_Ceilings;
        case BE.Column _:
          return BuiltInCategory.OST_Columns;
        case BE.Pipe _:
          return BuiltInCategory.OST_PipeSegments;
        case BE.Rebar _:
          return BuiltInCategory.OST_Rebar;
        case BE.Topography _:
          return BuiltInCategory.OST_Topography;
        case BE.Wall _:
          return BuiltInCategory.OST_Walls;
        case BE.Roof _:
          return BuiltInCategory.OST_Roofs;
        case BE.Duct _:
          return BuiltInCategory.OST_FabricationDuctwork;
        case BE.CableTray _:
          return BuiltInCategory.OST_CableTray;
        default:
          return BuiltInCategory.OST_GenericModel;
      }
    }

    private Base SwapGeometrySchemaObject(Base @object)
    {
      // schema check
      var speckleSchema = @object["@SpeckleSchema"] as Base;
      if (speckleSchema == null || !CanConvertToNative(speckleSchema))
        return @object; // Skip if no schema, or schema is non-convertible.

      // Invert the "Geometry->SpeckleSchema" to be the logical "SpeckleSchema -> Geometry" order.
      // This is caused by RhinoBIM, the MappingTool in rhino, and any Grasshopper Schema node with the option active.
      if (speckleSchema is BER.DirectShape ds)
      {
        // HACK: This is an explicit exception for DirectShapes. This is the only object class that does not have a
        // `SchemaMainParam`, which means the swap performed below would not work.
        // In this case, we cast directly and "unwrap" the schema object manually, setting the Brep as the only
        // item in the list.
        ds.baseGeometries = new List<Base> { @object };
      }
      else if (speckleSchema is MappedBlockWrapper mbw)
      {
        if (@object is not BlockInstance bi)
          throw new Exception($"{nameof(MappedBlockWrapper)} can only be used with {nameof(BlockInstance)} objects.");

        mbw.instance = bi;
      }
      else
      {
        // find self referential prop and set value to @object if it is null (happens when sent from gh)
        // if you can find a "MainParamProperty" get that
        // HACK: The results of this can be inconsistent as we don't really know which is the `MainParamProperty`, that is info that is attached to the constructor input. Hence the hack above ☝🏼
        var prop = speckleSchema
          .GetInstanceMembers()
          .Where(o => speckleSchema[o.Name] == null)
          .FirstOrDefault(o => o.PropertyType.IsInstanceOfType(@object));
        if (prop != null)
          speckleSchema[prop.Name] = @object;
      }
      return speckleSchema;
    }

    public object ConvertToNative(Base @base)
    {
      var nativeObject = ConvertToNativeObject(@base);

      switch (nativeObject)
      {
        case ApplicationObject appObject:
          if (appObject.Converted.Cast<Element>().ToList() is List<Element> typedList && typedList.Count >= 1)
          {
            receivedObjectsCache?.AddConvertedObjects(@base, typedList);
          }
          break;
        case Element element:
          receivedObjectsCache?.AddConvertedObjects(@base, new List<Element> { element });
          break;
      }

      return nativeObject;
    }

    public object ConvertToNativeObject(Base @object)
    {
      // Get setting for if the user is only trying to preview the geometry
      Settings.TryGetValue("preview", out string isPreview);
      if (bool.Parse(isPreview ?? "false") == true)
        return PreviewGeometry(@object);

      // Get settings for receive direct meshes , assumes objects aren't nested like in Tekla Structures
      Settings.TryGetValue("recieve-objects-mesh", out string recieveModelMesh);
      if (bool.Parse(recieveModelMesh ?? "false"))
        if ((@object is Other.Instance || @object.IsDisplayableObject()) && @object is not BE.Room)
          return DisplayableObjectToNative(@object);
        else
          return null;

      //Family Document
      if (Doc.IsFamilyDocument)
      {
        switch (@object)
        {
          case ICurve o:
            return ModelCurveToNative(o);
          case Geometry.Brep o:
            return FreeformElementToNativeFamily(o);
          case Geometry.Mesh o:
            return FreeformElementToNativeFamily(o);
          case BER.FreeformElement o:
            return FreeformElementToNative(o);
          default:
            return null;
        }
      }

      // Check if object has inner `SpeckleSchema` prop and swap if appropriate
      @object = SwapGeometrySchemaObject(@object);

      switch (@object)
      {
        //geometry
        case ICurve o:
          return ModelCurveToNative(o);
        case Geometry.Brep o:
          return TryDirectShapeToNative(o, ToNativeMeshSetting);
        case Geometry.Mesh mesh:
          switch (ToNativeMeshSetting)
          {
            case ToNativeMeshSettingEnum.DxfImport:
              return MeshToDxfImport(mesh, Doc);
            case ToNativeMeshSettingEnum.DxfImportInFamily:
              return MeshToDxfImportFamily(mesh, Doc);
            case ToNativeMeshSettingEnum.Default:
            default:
              return TryDirectShapeToNative(mesh, ToNativeMeshSettingEnum.Default);
          }
        // non revit built elems
        case BE.Alignment o:
          if (o.curves is null) // TODO: remove after a few releases, this is for backwards compatibility
            return ModelCurveToNative(o.baseCurve);

          return AlignmentToNative(o);

        case BE.Structure o:
          return TryDirectShapeToNative(
            new ApplicationObject(o.id, o.speckle_type) { applicationId = o.applicationId },
            o.displayValue,
            ToNativeMeshSetting
          );
        //built elems
        case BER.AdaptiveComponent o:
          return AdaptiveComponentToNative(o);

        //case BE.TeklaStructures.TeklaBeam o:
        //  return TeklaBeamToNative(o);

        case BE.Beam o:
          return BeamToNative(o);

        case BE.Brace o:
          return BraceToNative(o);

        case BE.Column o:
          return ColumnToNative(o);

#if REVIT2020  || REVIT2021
#else
        case BE.Ceiling o:
          return CeilingToNative(o);
#endif

        case BERC.DetailCurve o:
          return DetailCurveToNative(o);

        case BER.DirectShape o:
          try
          {
            // Try to convert to direct shape, taking into account the current mesh settings
            return DirectShapeToNative(o, ToNativeMeshSetting);
          }
          catch (FallbackToDxfException e)
          {
            // FallbackToDxf exception means we should attempt a DXF import instead.
            switch (ToNativeMeshSetting)
            {
              case ToNativeMeshSettingEnum.DxfImport:
                return DirectShapeToDxfImport(o); // DirectShape -> DXF
              case ToNativeMeshSettingEnum.DxfImportInFamily:
                return DirectShapeToDxfImportFamily(o); // DirectShape -> Family (DXF inside)
              case ToNativeMeshSettingEnum.Default:
              default:
                // For anything else, try again with the default fallback (ugly meshes).
                return DirectShapeToNative(o, ToNativeMeshSettingEnum.Default);
            }
          }

        case BER.FreeformElement o:
          return FreeformElementToNative(o);

        case BER.FamilyInstance o:
          return FamilyInstanceToNative(o);

        case BE.Network o:
          return NetworkToNative(o);

        case BE.Floor o:
          return FloorToNative(o);

        case BE.Level o:
          return LevelToNative(o);

        case BERC.ModelCurve o:
          return ModelCurveToNative(o);

        case BE.Opening o:
          return OpeningToNative(o);

        case BERC.RoomBoundaryLine o:
          return RoomBoundaryLineToNative(o);

        case BERC.SpaceSeparationLine o:
          return SpaceSeparationLineToNative(o);

        case BE.Roof o:
          return RoofToNative(o);

        case BE.Topography o:
          return TopographyToNative(o);

        case BER.RevitProfileWall o:
          return ProfileWallToNative(o);

        case BER.RevitFaceWall o:
          return FaceWallToNativeV2(o);

        case BE.Wall o:
          return WallToNative(o);

        case BE.Duct o:
          return DuctToNative(o);

        case BE.Pipe o:
          return PipeToNative(o);

        case BE.Wire o:
          return WireToNative(o);

        case BE.CableTray o:
          return CableTrayToNative(o);

        case BE.Conduit o:
          return ConduitToNative(o);

        case BE.Revit.RevitRailing o:
          return RailingToNative(o);

        case BER.ParameterUpdater o:
          UpdateParameter(o);
          return null;

        case BE.View3D o:
          return ViewToNative(o);

        case RevitMEPFamilyInstance o:
          return FittingOrMEPInstanceToNative(o);

        case Other.Revit.RevitInstance o:
          return RevitInstanceToNative(o);

        case BE.Room o:
          return RoomToNative(o);

        case BE.GridLine o:
          return GridLineToNative(o);

        case DataTable o:
          return DataTableToNative(o);

        case BE.Space o:
          return SpaceToNative(o);
        //Structural
        case STR.Geometry.Element1D o:
          return AnalyticalStickToNative(o);

        case STR.Geometry.Element2D o:
          return AnalyticalSurfaceToNative(o);

        case STR.Geometry.Node o:
          return AnalyticalNodeToNative(o);

        case STR.Analysis.Model o:
          return StructuralModelToNative(o);

        // other
        case Other.BlockInstance o:
          return BlockInstanceToNative(o);

<<<<<<< HEAD
        case Other.MappedBlockWrapper o:
          return MappedBlockWrapperToNative(o);
=======
        // gis
        case PolygonElement o:
          return PolygonElementToNative(o);

>>>>>>> e46a5f36
        //hacky but the current comments camera is not a Base object
        //used only from DUI and not for normal geometry conversion
        case Base b:
          //hacky but the current comments camera is not a Base object
          //used only from DUI and not for normal geometry conversion
          var boo = b["isHackySpeckleCamera"] as bool?;
          if (boo == true)
            return ViewOrientation3DToNative(b);
          return null;

        default:
          return null;
      }
    }

    public object ConvertToNativeDisplayable(Base @base)
    {
      return DisplayableObjectToNative(@base);
    }

    public List<Base> ConvertToSpeckle(List<object> objects) => objects.Select(ConvertToSpeckle).ToList();

    public List<object> ConvertToNative(List<Base> objects) => objects.Select(ConvertToNative).ToList();

    public bool CanConvertToSpeckle(object @object)
    {
      return @object switch
      {
        DB.DetailCurve _ => true,
        DB.Material _ => true,
        DB.DirectShape _ => true,
        DB.FamilyInstance _ => true,
        DB.Floor _ => true,
        DB.Level _ => true,
        DB.View _ => true,
        DB.ModelCurve _ => true,
        DB.Opening _ => true,
        DB.RoofBase _ => true,
        DB.Area _ => true,
        DB.Architecture.Room _ => true,
        DB.Architecture.TopographySurface _ => true,
        DB.Wall _ => true,
        DB.Mechanical.Duct _ => true,
        DB.Mechanical.FlexDuct _ => true,
        DB.Mechanical.Space _ => true,
        DB.Plumbing.Pipe _ => true,
        DB.Plumbing.FlexPipe _ => true,
        DB.Electrical.Wire _ => true,
        DB.Electrical.CableTray _ => true,
        DB.Electrical.Conduit _ => true,
        DB.CurtainGridLine _ => true, //these should be handled by curtain walls
        DB.Architecture.BuildingPad _ => true,
        DB.Architecture.Stairs _ => true,
        DB.Architecture.StairsRun _ => true,
        DB.Architecture.StairsLanding _ => true,
        DB.Architecture.Railing _ => true,
        DB.Architecture.TopRail _ => true,
        DB.Ceiling _ => true,
        DB.PointCloudInstance _ => true,
        DB.Group _ => true,
        DB.ProjectInfo _ => true,
        DB.ElementType _ => true,
        DB.Grid _ => true,
        DB.ReferencePoint _ => true,
        DB.FabricationPart _ => true,
        DB.CombinableElement _ => true,
#if REVIT2020 || REVIT2021 || REVIT2022
        DB.Structure.AnalyticalModelStick _ => true,
        DB.Structure.AnalyticalModelSurface _ => true,
#else
        DB.Structure.AnalyticalMember _ => true,
        DB.Structure.AnalyticalPanel _ => true,
#endif
        DB.Structure.BoundaryConditions _ => true,
        _ => (@object as Element).IsElementSupported()
      };
    }

    public bool CanConvertToNative(Base @object)
    {
      //Family Document
      if (Doc.IsFamilyDocument)
      {
        return @object switch
        {
          ICurve _ => true,
          Geometry.Brep _ => true,
          Geometry.Mesh _ => true,
          BER.FreeformElement _ => true,
          _ => false
        };
      }

      //Project Document
      var schema = @object["@SpeckleSchema"] as Base; // check for contained schema
      if (schema != null)
        return CanConvertToNative(schema);

      var objRes = @object switch
      {
        //geometry
        ICurve _ => true,
        Geometry.Brep _ => true,
        Geometry.Mesh _ => true,
        // non revit built elems
        BE.Structure _ => true,
        BE.Alignment _ => true,
        //built elems
        BER.AdaptiveComponent _ => true,
        BE.Beam _ => true,
        BE.Brace _ => true,
        BE.Column _ => true,
#if !REVIT2020 && !REVIT2021
        BE.Ceiling _ => true,
#endif
        BERC.DetailCurve _ => true,
        BER.DirectShape _ => true,
        BER.FreeformElement _ => true,
        BER.FamilyInstance _ => true,
        BE.Floor _ => true,
        BE.Level _ => true,
        BERC.ModelCurve _ => true,
        BE.Opening _ => true,
        BERC.RoomBoundaryLine _ => true,
        BERC.SpaceSeparationLine _ => true,
        BE.Roof _ => true,
        BE.Topography _ => true,
        BER.RevitFaceWall _ => true,
        BER.RevitProfileWall _ => true,
        BE.Wall _ => true,
        BE.Duct _ => true,
        BE.Pipe _ => true,
        BE.Wire _ => true,
        BE.CableTray _ => true,
        BE.Conduit _ => true,
        BE.Revit.RevitRailing _ => true,
        Other.Revit.RevitInstance _ => true,
        BER.ParameterUpdater _ => true,
        BE.View3D _ => true,
        BE.Room _ => true,
        BE.GridLine _ => true,
        BE.Space _ => true,
        BE.Network _ => true,
        //Structural
        STR.Geometry.Element1D _ => true,
        STR.Geometry.Element2D _ => true,
        Other.BlockInstance _ => true,
        Other.MappedBlockWrapper => true,
        Organization.DataTable _ => true,
        // GIS
        PolygonElement _ => true,
        _ => false,
      };
      if (objRes)
        return true;

      return false;
    }

    public bool CanConvertToNativeDisplayable(Base @object)
    {
      // check for schema
      var schema = @object["@SpeckleSchema"] as Base; // check for contained schema
      if (schema != null)
        return CanConvertToNativeDisplayable(schema);

      return @object.IsDisplayableObject();
    }
  }
}<|MERGE_RESOLUTION|>--- conflicted
+++ resolved
@@ -702,15 +702,12 @@
         case Other.BlockInstance o:
           return BlockInstanceToNative(o);
 
-<<<<<<< HEAD
         case Other.MappedBlockWrapper o:
           return MappedBlockWrapperToNative(o);
-=======
         // gis
         case PolygonElement o:
           return PolygonElementToNative(o);
 
->>>>>>> e46a5f36
         //hacky but the current comments camera is not a Base object
         //used only from DUI and not for normal geometry conversion
         case Base b:
