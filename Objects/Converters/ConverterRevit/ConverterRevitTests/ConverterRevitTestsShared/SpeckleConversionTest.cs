using Autodesk.Revit.DB;
using ConnectorRevit.Storage;
using DesktopUI2.Models;
using Objects.BuiltElements.Revit;
using Objects.Converter.Revit;
using Revit.Async;
using Speckle.ConnectorRevit.UI;
using Speckle.Core.Models;
using System;
using System.Collections.Generic;
using System.Linq;
using System.Threading.Tasks;
using Xunit;
using DB = Autodesk.Revit.DB;

namespace ConverterRevitTests
{
  public class SpeckleConversionTest
  {
    internal SpeckleConversionFixture fixture;

    public SpeckleConversionTest(SpeckleConversionFixture fixture)
    {
      this.fixture = fixture;
      this.fixture.TestClassName = GetType().Name;
    }

    internal async Task NativeToSpeckle()
    {
      ConverterRevit converter = new ConverterRevit();
      converter.SetContextDocument(fixture.SourceDoc);

      foreach (var elem in fixture.RevitElements)
      {
        await RevitTask.RunAsync(() =>
        {
          var spkElem = converter.ConvertToSpeckle(elem);

          if (spkElem is Base re)
            AssertUtils.ValidSpeckleElement(elem, re);
        });
      }
      Assert.Equal(0, converter.Report.ConversionErrorsCount);
    }

    internal void NativeToSpeckleBase()
    {
      ConverterRevit kit = new ConverterRevit();
      kit.SetContextDocument(fixture.SourceDoc);

      foreach (var elem in fixture.RevitElements)
      {
        var spkElem = kit.ConvertToSpeckle(elem);
        Assert.NotNull(spkElem);
      }

      Assert.Equal(0, kit.Report.ConversionErrorsCount);
    }

    /// <summary>
    /// Gets elements from the fixture SourceDoc
    /// Converts them to Speckle
    /// Creates a new Doc (or uses the open one if open!)
    /// Converts the speckle objects to Native
    /// </summary>
    /// <typeparam name="T"></typeparam>
    /// <param name="assert"></param>
    internal async Task<List<ApplicationObject>> SpeckleToNative<T>(
      Action<T, T> assert,
      Func<T, T, Task> assertAsync = null,
      UpdateData ud = null
    )
    {
      Document doc = null;
      IList<Element> elements = null;
      List<ApplicationObject> appPlaceholders = null;

      if (ud == null)
      {
        doc = fixture.SourceDoc;
        elements = fixture.RevitElements;
      }
      else
      {
        doc = ud.Doc;
        elements = ud.Elements;
        appPlaceholders = ud.AppPlaceholders;

        var updateElementTestNumberMap = new Dictionary<int, string>();
        foreach (var element in elements)
        {
          var testNumber = SpeckleUtils.GetSpeckleObjectTestNumber(element);
          if (testNumber > 0)
          {
            try
            {
              updateElementTestNumberMap.Add(testNumber, element.UniqueId);
            }
            catch (ArgumentException e)
            {
              // there are duplicate SpeckleObjectTestNumber values in the update document
              throw e;
            }
          }
        }

        foreach (var appObj in appPlaceholders)
        {
          if (!(appObj.Converted.FirstOrDefault() is DB.Element element))
            continue;

          var testNumber = SpeckleUtils.GetSpeckleObjectTestNumber(element);
          if (testNumber == 0)
            continue;

          if (updateElementTestNumberMap.TryGetValue(testNumber, out var toNativeElementId))
            appObj.applicationId = toNativeElementId;
        }
      }

      ConverterRevit converter = new ConverterRevit();
      converter.SetContextDocument(doc);
      //setting context objects for nested routine
      var contextObjects = elements
        .Select(obj => new ApplicationObject(obj.UniqueId, obj.GetType().ToString()) { applicationId = obj.UniqueId })
        .ToList();
      converter.SetContextObjects(contextObjects);
      converter.SetContextDocument(new StreamStateCache(new StreamState()));

      var spkElems = new List<Base>();
      await RevitTask
        .RunAsync(() =>
        {
          foreach (var elem in elements)
          {
            bool isAlreadyConverted = ConnectorBindingsRevit.GetOrCreateApplicationObject(
              elem,
              converter.Report,
              out ApplicationObject reportObj
            );
            if (isAlreadyConverted)
              continue;

            var conversionResult = converter.ConvertToSpeckle(elem);
            if (conversionResult != null)
            {
              spkElems.Add(conversionResult);
            }
          }
        })
        .ConfigureAwait(false);

      converter = new ConverterRevit();
      converter.ReceiveMode = Speckle.Core.Kits.ReceiveMode.Update;

      converter.SetContextDocument(fixture.NewDoc);
      //setting context objects for update routine
      var state = new StreamState()
      {
        ReceivedObjects = appPlaceholders ?? new List<ApplicationObject>()
      };
      converter.SetContextDocument(new StreamStateCache(state));

      var contextObjs = spkElems.Select(x => new ApplicationObject(x.id, x.speckle_type) { applicationId = x.applicationId }).ToList();
      var appObjs = new List<ApplicationObject>();
      foreach (var contextObj in contextObjs)
      {
        if (string.IsNullOrEmpty(contextObj.applicationId) 
          && string.IsNullOrEmpty(contextObj.OriginalId))
        {
          continue;
        }

        appObjs.Add(contextObj);
      }

      converter.SetContextObjects(appObjs);

      var resEls = new List<ApplicationObject>();
      //used to associate th nested Base objects with eh flat revit ones
      var flatSpkElems = new List<Base>();

      await SpeckleUtils.RunInTransaction(
        () =>
        {
          //xru.RunInTransaction(() =>
          //{
          foreach (var el in spkElems)
          {
            object res = null;
            try
            {
              res = converter.ConvertToNative(el);
            }
            catch (Exception e)
            {
              converter.Report.LogConversionError(new Exception(e.Message, e));
            }

            if (res is List<ApplicationObject> apls)
            {
              resEls.AddRange(apls);
              flatSpkElems.Add(el);
              if (el["elements"] == null)
                continue;
              flatSpkElems.AddRange((el["elements"] as List<Base>).Where(b => converter.CanConvertToNative(b)));
            }
            else if (res is ApplicationObject appObj)
            {
              resEls.Add(appObj);
              flatSpkElems.Add(el);
            }
            else if (res == null)
            {
              throw new Exception("Conversion returned null");
            }
            else
            {
              throw new Exception(
                $"Conversion of Speckle object, of type {el.speckle_type}, to Revit returned unexpected type, {res.GetType().FullName}"
              );
            }
          }
          //}, fixture.NewDoc).Wait();
        },
        fixture.NewDoc,
        converter
      );

      Assert.Equal(0, converter.Report.ConversionErrorsCount);

      for (var i = 0; i < spkElems.Count; i++)
      {
        var sourceElem = (T)(object)elements.FirstOrDefault(x => x.UniqueId == flatSpkElems[i].applicationId);
        var destElement = (T)((ApplicationObject)resEls[i]).Converted.FirstOrDefault();

        assert?.Invoke(sourceElem, destElement);
        if (assertAsync != null)
        {
          await assertAsync.Invoke(sourceElem, destElement);
        }
      }

      if (!fixture.UpdateTestRunning)
      {
        SpeckleUtils.DeleteElement(resEls);
      }

      return resEls;
    }

    /// <summary>
    /// Runs SpeckleToNative with SourceDoc and UpdatedDoc
    /// </summary>
    /// <typeparam name="T"></typeparam>
    /// <param name="assert"></param>
    internal async Task SpeckleToNativeUpdates<T>(Action<T, T> assert, Func<T, T, Task> assertAsync = null)
    {
      fixture.UpdateTestRunning = true;
      var initialObjs = await SpeckleToNative(assert, assertAsync);
      var updatedObjs = await SpeckleToNative(
        assert,
        assertAsync,
        new UpdateData
        {
          AppPlaceholders = initialObjs.Cast<ApplicationObject>().ToList(),
          Doc = fixture.UpdatedDoc,
          Elements = fixture.UpdatedRevitElements
        }
      );
      fixture.UpdateTestRunning = false;

      // delete the elements that were not being deleted during the update test
      SpeckleUtils.DeleteElement(initialObjs);
      //DeleteElement(updatedObjs);
    }

    internal async Task SelectionToNative<T>(Action<T, T> assert, Func<T, T, Task> assertAsync = null)
    {
      ConverterRevit converter = new ConverterRevit();
      converter.SetContextDocument(fixture.SourceDoc);
      var spkElems = fixture.Selection.Select(x => converter.ConvertToSpeckle(x) as Base).ToList();

      converter = new ConverterRevit();
      converter.SetContextDocument(fixture.NewDoc);
      converter.SetContextDocument(new StreamStateCache(new StreamState()));
      var revitEls = new List<object>();

      await SpeckleUtils.RunInTransaction(
        () =>
        {
          //xru.RunInTransaction(() =>
          //{
          foreach (var el in spkElems)
          {
            var res = converter.ConvertToNative(el);
            if (res is List<ApplicationObject> apls)
              revitEls.AddRange(apls);
            else
              revitEls.Add(res);
          }
          //}, fixture.NewDoc).Wait();
        },
        fixture.NewDoc,
        converter
      );

      Assert.Equal(0, converter.Report.ConversionErrorsCount);

      for (var i = 0; i < revitEls.Count; i++)
      {
        var sourceElem = (T)(object)fixture.Selection[i];
        var destElement = (T)((ApplicationObject)revitEls[i]).Converted.FirstOrDefault();
        assert?.Invoke(sourceElem, destElement);
        if (assertAsync != null)
        {
          await assertAsync.Invoke(sourceElem, destElement);
        }
      }
      SpeckleUtils.DeleteElement(revitEls);
    }
<<<<<<< HEAD
=======

    internal void AssertValidSpeckleElement(DB.Element elem, Base spkElem)
    {
      Assert.NotNull(elem);
      Assert.NotNull(spkElem);
      Assert.NotNull(spkElem["speckle_type"]);
      Assert.NotNull(spkElem["applicationId"]);

      SpeckleUtils.CustomAssertions(elem, spkElem);
    }

    internal void AssertElementEqual(DB.Element sourceElem, DB.Element destElem)
    {
      Assert.NotNull(sourceElem);
      Assert.NotNull(destElem);
      Assert.Equal(sourceElem.Name, destElem.Name);
      Assert.Equal(sourceElem.Document.GetElement(sourceElem.GetTypeId()).Name, destElem.Document.GetElement(destElem.GetTypeId()).Name);
      Assert.Equal(sourceElem.Category.Name, destElem.Category.Name);
    }

    internal void AssertFamilyInstanceEqual(DB.FamilyInstance sourceElem, DB.FamilyInstance destElem)
    {
      AssertElementEqual(sourceElem, destElem);

      AssertEqualParam(sourceElem, destElem, BuiltInParameter.FAMILY_BASE_LEVEL_PARAM);
      AssertEqualParam(sourceElem, destElem, BuiltInParameter.FAMILY_TOP_LEVEL_PARAM);
      AssertEqualParam(sourceElem, destElem, BuiltInParameter.FAMILY_BASE_LEVEL_OFFSET_PARAM);
      AssertEqualParam(sourceElem, destElem, BuiltInParameter.FAMILY_TOP_LEVEL_OFFSET_PARAM);

      AssertEqualParam(sourceElem, destElem, BuiltInParameter.INSTANCE_REFERENCE_LEVEL_PARAM);

      Assert.Equal(sourceElem.FacingFlipped, destElem.FacingFlipped);
      Assert.Equal(sourceElem.HandFlipped, destElem.HandFlipped);
      Assert.Equal(sourceElem.IsSlantedColumn, destElem.IsSlantedColumn);
      Assert.Equal(sourceElem.StructuralType, destElem.StructuralType);

      //rotation
      if (sourceElem.Location is LocationPoint)
        Assert.Equal(((LocationPoint)sourceElem.Location).Rotation, ((LocationPoint)destElem.Location).Rotation);
    }

    internal void AssertEqualParam(DB.Element expected, DB.Element actual, BuiltInParameter param)
    {
      var expecedParam = expected.get_Parameter(param);
      if (expecedParam == null)
        return;

      switch (expecedParam.StorageType)
      {
        case StorageType.Double:
          Assert.Equal(expecedParam.AsDouble(), actual.get_Parameter(param).AsDouble(), 4);
          break;
        case StorageType.Integer:
          Assert.Equal(expecedParam.AsInteger(), actual.get_Parameter(param).AsInteger());
          break;
        case StorageType.String:
          Assert.Equal(expecedParam.AsString(), actual.get_Parameter(param).AsString());
          break;
        case StorageType.ElementId:
        {
          var e1 = fixture.SourceDoc.GetElement(expecedParam.AsElementId());
          var e2 = fixture.NewDoc.GetElement(actual.get_Parameter(param).AsElementId());
          if (e1 is Level l1 && e2 is Level l2)
            Assert.Equal(l1.Elevation, l2.Elevation, 3);
          else if (e1 != null && e2 != null)
            Assert.Equal(e1.Name, e2.Name);
          break;
        }
        case StorageType.None:
          break;
        default:
          throw new ArgumentOutOfRangeException();
      }
    }
>>>>>>> 87ee0f38
  }

  public class UpdateData
  {
    public Document Doc { get; set; }
    public IList<Element> Elements { get; set; }
    public List<ApplicationObject> AppPlaceholders { get; set; }
  }
}<|MERGE_RESOLUTION|>--- conflicted
+++ resolved
@@ -319,83 +319,6 @@
       }
       SpeckleUtils.DeleteElement(revitEls);
     }
-<<<<<<< HEAD
-=======
-
-    internal void AssertValidSpeckleElement(DB.Element elem, Base spkElem)
-    {
-      Assert.NotNull(elem);
-      Assert.NotNull(spkElem);
-      Assert.NotNull(spkElem["speckle_type"]);
-      Assert.NotNull(spkElem["applicationId"]);
-
-      SpeckleUtils.CustomAssertions(elem, spkElem);
-    }
-
-    internal void AssertElementEqual(DB.Element sourceElem, DB.Element destElem)
-    {
-      Assert.NotNull(sourceElem);
-      Assert.NotNull(destElem);
-      Assert.Equal(sourceElem.Name, destElem.Name);
-      Assert.Equal(sourceElem.Document.GetElement(sourceElem.GetTypeId()).Name, destElem.Document.GetElement(destElem.GetTypeId()).Name);
-      Assert.Equal(sourceElem.Category.Name, destElem.Category.Name);
-    }
-
-    internal void AssertFamilyInstanceEqual(DB.FamilyInstance sourceElem, DB.FamilyInstance destElem)
-    {
-      AssertElementEqual(sourceElem, destElem);
-
-      AssertEqualParam(sourceElem, destElem, BuiltInParameter.FAMILY_BASE_LEVEL_PARAM);
-      AssertEqualParam(sourceElem, destElem, BuiltInParameter.FAMILY_TOP_LEVEL_PARAM);
-      AssertEqualParam(sourceElem, destElem, BuiltInParameter.FAMILY_BASE_LEVEL_OFFSET_PARAM);
-      AssertEqualParam(sourceElem, destElem, BuiltInParameter.FAMILY_TOP_LEVEL_OFFSET_PARAM);
-
-      AssertEqualParam(sourceElem, destElem, BuiltInParameter.INSTANCE_REFERENCE_LEVEL_PARAM);
-
-      Assert.Equal(sourceElem.FacingFlipped, destElem.FacingFlipped);
-      Assert.Equal(sourceElem.HandFlipped, destElem.HandFlipped);
-      Assert.Equal(sourceElem.IsSlantedColumn, destElem.IsSlantedColumn);
-      Assert.Equal(sourceElem.StructuralType, destElem.StructuralType);
-
-      //rotation
-      if (sourceElem.Location is LocationPoint)
-        Assert.Equal(((LocationPoint)sourceElem.Location).Rotation, ((LocationPoint)destElem.Location).Rotation);
-    }
-
-    internal void AssertEqualParam(DB.Element expected, DB.Element actual, BuiltInParameter param)
-    {
-      var expecedParam = expected.get_Parameter(param);
-      if (expecedParam == null)
-        return;
-
-      switch (expecedParam.StorageType)
-      {
-        case StorageType.Double:
-          Assert.Equal(expecedParam.AsDouble(), actual.get_Parameter(param).AsDouble(), 4);
-          break;
-        case StorageType.Integer:
-          Assert.Equal(expecedParam.AsInteger(), actual.get_Parameter(param).AsInteger());
-          break;
-        case StorageType.String:
-          Assert.Equal(expecedParam.AsString(), actual.get_Parameter(param).AsString());
-          break;
-        case StorageType.ElementId:
-        {
-          var e1 = fixture.SourceDoc.GetElement(expecedParam.AsElementId());
-          var e2 = fixture.NewDoc.GetElement(actual.get_Parameter(param).AsElementId());
-          if (e1 is Level l1 && e2 is Level l2)
-            Assert.Equal(l1.Elevation, l2.Elevation, 3);
-          else if (e1 != null && e2 != null)
-            Assert.Equal(e1.Name, e2.Name);
-          break;
-        }
-        case StorageType.None:
-          break;
-        default:
-          throw new ArgumentOutOfRangeException();
-      }
-    }
->>>>>>> 87ee0f38
   }
 
   public class UpdateData
