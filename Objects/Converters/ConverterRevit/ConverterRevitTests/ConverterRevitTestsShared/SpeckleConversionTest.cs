--- conflicted
+++ resolved
@@ -202,17 +202,11 @@
         {
           await assertAsync.Invoke(sourceElem, destElement);
         }
-<<<<<<< HEAD
-
-        if (!fixture.UpdateTestRunning)
-          SpeckleUtils.DeleteElement(destElement);
-=======
       }
 
       if (!fixture.UpdateTestRunning)
       {
         SpeckleUtils.DeleteElement(resEls);
->>>>>>> 15ae034a
       }
 
       return resEls;
@@ -257,23 +251,6 @@
       await SpeckleUtils.RunInTransaction(
         () =>
         {
-<<<<<<< HEAD
-          //xru.RunInTransaction(() =>
-          //{
-          foreach (var el in spkElems)
-          {
-            var res = converter.ConvertToNative(el);
-            if (res is List<ApplicationObject> apls)
-              resEls.AddRange(apls);
-            else
-              resEls.Add(el);
-          }
-          //}, fixture.NewDoc).Wait();
-        },
-        fixture.NewDoc,
-        converter
-      );
-=======
           var res = converter.ConvertToNative(el);
           if (res is List<ApplicationObject> apls)
             revitEls.AddRange(apls);
@@ -282,7 +259,6 @@
         }
         //}, fixture.NewDoc).Wait();
       }, fixture.NewDoc, converter);
->>>>>>> 15ae034a
 
       Assert.Equal(0, converter.Report.ConversionErrorsCount);
 
