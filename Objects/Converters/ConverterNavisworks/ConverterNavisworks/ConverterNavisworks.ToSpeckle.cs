﻿using System;
using System.Collections.Generic;
using System.Globalization;
using System.Linq;
using Autodesk.Navisworks.Api;
using Autodesk.Navisworks.Api.Interop.ComApi;
using Objects.BuiltElements;
using Objects.Core.Models;
using Objects.Geometry;
using Speckle.Core.Models;
using Speckle.Newtonsoft.Json;
using static Autodesk.Navisworks.Api.ComApi.ComApiBridge;

namespace Objects.Converter.Navisworks;

public partial class ConverterNavisworks
{
  public Base ConvertToSpeckle(object @object)
  {
    var unused = Settings.TryGetValue("_Mode", out var mode);

    Base @base;

    switch (mode)
    {
      case "objects":

        // is expecting @object to be a pseudoId string, a ModelItem or a ViewProxy that prompts for View generation.
        ModelItem element;

        switch (@object)
        {
          case string pseudoId:
            element =
              pseudoId == RootNodePseudoId
                ? Application.ActiveDocument.Models.RootItems.First
                : PointerToModelItem(pseudoId);
            break;
          case ModelItem item:
            element = item;
            break;
          default:
            return null;
        }

        @base = ModelItemToSpeckle(element);

        if (@base == null)
          return null;

        // convertedIds should be populated with all the pseudoIds of nested children already converted in traversal
        // the DescendantsAndSelf helper method means we don't need to reference recursion
        // the "__" prefix is skipped in object serialization so we can use Base object to pass data back to the Connector
        var list = element.DescendantsAndSelf
          .Select(
            x =>
              ((Array)ToInwOaPath(x).ArrayData)
                .ToArray<int>()
                .Aggregate(
                  "",
                  (current, value) => current + value.ToString(CultureInfo.InvariantCulture).PadLeft(4, '0') + "-"
                )
                .TrimEnd('-')
          )
          .ToList();
        @base["__convertedIds"] = list;

        return @base;

      case "views":
      {
        switch (@object)
        {
          case string referenceOrGuid:
            @base = ViewpointToBase(ReferenceOrGuidToSavedViewpoint(referenceOrGuid));
            break;
          case Viewpoint item:
            @base = ViewpointToBase(item);
            break;
          default:
            return null;
        }

        return @base;
      }
      default:
        return null;
    }
  }

  public List<Base> ConvertToSpeckle(List<object> objects)
  {
    return objects.Where(CanConvertToSpeckle).Select(ConvertToSpeckle).ToList();
  }

  public bool CanConvertToSpeckle(object @object)
  {
    if (@object is ModelItem modelItem)
      return CanConvertToSpeckle(modelItem);

    // is expecting @object to be a pseudoId string
    if (@object is not string pseudoId)
      return false;

    if (pseudoId == RootNodePseudoId)
      return CanConvertToSpeckle(Application.ActiveDocument.Models.RootItems.First);

    var item = PointerToModelItem(pseudoId);

    return CanConvertToSpeckle(item);
  }

  private static SavedViewpoint ReferenceOrGuidToSavedViewpoint(string referenceOrGuid)
  {
    SavedViewpoint savedViewpoint;

    if (Guid.TryParse(referenceOrGuid, out var guid))
    {
      savedViewpoint = (SavedViewpoint)Doc.SavedViewpoints.ResolveGuid(guid);
    }
    else
    {
      var parts = referenceOrGuid.Split(':');
      using var savedItemReference = new SavedItemReference(parts[0], parts[1]);
      savedViewpoint = parts.Length != 2 ? null : (SavedViewpoint)Doc.ResolveReference(savedItemReference);
    }

    return savedViewpoint;
  }

  private static Point ToPoint(InwLPos3f v)
  {
    return new Point(v.data1, v.data2, v.data3);
  }

  private static Vector ToVector(InwLVec3f v)
  {
    return new Vector(v.data1, v.data2, v.data3);
  }

  private static Base ViewpointToBase(Viewpoint viewpoint, string name = "Commit View")
  {
    var scaleFactor = UnitConversion.ScaleFactor(Application.ActiveDocument.Units, Units.Meters);

    var vp = viewpoint.CreateCopy();
    var anonView = ToInwOpAnonView(vp);
    var viewPoint = anonView.ViewPoint;

    var camera = viewPoint.Camera;

    var viewDirection = ToVector(camera.GetViewDir());
    var viewUp = ToVector(camera.GetUpVector());

    var focalDistance = viewPoint.FocalDistance;

    var position = ToPoint(camera.Position);

    var origin = ScalePoint(position, scaleFactor);
    var target = ScalePoint(GetViewTarget(position, viewDirection, focalDistance), scaleFactor);

    string cameraType;
    string zoom;
    double zoomValue = 1;

    switch (vp.Projection)
    {
      case ViewpointProjection.Orthographic:

        cameraType = "Orthogonal Camera";
        zoom = "ViewToWorldScale";

        var dist = vp.VerticalExtentAtFocalDistance / 2 * scaleFactor;
        zoomValue = 3.125 * dist / viewUp.Length;

        break;
      case ViewpointProjection.Perspective:

        cameraType = "PerspectiveCamera";
        zoom = "FieldOfView";

        try
        {
          zoomValue = vp.FocalDistance * scaleFactor;
        }
        catch (NullReferenceException err)
        {
          Console.WriteLine($"No Focal Distance, Are you looking at anything?\n{err.Message}");
        }

        break;
      default:
        Console.WriteLine("No View");
        return null;
    }

    var view = new View3D
    {
      applicationId = name,
      name = name,
      origin = origin,
      target = target,
      upDirection = viewUp,
      forwardDirection = viewDirection,
      isOrthogonal = cameraType == "Orthogonal Camera",
      ["Camera Type"] = cameraType,
      ["Zoom Strategy"] = zoom,
      ["Zoom Value"] = zoomValue,
      ["Field of View"] = camera.HeightField,
      ["Aspect Ratio"] = camera.AspectRatio,
      ["Focal Distance"] = focalDistance,
      // TODO: Handle Clipping planes when the Speckle Viewer supports it or if some smart BCF interop comes into scope.
      ["Clipping Planes"] = JsonConvert.SerializeObject(anonView.ClippingPlanes())
    };

    return view;
  }

  private static Point ScalePoint(Point cameraPosition, double scaleFactor)
  {
    return new Point(cameraPosition.x * scaleFactor, cameraPosition.y * scaleFactor, cameraPosition.z * scaleFactor);
  }

  private static Point GetViewTarget(Point cameraPosition, Vector viewDirection, double focalDistance)
  {
    return new Point(
      cameraPosition.x + viewDirection.x * focalDistance,
      cameraPosition.y + viewDirection.y * focalDistance,
      cameraPosition.z + viewDirection.z * focalDistance
    );
  }

  private static Base ViewpointToBase(SavedViewpoint savedViewpoint)
  {
    var view = ViewpointToBase(savedViewpoint.Viewpoint, savedViewpoint.DisplayName);

    return view;
  }

  private static Base CategoryToSpeckle(ModelItem element)
  {
    var applicationId = PseudoIdFromModelItem(element);

    var elementCategory = element.PropertyCategories.FindPropertyByName(
      PropertyCategoryNames.Item,
      DataPropertyNames.ItemIcon
    );
    var elementCategoryType = elementCategory.Value.ToNamedConstant().DisplayName;

    return elementCategoryType switch
    {
<<<<<<< HEAD
      case "Geometry":
        return new Collection { applicationId = applicationId, collectionType = "Geometry" };
      default:
        return new Collection { applicationId = applicationId, collectionType = elementCategoryType };
    }
=======
      "Geometry" => new GeometryNode { applicationId = applicationId },
      _ => new Collection { applicationId = applicationId, collectionType = elementCategoryType }
    };
>>>>>>> 15ae034a
  }

  private static Base ModelItemToSpeckle(ModelItem element)
  {
    if (IsElementHidden(element))
      return null;

    var @base = CategoryToSpeckle(element);

    // Geometry items have no children
    if (element.HasGeometry)
    {
      GeometryToSpeckle(element, @base);
      AddItemProperties(element, @base);

      return @base;
    }

    // This really shouldn't exist, but is included for the what if arising from arbitrary IFCs
    if (!element.Children.Any())
      return null;

    // Lookup ahead of time for wasted effort, collection is
    // invalid if it has no children, or no children through hiding
    if (element.Descendants.All(x => x.IsHidden))
      return null;

    ((Collection)@base).name = element.DisplayName;

    var elements = element.Children.Select(ModelItemToSpeckle).Where(childBase => childBase != null).ToList();

    // After the fact empty Collection post traversal is also invalid
    // Emptiness by virtue of failure to convert for whatever reason
    if (!elements.Any())
      return null;

    ((Collection)@base).elements = elements;

    AddItemProperties(element, @base);

    return @base;
  }

  private static void GeometryToSpeckle(ModelItem element, Base @base)
  {
    var geometry = new NavisworksGeometry(element) { ElevationMode = ElevationMode };

    PopulateModelFragments(geometry);
    var fragmentGeometry = TranslateFragmentGeometry(geometry);

    if (fragmentGeometry != null && fragmentGeometry.Any())
      @base["@displayValue"] = fragmentGeometry;
  }

  private static bool CanConvertToSpeckle(ModelItem item)
  {
    // Only Geometry no children
    if (!item.HasGeometry || item.Children.Any())
      return true;

    const PrimitiveTypes allowedTypes = PrimitiveTypes.Lines | PrimitiveTypes.Triangles | PrimitiveTypes.SnapPoints;

    var primitives = item.Geometry.PrimitiveTypes;
    var primitiveTypeSupported = (primitives & allowedTypes) == primitives;

    return primitiveTypeSupported;
  }

  private static ModelItem PointerToModelItem(object @string)
  {
    int[] pathArray;

    try
    {
      pathArray = @string
        .ToString()
        .Split('-')
        .Select(x => int.TryParse(x, out var value) ? value : throw new FormatException("malformed path pseudoId"))
        .ToArray();
    }
    catch (FormatException)
    {
      return null;
    }

    var protoPath = (InwOaPath)State.ObjectFactory(nwEObjectType.eObjectType_nwOaPath);

    var oneBasedArray = Array.CreateInstance(typeof(int), new int[1] { pathArray.Length }, new int[1] { 1 });

    Array.Copy(pathArray, 0, oneBasedArray, 1, pathArray.Length);

    protoPath.ArrayData = oneBasedArray;

    return ToModelItem(protoPath);
  }
}<|MERGE_RESOLUTION|>--- conflicted
+++ resolved
@@ -1,4 +1,4 @@
-﻿using System;
+using System;
 using System.Collections.Generic;
 using System.Globalization;
 using System.Linq;
@@ -248,17 +248,9 @@
 
     return elementCategoryType switch
     {
-<<<<<<< HEAD
-      case "Geometry":
-        return new Collection { applicationId = applicationId, collectionType = "Geometry" };
-      default:
-        return new Collection { applicationId = applicationId, collectionType = elementCategoryType };
-    }
-=======
       "Geometry" => new GeometryNode { applicationId = applicationId },
       _ => new Collection { applicationId = applicationId, collectionType = elementCategoryType }
     };
->>>>>>> 15ae034a
   }
 
   private static Base ModelItemToSpeckle(ModelItem element)
