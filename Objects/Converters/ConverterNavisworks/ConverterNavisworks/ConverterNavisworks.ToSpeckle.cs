--- conflicted
+++ resolved
@@ -52,20 +52,13 @@
 
       if (element.HasGeometry)
       {
-<<<<<<< HEAD
-        var geometry = new NavisworksGeometry(element)
-=======
         NavisworksGeometry geometry = new NavisworksGeometry(element)
->>>>>>> d83829c6
         {
           ElevationMode = ElevationMode
         };
 
         PopulateModelFragments(geometry);
-<<<<<<< HEAD
-=======
         var fragmentGeometry = TranslateFragmentGeometry(geometry);
->>>>>>> d83829c6
 
         if (fragmentGeometry != null && fragmentGeometry.Any())
         {
