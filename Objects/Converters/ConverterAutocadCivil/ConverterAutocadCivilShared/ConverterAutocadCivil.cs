using Autodesk.AutoCAD.ApplicationServices;
using Autodesk.AutoCAD.DatabaseServices;
using Objects.BuiltElements;
using Objects.Other;
using Objects.Structural.Properties.Profiles;
using Speckle.Core.Kits;
using Speckle.Core.Models;
using System;
using System.Collections.Generic;
using System.Linq;
using System.Xml;
using Acad = Autodesk.AutoCAD;
using AcadDB = Autodesk.AutoCAD.DatabaseServices;
using Alignment = Objects.BuiltElements.Alignment;
using Arc = Objects.Geometry.Arc;
using BlockDefinition = Objects.Other.BlockDefinition;
using BlockInstance = Objects.Other.BlockInstance;
using Circle = Objects.Geometry.Circle;
using Curve = Objects.Geometry.Curve;
using Dimension = Objects.Other.Dimension;
using Ellipse = Objects.Geometry.Ellipse;
using Hatch = Objects.Other.Hatch;
using Line = Objects.Geometry.Line;
using Mesh = Objects.Geometry.Mesh;
using ModelCurve = Objects.BuiltElements.Revit.Curve.ModelCurve;
using Point = Objects.Geometry.Point;
using Polycurve = Objects.Geometry.Polycurve;
using Polyline = Objects.Geometry.Polyline;
using Spiral = Objects.Geometry.Spiral;
#if CIVIL2021 || CIVIL2022 || CIVIL2023 || CIVIL2024
using Civil = Autodesk.Civil;
using CivilDB = Autodesk.Civil.DatabaseServices;
#endif

namespace Objects.Converter.AutocadCivil;

public partial class ConverterAutocadCivil : ISpeckleConverter
{
#if AUTOCAD2021
  public static string AutocadAppName = HostApplications.AutoCAD.GetVersion(HostAppVersion.v2021);
#elif AUTOCAD2022
  public static string AutocadAppName = HostApplications.AutoCAD.GetVersion(HostAppVersion.v2022);
#elif AUTOCAD2023
  public static string AutocadAppName = HostApplications.AutoCAD.GetVersion(HostAppVersion.v2023);
#elif AUTOCAD2024
  public static string AutocadAppName = HostApplications.AutoCAD.GetVersion(HostAppVersion.v2024);
#elif CIVIL2021
  public static string AutocadAppName = HostApplications.Civil.GetVersion(HostAppVersion.v2021);
#elif CIVIL2022
  public static string AutocadAppName = HostApplications.Civil.GetVersion(HostAppVersion.v2022);
#elif CIVIL2023
  public static string AutocadAppName = HostApplications.Civil.GetVersion(HostAppVersion.v2023);
#elif CIVIL2024
  public static string AutocadAppName = HostApplications.Civil.GetVersion(HostAppVersion.v2024);
#elif ADVANCESTEEL2023
  public static string AutocadAppName = HostApplications.AdvanceSteel.GetVersion(HostAppVersion.v2023);
#elif ADVANCESTEEL2024
  public static string AutocadAppName = HostApplications.AdvanceSteel.GetVersion(HostAppVersion.v2024);
#endif

  public ConverterAutocadCivil()
  {
    var ver = System.Reflection.Assembly.GetAssembly(typeof(ConverterAutocadCivil)).GetName().Version;
  }

  #region ISpeckleConverter props
  public string Description => "Default Speckle Kit for AutoCAD";
  public string Name => nameof(ConverterAutocadCivil);
  public string Author => "Speckle";
  public string WebsiteOrEmail => "https://speckle.systems";
  public ProgressReport Report { get; private set; } = new ProgressReport();

  public IEnumerable<string> GetServicedApplications() => new string[] { AutocadAppName };

  public Document Doc { get; private set; }
  public Transaction Trans { get; private set; } // TODO: evaluate if this should be here
  public Dictionary<string, string> Settings { get; private set; } = new Dictionary<string, string>();
  #endregion ISpeckleConverter props

  public ReceiveMode ReceiveMode { get; set; }

  public List<ApplicationObject> ContextObjects { get; set; } = new List<ApplicationObject>();

  public void SetContextObjects(List<ApplicationObject> objects) => ContextObjects = objects;

  public void SetPreviousContextObjects(List<ApplicationObject> objects) => throw new NotImplementedException();

  public void SetConverterSettings(object settings)
  {
    Settings = settings as Dictionary<string, string>;
  }

  public void SetContextDocument(object doc)
  {
    Doc = (Document)doc;
    Trans = Doc.TransactionManager.TopTransaction; // set the stream transaction here! make sure it is the top level transaction
  }

  private string ApplicationIdKey = "applicationId";

  public Base ConvertToSpeckle(object @object)
  {
    Base @base = null;
    ApplicationObject reportObj = null;
    DisplayStyle style = null;
    Base extensionDictionary = null;
    List<string> notes = new();

    switch (@object)
    {
      case DBObject obj:

        var appId = obj.ObjectId.ToString(); // TODO: UPDATE THIS WITH STORED APP ID IF IT EXISTS

        //Use the Handle object to update progressReport object.
        //In an AutoCAD session, you can get the Handle of a DBObject from its ObjectId using the ObjectId.Handle or Handle property.
        reportObj = new ApplicationObject(obj.Handle.ToString(), obj.GetType().Name) { applicationId = appId };
        style = DisplayStyleToSpeckle(obj as Entity); // note layer display styles are converted in the layer method
        extensionDictionary = obj.GetObjectExtensionDictionaryAsBase();

        switch (obj)
        {
          case DBPoint o:
            @base = PointToSpeckle(o);
            break;
          case AcadDB.Line o:
            @base = LineToSpeckle(o);
            break;
          case AcadDB.Arc o:
            @base = ArcToSpeckle(o);
            break;
          case AcadDB.Circle o:
            @base = CircleToSpeckle(o);
            break;
          case AcadDB.Ellipse o:
            @base = EllipseToSpeckle(o);
            break;
          case AcadDB.Hatch o:
            @base = HatchToSpeckle(o);
            break;
          case AcadDB.Spline o:
            @base = SplineToSpeckle(o);
            break;
          case AcadDB.Polyline o:
            if (o.IsOnlyLines) // db polylines can have arc segments, decide between polycurve or polyline conversion
            {
              @base = PolylineToSpeckle(o);
            }
            else
            {
              @base = PolycurveToSpeckle(o);
            }

            break;
          case AcadDB.Polyline3d o:
            @base = PolylineToSpeckle(o);
            break;
          case Polyline2d o:
            @base = PolycurveToSpeckle(o);
            break;
          case Region o:
            @base = RegionToSpeckle(o, out notes);
            break;
          case AcadDB.Surface o:
            @base = SurfaceToSpeckle(o, out notes);
            break;
          case PolyFaceMesh o:
            @base = MeshToSpeckle(o);
            break;
          case ProxyEntity o:
            @base = ProxyEntityToSpeckle(o);
            break;
          case SubDMesh o:
            @base = MeshToSpeckle(o);
            break;
          case Solid3d o:
            if (o.IsNull)
            {
              notes.Add($"Solid was null");
            }
            else
            {
              @base = SolidToSpeckle(o, out notes);
            }

            break;
          case AcadDB.Dimension o:
            @base = DimensionToSpeckle(o);
            break;
          case BlockReference o:
            @base = BlockReferenceToSpeckle(o);
            break;
          case BlockTableRecord o:
            @base = BlockRecordToSpeckle(o);
            break;
          case DBText o:
            @base = TextToSpeckle(o);
            break;
          case MText o:
            @base = TextToSpeckle(o);
            break;
          case LayerTableRecord o:
            @base = LayerToSpeckle(o);
            break;
#if CIVIL2021 || CIVIL2022 || CIVIL2023 || CIVIL2024
          case CivilDB.Alignment o:
            @base = AlignmentToSpeckle(o);
            break;
          case CivilDB.Corridor o:
            @base = CorridorToSpeckle(o);
            break;
          case CivilDB.FeatureLine o:
            @base = FeatureLineToSpeckle(o);
            break;
          case CivilDB.Structure o:
            @base = StructureToSpeckle(o);
            break;
          case CivilDB.Pipe o:
            @base = PipeToSpeckle(o);
            break;
          case CivilDB.PressurePipe o:
            @base = PipeToSpeckle(o);
            break;
          case CivilDB.Profile o:
            @base = ProfileToSpeckle(o);
            break;
          case CivilDB.TinSurface o:
            @base = SurfaceToSpeckle(o);
            break;

#elif ADVANCESTEEL

          default:
            try
            {
              @base = ConvertASToSpeckle(obj, reportObj, notes);
            }
            catch (Exception ex)
            {
              //Update report because AS object type
              Report.UpdateReportObject(reportObj);
              throw;
            }

            break;
#endif
        }
        break;
      case Acad.Geometry.Point3d o:
        @base = PointToSpeckle(o);
        break;
      case Acad.Geometry.Vector3d o:
        @base = VectorToSpeckle(o);
        break;
      case Acad.Geometry.Line3d o:
        @base = LineToSpeckle(o);
        break;
      case Acad.Geometry.LineSegment3d o:
        @base = LineToSpeckle(o);
        break;
      case Acad.Geometry.CircularArc3d o:
        @base = ArcToSpeckle(o);
        break;
      case Acad.Geometry.Plane o:
        @base = PlaneToSpeckle(o);
        break;
      case Acad.Geometry.Curve3d o:
        @base = CurveToSpeckle(o) as Base;
        break;
      default:
        if (reportObj != null)
        {
          reportObj.Update(status: ApplicationObject.State.Skipped, logItem: $"{@object.GetType()} type not supported");
          Report.UpdateReportObject(reportObj);
        }
        return @base;
    }

    if (@base is null)
    {
      return @base;
    }

    if (style != null)
    {
      @base["displayStyle"] = style;
    }

    if (extensionDictionary != null)
    {
      @base["extensionDictionary"] = extensionDictionary;
    }

    if (reportObj != null)
    {
      reportObj.Update(log: notes);
      Report.UpdateReportObject(reportObj);
    }
    return @base;
  }

  private Base ObjectToSpeckleBuiltElement(DBObject o)
  {
    throw new NotImplementedException();
  }

  public List<Base> ConvertToSpeckle(List<object> objects)
  {
    return objects.Select(x => ConvertToSpeckle(x)).ToList();
  }

  public object ConvertToNative(Base @object)
  {
    // determine if this object has autocad props
    bool isFromAutoCAD = @object[AutocadPropName] != null ? true : false;
    bool isFromCivil = @object[CivilPropName] != null ? true : false;
    object acadObj = null;
    var reportObj = Report.ReportObjects.ContainsKey(@object.id)
      ? new ApplicationObject(@object.id, @object.speckle_type)
      : null;
    List<string> notes = new();
    switch (@object)
    {
      case Point o:
        acadObj = PointToNativeDB(o);
        break;

      case Line o:
        acadObj = LineToNativeDB(o);
        break;

      case Arc o:
        acadObj = ArcToNativeDB(o);
        break;

      case Circle o:
        acadObj = CircleToNativeDB(o);
        break;

      case Ellipse o:
        acadObj = EllipseToNativeDB(o);
        break;

      case Spiral o:
        acadObj = PolylineToNativeDB(o.displayValue);
        break;

      case Hatch o:
        acadObj = HatchToNativeDB(o);
        break;

      case Polyline o:
        acadObj = PolylineToNativeDB(o);
        break;

      case Polycurve o:
        bool convertAsSpline = (o.segments.Where(s => !(s is Line) && !(s is Arc)).Count() > 0) ? true : false;
        if (convertAsSpline || !IsPolycurvePlanar(o))
        {
          acadObj = PolycurveSplineToNativeDB(o);
        }
        else
        {
          acadObj = PolycurveToNativeDB(o);
        }

        break;

      case Curve o:
        acadObj = CurveToNativeDB(o);
        break;

      /*
      case Surface o:
        return SurfaceToNative(o);

      */

      case Mesh o:
#if CIVIL2021 || CIVIL2022 || CIVIL2023 || CIVIL2024
        acadObj = isFromCivil ? CivilSurfaceToNative(o) : MeshToNativeDB(o);
#else
        acadObj = MeshToNativeDB(o);
#endif
        break;

      case Dimension o:
        acadObj = isFromAutoCAD ? AcadDimensionToNative(o) : DimensionToNative(o);
        break;

      case Instance o:
        acadObj = InstanceToNativeDB(o);
        break;

      case BlockDefinition o:
        acadObj = DefinitionToNativeDB(o, out notes);
        break;

      case Text o:
        acadObj = isFromAutoCAD ? AcadTextToNative(o) : TextToNative(o);
        break;

      case Collection o:
        acadObj = CollectionToNative(o);
        break;

#if CIVIL2021 || CIVIL2022 || CIVIL2023 || CIVIL2024
      case Alignment o:
        acadObj = AlignmentToNative(o);
        break;
#endif

<<<<<<< HEAD
        case ModelCurve o:
          acadObj = CurveToNativeDB(o.baseCurve);
          break;

        case GridLine o:
          acadObj = CurveToNativeDB(o.baseLine);
          break;

        default:
          if (reportObj != null)
          {
            reportObj.Update(
              status: ApplicationObject.State.Skipped,
              logItem: $"{@object.GetType()} type not supported"
            );
            Report.UpdateReportObject(reportObj);
          }

          return null;
          // TODO: DUI3! Error handling not there yet with DUI3, revert it when it is ready, and don't return null!
          // throw new NotSupportedException();
      }

      switch (acadObj)
      {
        case ApplicationObject o: // some to native methods return an application object (if object is baked to doc during conv)
          acadObj = o.Converted.Any() ? o.Converted : null;
          if (reportObj != null)
            reportObj.Update(
              status: o.Status,
              createdIds: o.CreatedIds,
              converted: o.Converted,
              container: o.Container,
              log: o.Log
            );
          break;
        default:
          if (reportObj != null)
            reportObj.Update(log: notes);
          break;
      }
      if (reportObj != null)
        Report.UpdateReportObject(reportObj);
      return acadObj;
=======
      case ModelCurve o:
        acadObj = CurveToNativeDB(o.baseCurve);
        break;

      case GridLine o:
        acadObj = CurveToNativeDB(o.baseLine);
        break;

      default:
        if (reportObj != null)
        {
          reportObj.Update(status: ApplicationObject.State.Skipped, logItem: $"{@object.GetType()} type not supported");
          Report.UpdateReportObject(reportObj);
        }
        throw new NotSupportedException();
>>>>>>> b12c0019
    }

    switch (acadObj)
    {
      case ApplicationObject o: // some to native methods return an application object (if object is baked to doc during conv)
        acadObj = o.Converted.Any() ? o.Converted : null;
        if (reportObj != null)
        {
          reportObj.Update(
            status: o.Status,
            createdIds: o.CreatedIds,
            converted: o.Converted,
            container: o.Container,
            log: o.Log
          );
        }

        break;
      default:
        if (reportObj != null)
        {
          reportObj.Update(log: notes);
        }

        break;
    }
    if (reportObj != null)
    {
      Report.UpdateReportObject(reportObj);
    }

    return acadObj;
  }

  public object ConvertToNativeDisplayable(Base @object)
  {
    throw new NotImplementedException();
  }

  public List<object> ConvertToNative(List<Base> objects)
  {
    return objects.Select(x => ConvertToNative(x)).ToList();
  }

  public bool CanConvertToSpeckle(object @object)
  {
    switch (@object)
    {
      case DBObject o:
        switch (o)
        {
          case DBPoint _:
          case AcadDB.Line _:
          case AcadDB.Arc _:
          case AcadDB.Circle _:
          case AcadDB.Dimension _:
          case AcadDB.Ellipse _:
          case AcadDB.Hatch _:
          case AcadDB.Spline _:
          case AcadDB.Polyline _:
          case AcadDB.Polyline2d _:
          case AcadDB.Polyline3d _:
          case AcadDB.Surface _:
          case AcadDB.PolyFaceMesh _:
          case AcadDB.ProxyEntity _:
          case AcadDB.Region _:
          case SubDMesh _:
          case Solid3d _:
            return true;

          case BlockReference _:
          case BlockTableRecord _:
          case AcadDB.DBText _:
          case AcadDB.MText _:
          case LayerTableRecord _:
            return true;

#if CIVIL2021 || CIVIL2022 || CIVIL2023 || CIVIL2024
          // NOTE: C3D pressure pipes and pressure fittings API under development
          case CivilDB.FeatureLine _:
          case CivilDB.Corridor _:
          case CivilDB.Structure _:
          case CivilDB.Alignment _:
          case CivilDB.Pipe _:
          case CivilDB.PressurePipe _:
          case CivilDB.Profile _:
          case CivilDB.TinSurface _:
            return true;
#endif

          default:
          {
#if ADVANCESTEEL
              return CanConvertASToSpeckle(o);
#else
            return false;
#endif
          }
        }

      case Acad.Geometry.Point3d _:
      case Acad.Geometry.Vector3d _:
      case Acad.Geometry.Plane _:
      case Acad.Geometry.Line3d _:
      case Acad.Geometry.LineSegment3d _:
      case Acad.Geometry.CircularArc3d _:
      case Acad.Geometry.Curve3d _:
        return true;

      default:
        return false;
    }
  }

  public bool CanConvertToNative(Base @object)
  {
    switch (@object)
    {
      case Point _:
      case Line _:
      case Arc _:
      case Circle _:
      case Ellipse _:
      case Spiral _:
      case Hatch _:
      case Polyline _:
      case Polycurve _:
      case Curve _:
      case Mesh _:

      case Dimension _:
      case BlockDefinition _:
      case Instance _:
      case Text _:
      case Collection _:

      case Alignment _:
      case ModelCurve _:
      case GridLine _:
        return true;

      default:
        return false;
    }
  }

  public bool CanConvertToNativeDisplayable(Base @object)
  {
    return false;
  }
}<|MERGE_RESOLUTION|>--- conflicted
+++ resolved
@@ -410,52 +410,6 @@
         break;
 #endif
 
-<<<<<<< HEAD
-        case ModelCurve o:
-          acadObj = CurveToNativeDB(o.baseCurve);
-          break;
-
-        case GridLine o:
-          acadObj = CurveToNativeDB(o.baseLine);
-          break;
-
-        default:
-          if (reportObj != null)
-          {
-            reportObj.Update(
-              status: ApplicationObject.State.Skipped,
-              logItem: $"{@object.GetType()} type not supported"
-            );
-            Report.UpdateReportObject(reportObj);
-          }
-
-          return null;
-          // TODO: DUI3! Error handling not there yet with DUI3, revert it when it is ready, and don't return null!
-          // throw new NotSupportedException();
-      }
-
-      switch (acadObj)
-      {
-        case ApplicationObject o: // some to native methods return an application object (if object is baked to doc during conv)
-          acadObj = o.Converted.Any() ? o.Converted : null;
-          if (reportObj != null)
-            reportObj.Update(
-              status: o.Status,
-              createdIds: o.CreatedIds,
-              converted: o.Converted,
-              container: o.Container,
-              log: o.Log
-            );
-          break;
-        default:
-          if (reportObj != null)
-            reportObj.Update(log: notes);
-          break;
-      }
-      if (reportObj != null)
-        Report.UpdateReportObject(reportObj);
-      return acadObj;
-=======
       case ModelCurve o:
         acadObj = CurveToNativeDB(o.baseCurve);
         break;
@@ -470,8 +424,10 @@
           reportObj.Update(status: ApplicationObject.State.Skipped, logItem: $"{@object.GetType()} type not supported");
           Report.UpdateReportObject(reportObj);
         }
-        throw new NotSupportedException();
->>>>>>> b12c0019
+
+        return null;
+      // TODO: DUI3! Error handling not there yet with DUI3, revert it when it is ready, and don't return null!
+      // throw new NotSupportedException();
     }
 
     switch (acadObj)
