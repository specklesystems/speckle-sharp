#if ADVANCESTEEL2023
using System;
using System.Collections;
using System.Collections.Generic;
using System.Linq;

using Autodesk.AutoCAD.Geometry;
using AcadGeo = Autodesk.AutoCAD.Geometry;

using Arc = Objects.Geometry.Arc;
using Box = Objects.Geometry.Box;
using Interval = Objects.Primitive.Interval;
using Line = Objects.Geometry.Line;
using Plane = Objects.Geometry.Plane;
using Point = Objects.Geometry.Point;
using Polycurve = Objects.Geometry.Polycurve;
using Vector = Objects.Geometry.Vector;

using MathNet.Spatial.Euclidean;

using ASPolyline3d = Autodesk.AdvanceSteel.Geometry.Polyline3d;
using ASCurve3d = Autodesk.AdvanceSteel.Geometry.Curve3d;
using ASLineSeg3d = Autodesk.AdvanceSteel.Geometry.LineSeg3d;
using ASCircArc3d = Autodesk.AdvanceSteel.Geometry.CircArc3d;
using ASPoint3d = Autodesk.AdvanceSteel.Geometry.Point3d;
using ASVector3d = Autodesk.AdvanceSteel.Geometry.Vector3d;
using ASExtents = Autodesk.AdvanceSteel.Geometry.Extents;
using ASPlane = Autodesk.AdvanceSteel.Geometry.Plane;
using ASBoundBlock3d = Autodesk.AdvanceSteel.Geometry.BoundBlock3d;

using static Autodesk.AdvanceSteel.DotNetRoots.Units.Unit;
using Autodesk.AdvanceSteel.DocumentManagement;
using Autodesk.AdvanceSteel.DotNetRoots.Units;
using Autodesk.AutoCAD.PlottingServices;
using Speckle.Newtonsoft.Json.Linq;

namespace Objects.Converter.AutocadCivil
{
  public partial class ConverterAutocadCivil
  {
    private Point PointToSpeckle(ASPoint3d point, string units = null)
    {
      //TODO: handle units.none?
      var u = units ?? ModelUnits;
      var extPt = ToExternalCoordinates(PointASToAcad(point));
      return new Point(extPt.X, extPt.Y, extPt.Z, u);
    }

    private Point3d PointASToAcad(ASPoint3d point)
    {
<<<<<<< HEAD
      return new Point3d(point.x * FactorFromNative, point.y * FactorFromNative, point.z * FactorFromNative);
=======
      var pointScaled = point * FactorFromNative;
      return new Point3d(pointScaled.x, pointScaled.y, pointScaled.z);
>>>>>>> b0772e18
    }

    private Point3D PointToMath(ASPoint3d point)
    {
<<<<<<< HEAD
      return new Point3D(point.x * FactorFromNative, point.y * FactorFromNative, point.z * FactorFromNative);
=======
      var pointScaled = point * FactorFromNative;
      return new Point3D(pointScaled.x, pointScaled.y, pointScaled.z);
>>>>>>> b0772e18
    }

    public Vector VectorToSpeckle(ASVector3d vector, string units = null)
    {
      var u = units ?? ModelUnits;
      var extV = ToExternalCoordinates(VectorASToAcad(vector));
      return new Vector(extV.X, extV.Y, extV.Z, ModelUnits);
    }
    private Vector3d VectorASToAcad(ASVector3d vector)
    {
<<<<<<< HEAD
      return new Vector3d(vector.x * FactorFromNative, vector.y * FactorFromNative, vector.z * FactorFromNative);
=======
      var vectorScaled = vector * FactorFromNative;
      return new Vector3d(vectorScaled.x, vectorScaled.y, vectorScaled.z);
>>>>>>> b0772e18
    }

    private Box BoxToSpeckle(ASBoundBlock3d bound)
    {
      try
      {
        bound.GetMinMaxPoints(out var point1, out var point2);
        // convert min and max pts to speckle first
        var min = PointToSpeckle(point1);
        var max = PointToSpeckle(point2);

        // get dimension intervals
        var xSize = new Interval(min.x, max.x);
        var ySize = new Interval(min.y, max.y);
        var zSize = new Interval(min.z, max.z);

        // get the base plane of the bounding box from extents and current UCS
        var ucs = Doc.Editor.CurrentUserCoordinateSystem.CoordinateSystem3d;
        var plane = new AcadGeo.Plane(PointASToAcad(point1), ucs.Xaxis, ucs.Yaxis);

        var box = new Box()
        {
          xSize = xSize,
          ySize = ySize,
          zSize = zSize,
          basePlane = PlaneToSpeckle(plane),
          volume = xSize.Length * ySize.Length * zSize.Length,
          units = ModelUnits
        };

        return box;
      }
      catch
      {
        return null;
      }
    }
    private Box BoxToSpeckle(ASExtents extents)
    {
      try
      {
        // convert min and max pts to speckle first
        var min = PointToSpeckle(extents.MinPoint);
        var max = PointToSpeckle(extents.MaxPoint);

        // get dimension intervals
        var xSize = new Interval(min.x, max.x);
        var ySize = new Interval(min.y, max.y);
        var zSize = new Interval(min.z, max.z);

        // get the base plane of the bounding box from extents and current UCS
        var ucs = Doc.Editor.CurrentUserCoordinateSystem.CoordinateSystem3d;
        var plane = new AcadGeo.Plane(PointASToAcad(extents.MinPoint), ucs.Xaxis, ucs.Yaxis);

        var box = new Box()
        {
          xSize = xSize,
          ySize = ySize,
          zSize = zSize,
          basePlane = PlaneToSpeckle(plane),
          volume = xSize.Length * ySize.Length * zSize.Length,
          units = ModelUnits
        };

        return box;
      }
      catch
      {
        return null;
      }
    }

    private Polycurve PolycurveToSpeckle(ASPolyline3d polyline)
    {
      var units = ModelUnits;
      Polycurve specklePolycurve = new Polycurve(units) { closed = polyline.IsClosed };

      polyline.GetCurves(out ASCurve3d[] foundPolyCurves);
      for (int i = 0; i < foundPolyCurves.Length; i++)
      {
        ASCurve3d nextCurve = foundPolyCurves[i];
        if (nextCurve is ASLineSeg3d line)
        {
          specklePolycurve.segments.Add(LineToSpeckle(line));
        }

        if (nextCurve is ASCircArc3d arc)
        {
          specklePolycurve.segments.Add(ArcToSpeckle(arc));
        }
      }
      return specklePolycurve;
    }

    private Polycurve PolycurveToSpeckle(ASPoint3d[] pointsContour)
    {
      var units = ModelUnits;
      var specklePolycurve = new Polycurve(units);

      for (int i = 1; i < pointsContour.Length; i++)
      {
        specklePolycurve.segments.Add(LineToSpeckle(pointsContour[i - 1], pointsContour[i]));
      }

      specklePolycurve.segments.Add(LineToSpeckle(pointsContour.Last(), pointsContour.First()));

      return specklePolycurve;
    }

    private Line LineToSpeckle(ASPoint3d point1, ASPoint3d point2)
    {
      return new Line(PointToSpeckle(point1), PointToSpeckle(point2), ModelUnits);
    }

    private Line LineToSpeckle(ASLineSeg3d line)
    {
      var _line = new Line(PointToSpeckle(line.StartPoint), PointToSpeckle(line.EndPoint), ModelUnits);
      _line.length = line.GetLength();

      if (line.HasStartParam(out var start) && line.HasEndParam(out var end))
      {
        _line.domain = new Interval(start, end);
      }

      _line.bbox = BoxToSpeckle(line.GetOrthoBoundBlock());
      return _line;
    }

    private Arc ArcToSpeckle(ASCircArc3d arc)
    {
      Arc _arc;

      if (arc.IsPlanar(out var plane))
      {
        _arc = new Arc(PlaneToSpeckle(plane), PointToSpeckle(arc.StartPoint), PointToSpeckle(arc.EndPoint), arc.IncludedAngle, ModelUnits);
      }
      else
      {
        _arc = new Arc(PointToSpeckle(arc.StartPoint), PointToSpeckle(arc.EndPoint), arc.IncludedAngle, ModelUnits);
      }

      _arc.midPoint = PointToSpeckle(arc.MidPoint);

      if (arc.HasStartParam(out var start) && arc.HasEndParam(out var end))
      {
        _arc.domain = new Interval(start, end);
      }

      _arc.length = arc.GetLength();
      _arc.bbox = BoxToSpeckle(arc.GetOrthoBoundBlock());
      return _arc;
    }

    private Plane PlaneToSpeckle(ASPlane plane)
    {
      plane.GetCoordSystem(out var origin, out var vectorX, out var vectorY, out var vectorZ);

      return new Plane(PointToSpeckle(origin), VectorToSpeckle(plane.Normal), VectorToSpeckle(vectorX), VectorToSpeckle(vectorY), ModelUnits);
    }

    private object ConvertValueToSpeckle(object @object, eUnitType? unitType, out bool converted)
    {
      converted = true;
      if (@object is ASPoint3d)
      {
        return PointToSpeckle(@object as ASPoint3d);
      }
      else if (@object is ASVector3d)
      {
        return VectorToSpeckle(@object as ASVector3d);
      }
      else if (IsValueGenericList(@object))
      {
        IList list = @object as IList;
        if (list.Count == 0) return null;

        List<object> listReturn = new List<object>();
        foreach (var item in list)
          listReturn.Add(ConvertValueToSpeckle(item, unitType, out _));

        return listReturn;
      }
      else if (IsValueGenericDictionary(@object))
      {
        IDictionary dictionary = @object as IDictionary;
        if (dictionary.Count == 0) return null;

        Dictionary<object, object> dictionaryReturn = new Dictionary<object, object>();
        foreach (var key in dictionary.Keys)
          dictionaryReturn.Add(key, ConvertValueToSpeckle(dictionary[key], unitType, out _));

        return dictionaryReturn;
      }
      else
      {
        if(unitType.HasValue && @object is double)
        {
          @object = FromInternalUnits((double)@object, unitType.Value);
        }

        converted = false;
        return @object;
      }
    }

    private static bool IsValueGenericList(object value)
    {
      var type = value.GetType();
      return type.IsGenericType && (type.GetGenericTypeDefinition() == typeof(List<>));
    }

    private static bool IsValueGenericDictionary(object value)
    {
      var type = value.GetType();
      return type.IsGenericType && (type.GetGenericTypeDefinition() == typeof(Dictionary<,>));
    }

    private double FromInternalUnits(double value, eUnitType unitType)
    {
      double valueScaled = value * GetUnitScaleFromNative(unitType);

      if (unitType == eUnitType.kWeight)
<<<<<<< HEAD
      {
        valueScaled = RoundBigDecimalNumbers(valueScaled, 5);
      }
      else if (unitType == eUnitType.kVolume)
      {
        if (valueScaled > 999)
        {
          valueScaled = RoundBigDecimalNumbers(valueScaled, 3);
        }
        else
        {
          valueScaled = RoundBigDecimalNumbers(valueScaled, 9);
        }
      }
      else if (unitType == eUnitType.kArea)
      {
        if (valueScaled > 999)
        {
          valueScaled = RoundBigDecimalNumbers(valueScaled, 2);
        }
        else
        {
          valueScaled = RoundBigDecimalNumbers(valueScaled, 6);
        }
      }
=======
        valueScaled = RoundWeight(valueScaled);
>>>>>>> b0772e18

      return valueScaled;
    }

<<<<<<< HEAD
    private static double RoundBigDecimalNumbers(double value, int digits)
    {
      return Math.Round(value, digits, MidpointRounding.AwayFromZero);
    }

    #region Units

    private UnitsSet _unitsSet;
=======
    private static double RoundWeight(double value)
    {
      return Math.Round(value, 5, MidpointRounding.AwayFromZero);
    }

    private UnitsSet _unitsSet;

>>>>>>> b0772e18
    private UnitsSet UnitsSet
    {
      get
      {
        if (_unitsSet == null)
        {
          _unitsSet = DocumentManager.GetCurrentDocument().CurrentDatabase.Units;
<<<<<<< HEAD

          var unitOriginal = _unitsSet.UnitOfArea;
          _unitsSet.UnitOfArea = new Unit();
          _unitsSet.UnitOfArea = unitOriginal;
=======
>>>>>>> b0772e18
        }

        return _unitsSet;
      }
    }

    private double GetUnitScaleFromNative(eUnitType unitType)
    {
      return 1 / UnitsSet.GetUnit(unitType).Factor;
    }
<<<<<<< HEAD

    private double _factorFromNative;
    private double FactorFromNative
    {
      get
      {
        if (_factorFromNative.Equals(0.0))
        {
          _factorFromNative = 1 / DocumentManager.GetCurrentDocument().CurrentDatabase.Units.UnitOfDistance.Factor;
        }

        return _factorFromNative;
      }
    }

    private string unitWeight;
    private string UnitWeight
    {
      get
      {
        if (string.IsNullOrEmpty(unitWeight))
        {
          unitWeight = UnitsSet.GetUnit(eUnitType.kWeight).Symbol;
        }
        return unitWeight;
      }
    }

    private string unitVolume;
    private string UnitVolume
    {
      get
      {
        if (string.IsNullOrEmpty(unitVolume))
        {
          unitVolume = UnitsSet.GetUnit(eUnitType.kVolume).Symbol;
        }
        return unitVolume;
      }
    }

    private string unitArea;
    private string UnitArea
    {
      get
      {
        if (string.IsNullOrEmpty(unitArea))
        {
          unitArea = UnitsSet.GetUnit(eUnitType.kArea).Symbol;
        }
        return unitArea;
      }
    }

    #endregion
=======
>>>>>>> b0772e18
  }
}
#endif<|MERGE_RESOLUTION|>--- conflicted
+++ resolved
@@ -48,22 +48,12 @@
 
     private Point3d PointASToAcad(ASPoint3d point)
     {
-<<<<<<< HEAD
       return new Point3d(point.x * FactorFromNative, point.y * FactorFromNative, point.z * FactorFromNative);
-=======
-      var pointScaled = point * FactorFromNative;
-      return new Point3d(pointScaled.x, pointScaled.y, pointScaled.z);
->>>>>>> b0772e18
     }
 
     private Point3D PointToMath(ASPoint3d point)
     {
-<<<<<<< HEAD
       return new Point3D(point.x * FactorFromNative, point.y * FactorFromNative, point.z * FactorFromNative);
-=======
-      var pointScaled = point * FactorFromNative;
-      return new Point3D(pointScaled.x, pointScaled.y, pointScaled.z);
->>>>>>> b0772e18
     }
 
     public Vector VectorToSpeckle(ASVector3d vector, string units = null)
@@ -74,12 +64,7 @@
     }
     private Vector3d VectorASToAcad(ASVector3d vector)
     {
-<<<<<<< HEAD
       return new Vector3d(vector.x * FactorFromNative, vector.y * FactorFromNative, vector.z * FactorFromNative);
-=======
-      var vectorScaled = vector * FactorFromNative;
-      return new Vector3d(vectorScaled.x, vectorScaled.y, vectorScaled.z);
->>>>>>> b0772e18
     }
 
     private Box BoxToSpeckle(ASBoundBlock3d bound)
@@ -302,7 +287,6 @@
       double valueScaled = value * GetUnitScaleFromNative(unitType);
 
       if (unitType == eUnitType.kWeight)
-<<<<<<< HEAD
       {
         valueScaled = RoundBigDecimalNumbers(valueScaled, 5);
       }
@@ -328,14 +312,10 @@
           valueScaled = RoundBigDecimalNumbers(valueScaled, 6);
         }
       }
-=======
-        valueScaled = RoundWeight(valueScaled);
->>>>>>> b0772e18
 
       return valueScaled;
     }
 
-<<<<<<< HEAD
     private static double RoundBigDecimalNumbers(double value, int digits)
     {
       return Math.Round(value, digits, MidpointRounding.AwayFromZero);
@@ -344,15 +324,7 @@
     #region Units
 
     private UnitsSet _unitsSet;
-=======
-    private static double RoundWeight(double value)
-    {
-      return Math.Round(value, 5, MidpointRounding.AwayFromZero);
-    }
-
-    private UnitsSet _unitsSet;
-
->>>>>>> b0772e18
+
     private UnitsSet UnitsSet
     {
       get
@@ -360,13 +332,10 @@
         if (_unitsSet == null)
         {
           _unitsSet = DocumentManager.GetCurrentDocument().CurrentDatabase.Units;
-<<<<<<< HEAD
 
           var unitOriginal = _unitsSet.UnitOfArea;
           _unitsSet.UnitOfArea = new Unit();
           _unitsSet.UnitOfArea = unitOriginal;
-=======
->>>>>>> b0772e18
         }
 
         return _unitsSet;
@@ -377,7 +346,6 @@
     {
       return 1 / UnitsSet.GetUnit(unitType).Factor;
     }
-<<<<<<< HEAD
 
     private double _factorFromNative;
     private double FactorFromNative
@@ -433,8 +401,6 @@
     }
 
     #endregion
-=======
->>>>>>> b0772e18
   }
 }
 #endif