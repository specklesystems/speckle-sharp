--- conflicted
+++ resolved
@@ -580,56 +580,8 @@
       appObj.CreatedIds.Add(id.Handle.ToString());
     }
 
-<<<<<<< HEAD
-      var definition = new BlockDefinition()
-      {
-        name = GetBlockDefName(record),
-        basePoint = PointToSpeckle(record.Origin),
-        geometry = geometry,
-        units = ModelUnits
-      };
-
-      return definition;
-    }
-
-    public ObjectId DefinitionToNativeDB(Base definition, out List<string> notes)
-    {
-      notes = new List<string>();
-
-      // TODO: DUI3! Ignore commit info while implementing DUI3! Later find a similar way or use as below!
-      var commitInfo = "dui3_test";
-
-      // get the definition name
-      // var commitInfo = RemoveInvalidAutocadChars(Doc.UserData["commit"] as string);
-      string definitionName = definition is BlockDefinition blockDef
-        ? RemoveInvalidAutocadChars(blockDef.name)
-        : definition is RevitSymbolElementType revitDef
-          ? RemoveInvalidAutocadChars($"{revitDef.family} - {revitDef.type} - {definition.id}")
-          : definition.id;
-      if (ReceiveMode == ReceiveMode.Create)
-        definitionName = $"{commitInfo} - " + definitionName;
-      BlockTable blckTbl = Trans.GetObject(Doc.Database.BlockTableId, OpenMode.ForRead) as BlockTable;
-      if (blckTbl.Has(definitionName))
-        return blckTbl[definitionName];
-
-      // get definition geometry to traverse and base point
-      Point3d basePoint = Point3d.Origin;
-      var toTraverse = new List<Base>();
-      switch (definition)
-      {
-        case BlockDefinition o:
-          if (o.basePoint != null)
-            basePoint = PointToNative(o.basePoint);
-          toTraverse = o.geometry ?? (o["@geometry"] as List<object>).Cast<Base>().ToList();
-          break;
-        default:
-          toTraverse.Add(definition);
-          break;
-      }
-=======
     return appObj;
   }
->>>>>>> b12c0019
 
   public BlockDefinition BlockRecordToSpeckle(BlockTableRecord record)
   {
@@ -664,6 +616,9 @@
   public ObjectId DefinitionToNativeDB(Base definition, out List<string> notes)
   {
     notes = new List<string>();
+
+    // TODO: DUI3! Ignore commit info while implementing DUI3! Later find a similar way or use as below!
+    var commitInfo = "dui3_test";
 
     // get the definition name
     var commitInfo = RemoveInvalidAutocadChars(Doc.UserData["commit"] as string);
