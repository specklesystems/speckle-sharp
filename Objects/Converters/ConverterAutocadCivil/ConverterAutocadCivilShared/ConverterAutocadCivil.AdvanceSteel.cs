﻿#if ADVANCESTEEL2023
using System;
using System.Collections.Generic;
using System.Linq;

using Speckle.Core.Models;

using Autodesk.AutoCAD.DatabaseServices;
using Autodesk.AutoCAD.Geometry;
using Acad = Autodesk.AutoCAD.Geometry;
using AcadDB = Autodesk.AutoCAD.DatabaseServices;

using Objects.BuiltElements.AdvanceSteel;
using Alignment = Objects.BuiltElements.Alignment;
using Arc = Objects.Geometry.Arc;
using Interval = Objects.Primitive.Interval;
using Polycurve = Objects.Geometry.Polycurve;
using Curve = Objects.Geometry.Curve;
using Featureline = Objects.BuiltElements.Featureline;
using Line = Objects.Geometry.Line;
using Point = Objects.Geometry.Point;
using Brep = Objects.Geometry.Brep;
using Mesh = Objects.Geometry.Mesh;
using Pipe = Objects.BuiltElements.Pipe;
using Plane = Objects.Geometry.Plane;
using Polyline = Objects.Geometry.Polyline;
using Profile = Objects.BuiltElements.Profile;
using Spiral = Objects.Geometry.Spiral;
using SpiralType = Objects.Geometry.SpiralType;
using Station = Objects.BuiltElements.Station;
using Structure = Objects.BuiltElements.Structure;
using Objects.Other;
using ASBeam = Autodesk.AdvanceSteel.Modelling.Beam;
using ASPolyBeam = Autodesk.AdvanceSteel.Modelling.PolyBeam;
using ASPlate = Autodesk.AdvanceSteel.Modelling.Plate;
using ASBoltPattern = Autodesk.AdvanceSteel.Modelling.BoltPattern;
using ASSpecialPart = Autodesk.AdvanceSteel.Modelling.SpecialPart;
using ASGrating = Autodesk.AdvanceSteel.Modelling.Grating;
using Autodesk.AdvanceSteel.CADAccess;
using Autodesk.AdvanceSteel.CADLink.Database;
using CADObjectId = Autodesk.AutoCAD.DatabaseServices.ObjectId;
using ASObjectId = Autodesk.AdvanceSteel.CADLink.Database.ObjectId;
using Autodesk.AdvanceSteel.DocumentManagement;
using System.Security.Cryptography;
using System.Collections;
using Autodesk.AdvanceSteel.Modeler;
using Objects.Geometry;
using Autodesk.AutoCAD.BoundaryRepresentation;
using MathNet.Spatial.Euclidean;
using MathPlane = MathNet.Spatial.Euclidean.Plane;
using TriangleNet.Geometry;
using TriangleVertex = TriangleNet.Geometry.Vertex;
using TriangleMesh = TriangleNet.Mesh;
using TriangleNet.Topology;
using Speckle.Core.Api;
using Speckle.Core.Kits;
using Autodesk.AdvanceSteel.ConstructionTypes;
using Autodesk.AdvanceSteel.Modelling;
using Objects.BuiltElements;
using ASFilerObject = Autodesk.AdvanceSteel.CADAccess.FilerObject;

using ASPolyline3d = Autodesk.AdvanceSteel.Geometry.Polyline3d;
using ASCurve3d = Autodesk.AdvanceSteel.Geometry.Curve3d;
using ASLineSeg3d = Autodesk.AdvanceSteel.Geometry.LineSeg3d;
using ASCircArc3d = Autodesk.AdvanceSteel.Geometry.CircArc3d;
using ASPoint3d = Autodesk.AdvanceSteel.Geometry.Point3d;
using ASVector3d = Autodesk.AdvanceSteel.Geometry.Vector3d;
using ASExtents = Autodesk.AdvanceSteel.Geometry.Extents;
using ASPlane = Autodesk.AdvanceSteel.Geometry.Plane;

namespace Objects.Converter.AutocadCivil
{
  public partial class ConverterAutocadCivil
  {
    public bool CanConvertASToSpeckle(DBObject @object)
    {
      switch (@object.ObjectId.ObjectClass.DxfName)
      {
        case DxfNames.BEAM:
        case DxfNames.PLATE:
        case DxfNames.BOLT2POINTS:
        case DxfNames.BOLTCIRCULAR:
        case DxfNames.BOLTCORNER:
        case DxfNames.BOLTMID:
        case DxfNames.SPECIALPART:
        case DxfNames.GRATING:
          return true;
      }

      return false;
    }

    public Base ConvertASToSpeckle(DBObject @object, ApplicationObject reportObj, List<string> notes)
    {
      ASFilerObject filerObject = GetFilerObjectByEntity<ASFilerObject>(@object);

      if(filerObject == null)
      {
        throw new System.Exception($"Failed to find Advance Steel object ${@object.Handle.ToString()}.");
      }

      reportObj.Update(descriptor: filerObject.GetType().Name);

      dynamic dynamicObject = filerObject;
      AdvanceSteelObject advanceSteelObject = FilerObjectToSpeckle(dynamicObject, notes);

      SetUnits(advanceSteelObject);
      SetUserAttributes(filerObject as AtomicElement, advanceSteelObject);

      return advanceSteelObject;
    }

    private void SetUserAttributes(AtomicElement atomicElement, AdvanceSteelObject advanceSteelObject)
    {
      advanceSteelObject.UserAttributes = new Dictionary<int, string>();
      for (int i = 0; i < 10; i++)
      {
        string attribute = atomicElement.GetUserAttribute(i);

        if (!string.IsNullOrEmpty(attribute))
        {
          advanceSteelObject.UserAttributes.Add(i + 1, attribute);
        }
      }
    }

    private AdvanceSteelObject FilerObjectToSpeckle(ASPolyBeam polyBeam, List<string> notes)
    {
      AdvanceSteelPolyBeam advanceSteelPolyBeam = new AdvanceSteelPolyBeam();

      ASPolyline3d polyline3d = polyBeam.GetPolyline(true);

      var units = ModelUnits;

      advanceSteelPolyBeam.baseLine = PolycurveToSpeckle(polyline3d);

      var profile = polyBeam.GetProfType();

      advanceSteelPolyBeam.area = polyBeam.GetPaintArea();

      //There is a bug in some polybeams that some faces don't appears in ModelerBody (Bug_Polybeam_Speckle.dwg)
      //https://speckle.xyz/streams/1a0090e6fc
      SetDisplayValue(advanceSteelPolyBeam, polyBeam);

      return advanceSteelPolyBeam;
    }

    private AdvanceSteelObject FilerObjectToSpeckle(ASBeam beam, List<string> notes)
    {
      AdvanceSteelBeam advanceSteelBeam = new AdvanceSteelBeam();

      var startPoint = beam.GetPointAtStart();
      var endPoint = beam.GetPointAtEnd();
      var units = ModelUnits;

      Point speckleStartPoint = PointToSpeckle(startPoint, units);
      Point speckleEndPoint = PointToSpeckle(endPoint, units);
      advanceSteelBeam.baseLine = new Line(speckleStartPoint, speckleEndPoint, units);

      advanceSteelBeam.area = beam.GetPaintArea();

      SetDisplayValue(advanceSteelBeam, beam);

      return advanceSteelBeam;
    }

    private AdvanceSteelObject FilerObjectToSpeckle(ASPlate plate, List<string> notes)
    {
      AdvanceSteelPlate advanceSteelPlate = new AdvanceSteelPlate();

      plate.GetBaseContourPolygon(0, out ASPoint3d[] ptsContour);

      advanceSteelPlate.outline = PolycurveToSpeckle(ptsContour);

      advanceSteelPlate.area = plate.GetPaintArea();

      SetDisplayValue(advanceSteelPlate, plate);

      return advanceSteelPlate;
    }

    private AdvanceSteelObject FilerObjectToSpeckle(ASBoltPattern bolt, List<string> notes)
    {
      AdvanceSteelBolt advanceSteelBolt = bolt is CircleScrewBoltPattern ? (AdvanceSteelBolt)new AdvanceSteelCircularBolt() : (AdvanceSteelBolt)new AdvanceSteelRectangularBolt();

      SetDisplayValue(advanceSteelBolt, bolt);

      return advanceSteelBolt;
    }

    private AdvanceSteelObject FilerObjectToSpeckle(ASSpecialPart specialPart, List<string> notes)
    {
      AdvanceSteelSpecialPart advanceSteelSpecialPart = new AdvanceSteelSpecialPart();

      SetDisplayValue(advanceSteelSpecialPart, specialPart);

      return advanceSteelSpecialPart;
    }

<<<<<<< HEAD
    private AdvanceSteelObject FilerObjectToSpeckle(FilerObject filerObject, List<string> notes)
=======
    private Base FilerObjectToSpeckle(ASGrating grating, List<string> notes)
    {
      AdvanceSteelGrating advanceSteelGrating = new AdvanceSteelGrating();

      SetDisplayValue(advanceSteelGrating, grating);

      SetUnits(advanceSteelGrating);

      return advanceSteelGrating;
    }

    private Base FilerObjectToSpeckle(FilerObject filerObject, List<string> notes)
>>>>>>> 4b9dabc4
    {
      throw new System.Exception("Advance Steel Object type conversion to Speckle not implemented");
    }
    
    private void SetDisplayValue(Base @base, AtomicElement atomicElement)
    {
      var modelerBody = atomicElement.GetModeler(Autodesk.AdvanceSteel.Modeler.BodyContext.eBodyContext.kMaxDetailed);

      @base["volume"] = modelerBody.Volume;
      @base["displayValue"] = new List<Mesh> { GetMeshFromModelerBody(modelerBody, atomicElement.GeomExtents) };
    }

    private Mesh GetMeshFromModelerBody(ModelerBody modelerBody, ASExtents extents)
    {
      modelerBody.getBrepInfo(out var verticesAS, out var facesInfo);

      IEnumerable<Point3D> vertices = verticesAS.Select(x => PointToMath(x));

      List<double> vertexList = new List<double> { };
      List<int> facesList = new List<int> { };

      foreach (var faceInfo in facesInfo)
      {
        int faceIndexOffset = vertexList.Count / 3;
        var input = new Polygon();

        //Create coordinateSystemAligned with OuterContour
        var outerList = faceInfo.OuterContour.Select(x => vertices.ElementAt(x));

        if(outerList.Count() < 3)
          continue;
        
        CoordinateSystem coordinateSystemAligned = CreateCoordinateSystemAligned(outerList);

        input.Add(CreateContour(outerList, coordinateSystemAligned));

        if (faceInfo.InnerContours != null)
        {
          foreach (var listInnerContours in faceInfo.InnerContours)
          {
            var innerList = listInnerContours.Select(x => vertices.ElementAt(x));
            if (innerList.Count() < 3)
              continue;

            input.Add(CreateContour(innerList, coordinateSystemAligned), true);
          }
        }

        var triangleMesh = (TriangleMesh)input.Triangulate();

        CoordinateSystem coordinateSystemInverted = coordinateSystemAligned.Invert();
        var verticesMesh = triangleMesh.Vertices.Select(x => new Point3D(x.X, x.Y, 0).TransformBy(coordinateSystemInverted));

        vertexList.AddRange(GetFlatCoordinates(verticesMesh));
        facesList.AddRange(GetFaceVertices(triangleMesh.Triangles, faceIndexOffset));
      }

      Mesh mesh = new Mesh(vertexList, facesList, units: ModelUnits);
      mesh.bbox = BoxToSpeckle(extents);

      return mesh;
    }

    private Contour CreateContour(IEnumerable<Point3D> points, CoordinateSystem coordinateSystemAligned)
    {
      var listTriangleVertex = points.Select(x => x.TransformBy(coordinateSystemAligned)).Select(x => new TriangleVertex(x.X, x.Y));
      return new Contour(listTriangleVertex);
    }

    private IEnumerable<double> GetFlatCoordinates(IEnumerable<Point3D> verticesMesh)
    {
      foreach (var vertice in verticesMesh)
      {
        yield return vertice.X;
        yield return vertice.Y;
        yield return vertice.Z;
      }
    }

    private IEnumerable<int> GetFaceVertices(ICollection<Triangle> triangles, int faceIndexOffset)
    {
      foreach (var triangle in triangles)
      {
        yield return 3;
        yield return triangle.GetVertex(0).ID + faceIndexOffset;
        yield return triangle.GetVertex(1).ID + faceIndexOffset;
        yield return triangle.GetVertex(2).ID + faceIndexOffset;
      }
    }

    private CoordinateSystem CreateCoordinateSystemAligned(IEnumerable<Point3D> points)
    {
      var point1 = points.ElementAt(0);
      var point2 = points.ElementAt(1);

      //Centroid calculated to avoid non-collinear points
      var centroid = Point3D.Centroid(points);
      var plane = MathPlane.FromPoints(centroid, point1, point2);

      UnitVector3D vectorX = (centroid - point1).Normalize();
      UnitVector3D vectorZ = plane.Normal;
      UnitVector3D vectorY = vectorZ.CrossProduct(vectorX);

      CoordinateSystem fromCs = new CoordinateSystem(point1, vectorX, vectorY, vectorZ);
      CoordinateSystem toCs = new CoordinateSystem(Point3D.Origin, UnitVector3D.XAxis, UnitVector3D.YAxis, UnitVector3D.ZAxis);
      return CoordinateSystem.CreateMappingCoordinateSystem(fromCs, toCs);
    }

    public static T GetFilerObjectByEntity<T>(DBObject @object) where T : FilerObject
    {
      ASObjectId idCadEntity = new ASObjectId(@object.ObjectId.OldIdPtr);
      ASObjectId idFilerObject = DatabaseManager.GetFilerObjectId(idCadEntity, false);
      if (idFilerObject.IsNull())
        return null;

      return DatabaseManager.Open(idFilerObject) as T;
    }
  }
}

#endif<|MERGE_RESOLUTION|>--- conflicted
+++ resolved
@@ -197,22 +197,18 @@
       return advanceSteelSpecialPart;
     }
 
-<<<<<<< HEAD
+    private AdvanceSteelObject FilerObjectToSpeckle(ASGrating grating, List<string> notes)
+    {
+      AdvanceSteelGrating advanceSteelGrating = new AdvanceSteelGrating();
+
+      SetDisplayValue(advanceSteelGrating, grating);
+
+      SetUnits(advanceSteelGrating);
+
+      return advanceSteelGrating;
+    }
+
     private AdvanceSteelObject FilerObjectToSpeckle(FilerObject filerObject, List<string> notes)
-=======
-    private Base FilerObjectToSpeckle(ASGrating grating, List<string> notes)
-    {
-      AdvanceSteelGrating advanceSteelGrating = new AdvanceSteelGrating();
-
-      SetDisplayValue(advanceSteelGrating, grating);
-
-      SetUnits(advanceSteelGrating);
-
-      return advanceSteelGrating;
-    }
-
-    private Base FilerObjectToSpeckle(FilerObject filerObject, List<string> notes)
->>>>>>> 4b9dabc4
     {
       throw new System.Exception("Advance Steel Object type conversion to Speckle not implemented");
     }
