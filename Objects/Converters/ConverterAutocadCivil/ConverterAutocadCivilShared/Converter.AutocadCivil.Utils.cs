--- conflicted
+++ resolved
@@ -323,40 +323,6 @@
 
     #region units
 
-<<<<<<< HEAD
-=======
-#if ADVANCESTEEL2023
-
-    private double _factorFromNative;
-    private double FactorFromNative
-    {
-      get
-      {
-        if (_factorFromNative.Equals(0.0))
-        {
-          _factorFromNative = 1 / DocumentManager.GetCurrentDocument().CurrentDatabase.Units.UnitOfDistance.Factor;
-        }
-
-        return _factorFromNative;
-      }
-    }
-
-    private string unitWeight;
-    private string UnitWeight
-    {
-      get
-      {
-        if (string.IsNullOrEmpty(unitWeight))
-        {
-          unitWeight = UnitsSet.GetUnit(eUnitType.kWeight).Symbol;
-        }
-        return unitWeight;
-      }
-    }
-
-#endif
-
->>>>>>> b0772e18
     private string _modelUnits;
     public string ModelUnits
     {
