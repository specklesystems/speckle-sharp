--- conflicted
+++ resolved
@@ -162,16 +162,9 @@
     List<Station> stations = new();
     foreach (CivilDB.Station station in alignment.GetStationSet(StationTypes.All))
     {
-<<<<<<< HEAD
-      double? speed = designSpeeds.TryGetValue(station.RawStation, out double value) ? value : null;
-      stations.Add(StationToSpeckle(station, speed));
-    }
-    if (stations.Count != 0)
-=======
       stations.Add(StationToSpeckle(station));
     }
     if (stations.Count > 0)
->>>>>>> 3834ca09
     {
       speckleAlignment["@stations"] = stations;
     }
