--- conflicted
+++ resolved
@@ -91,16 +91,6 @@
     // featurelines
     public Featureline FeatureLineToSpeckle(CivilDB.FeatureLine featureline)
     {
-<<<<<<< HEAD
-      var curve = CurveToSpeckle(featureline.BaseCurve, ModelUnits) as Base;
-
-      if (featureline.DisplayName != null)
-        curve["name"] = featureline.DisplayName;
-      if (featureline.Description != null)
-        curve["description"] = featureline.Description;
-      curve["units"] = ModelUnits;
-      return curve;
-=======
       var _featureline = new Featureline();
 
       _featureline.baseCurve = CurveToSpeckle(featureline.BaseCurve, ModelUnits);
@@ -123,7 +113,6 @@
       try { _featureline["site"] = featureline.SiteId; } catch { }
 
       return _featureline;
->>>>>>> 09182041
     }
 
     public CivilDB.FeatureLine FeatureLineToNative(Polycurve polycurve)
@@ -345,15 +334,8 @@
       }
       
       _corridor["@baselines"] = baselines;
-<<<<<<< HEAD
-      if (corridor.DisplayName != null)
-        _corridor["name"] = corridor.DisplayName;
-      if (corridor.Description != null)
-        _corridor["description"] = corridor.Description;
-=======
       _corridor["name"] = (corridor.DisplayName != null) ? corridor.DisplayName : "";
       _corridor["description"] = (corridor.Description != null) ? corridor.Description : "";
->>>>>>> 09182041
       _corridor["units"] = ModelUnits;
 
       return _corridor;
