--- conflicted
+++ resolved
@@ -1035,8 +1035,7 @@
 
     foreach (PartDataField partField in partData.GetAllDataFields())
     {
-<<<<<<< HEAD
-      CivilDataField field = new(partField.Name, partField.DataType.ToString(), partField.Value, partField.Units, partField.Context.ToString());
+      CivilDataField field = new(partField.Name, partField.DataType.ToString(), partField.Value, partField.Units.ToString(),partField.Context.ToString(), null);
       fields.Add(field);
     }
 
@@ -1054,9 +1053,6 @@
     foreach (PressurePartProperty partField in partData)
     {
       CivilDataField field = new(partField.Name, partField.GetType().ToString(), partField.Value, null, null, partField.DisplayName);
-=======
-      CivilDataField field = new(partField.Name, partField.DataType.ToString(), partField.Value, partField.Units.ToString(),partField.Context.ToString(), null);
->>>>>>> 460e9acb
       fields.Add(field);
     }
 
