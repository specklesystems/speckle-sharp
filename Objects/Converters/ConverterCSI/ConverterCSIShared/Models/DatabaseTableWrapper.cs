--- conflicted
+++ resolved
@@ -25,12 +25,7 @@
       this.toNativeScalingService = toNativeScalingService;
       RefreshTableData();
     }
-<<<<<<< HEAD
     private void RefreshTableData()
-=======
-
-    private string[] GetTableData()
->>>>>>> cce6be46
     {
       var tableData = Array.Empty<string>();
       cSapModel.DatabaseTables.GetTableForEditingArray(
@@ -48,13 +43,7 @@
     {
       if (arguments.Length != fieldKeysIncluded.Length)
       {
-<<<<<<< HEAD
         throw new ArgumentException($"Method {nameof(AddRowToBeCommitted)} was passed an array of length {arguments.Length}, but was expecting an array of length {fieldKeysIncluded.Length}");
-=======
-        throw new ArgumentException(
-          $"Method {nameof(AddRow)} was passed an array of length {arguments.Length}, but was expecting an array of length {fieldKeysIncluded.Length}"
-        );
->>>>>>> cce6be46
       }
       rowsToAdd.Add(arguments);
     }
@@ -85,7 +74,6 @@
       int numInfoMsgs = 0;
       int numErrorMsgs = 0;
       string importLog = "";
-<<<<<<< HEAD
       cSapModel.DatabaseTables.ApplyEditedTables(false, ref numFatalErrors, ref numErrorMsgs, ref numWarnMsgs, ref numInfoMsgs, ref importLog);
 
       if (numFatalErrors == 0 && numErrorMsgs == 0)
@@ -93,16 +81,6 @@
         SpeckleLog.Logger.Error("{numErrors} errors and {numFatalErrors} fatal errors occurred when attempting to add {numRowsToAdd} rows to table with key, {tableKey}", numErrorMsgs, numFatalErrors, rowsToAdd.Count, TableKey);
       }
       rowsToAdd.Clear();
-=======
-      cSapModel.DatabaseTables.ApplyEditedTables(
-        false,
-        ref numFatalErrors,
-        ref numErrorMsgs,
-        ref numWarnMsgs,
-        ref numInfoMsgs,
-        ref importLog
-      );
->>>>>>> cce6be46
     }
   }
 }