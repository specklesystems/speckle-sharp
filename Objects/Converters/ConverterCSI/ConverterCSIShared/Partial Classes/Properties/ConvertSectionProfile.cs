﻿using System;
using System.Collections.Generic;
using Objects.Structural.Properties.Profiles;
using CSiAPIv1;
using System.Linq;

namespace Objects.Converter.CSI
{
  public partial class ConverterCSI
  {
    public SectionProfile SectionToSpeckle(string property)
    {
      var speckleSectionProfile = new SectionProfile();
      eFramePropType propType = eFramePropType.I;
      string catalogue = "";
      string matProp = "";
      string sectionPropertyName = "";

      int s = Model.PropFrame.GetNameInPropFile(property, ref sectionPropertyName, ref catalogue, ref matProp, ref propType);

      GetSectionProfile(property, matProp, propType, ref speckleSectionProfile);

      if (!string.IsNullOrEmpty(catalogue))
      {
        string[] arrayCatPath = catalogue.Split('\\');
        catalogue = arrayCatPath.Last();
        arrayCatPath = catalogue.Split('.');
        catalogue = arrayCatPath[0];

        var catalogueSectionProfile = new Catalogue(property, catalogue, propType.ToString(), sectionPropertyName);

        catalogueSectionProfile.applicationId = speckleSectionProfile.applicationId;

        return catalogueSectionProfile;
      }

      return speckleSectionProfile;

      #region deprecated
      //double T3 = 0;
      //double T2 = 0;
      //double Tf = 0;
      //double TwF = 0;
      //double Twt = 0;
      //double Tw = 0;
      //bool mirrorAbout3 = false;
      //int color = 0;
      //string notes = "";
      //string GUID = "";
      //string FileName = "";

      //s = Model.PropFrame.GetRectangle(property, ref FileName, ref matProp, ref T3, ref T2, ref color, ref notes, ref GUID);
      //if (s == 0)
      //{
      //  speckleSectionProfile = new Rectangular(property, T3, T2);
      //  GetSectionProperties(property, speckleSectionProfile);
      //  return speckleSectionProfile;
      //}

      //s = Model.PropFrame.GetConcreteTee(property, ref FileName, ref matProp, ref T3, ref T2, ref Tf, ref TwF, ref Twt, ref mirrorAbout3, ref color, ref notes, ref GUID);
      //if (s == 0)
      //{
      //  speckleSectionProfile = new Tee(property, T3, T2, TwF, Tf);
      //  GetSectionProperties(property, speckleSectionProfile);
      //  return speckleSectionProfile;
      //}

      //s = Model.PropFrame.GetCircle(property, ref FileName, ref matProp, ref T3, ref color, ref notes, ref GUID);
      //if (s == 0)
      //{
      //  speckleSectionProfile = new Circular(property, T3 / 2);
      //  GetSectionProperties(property, speckleSectionProfile);
      //  return speckleSectionProfile;
      //}

      //s = Model.PropFrame.GetAngle(property, ref FileName, ref matProp, ref T3, ref T2, ref Tf, ref Tw, ref color, ref notes, ref GUID);
      //if (s == 0)
      //{
      //  speckleSectionProfile = new Angle(property, T3, T2, Tw, Tf);
      //  GetSectionProperties(property, speckleSectionProfile);
      //  return speckleSectionProfile;
      //}

      //s = Model.PropFrame.GetChannel(property, ref FileName, ref matProp, ref T3, ref T2, ref Tf, ref Tw, ref color, ref notes, ref GUID);
      //if (s == 0)
      //{
      //  speckleSectionProfile = new Channel(property, T3, T2, Tw, Tf);
      //  GetSectionProperties(property, speckleSectionProfile);
      //  return speckleSectionProfile;
      //}

      //s = Model.PropFrame.GetTube(property, ref FileName, ref matProp, ref T3, ref T2, ref Tf, ref Tw, ref color, ref notes, ref GUID);
      //if (s == 0)
      //{
      //  speckleSectionProfile = new Rectangular(property, T3, T2, Tw, Tf);
      //  GetSectionProperties(property, speckleSectionProfile);
      //  return speckleSectionProfile;
      //}

      //s = Model.PropFrame.GetPipe(property, ref FileName, ref matProp, ref T3, ref Tw, ref color, ref notes, ref GUID);
      //if (s == 0)
      //{
      //  speckleSectionProfile = new Circular(property, T3, Tw);
      //  GetSectionProperties(property, speckleSectionProfile);
      //  return speckleSectionProfile;
      //}
      //return null;
      #endregion
    }

    public void GetSectionProfile(string property, string matProp, eFramePropType propType, ref SectionProfile speckleSectionProfile)
    {
      double T3 = 0;
      double T2 = 0;
      double Tf = 0;
      double TwF = 0;
      double Twt = 0;
      double Tw = 0;
      double T2b = 0;
      double Tfb = 0;
      bool mirrorAbout3 = false;
      int color = 0;
      string notes = "";
      string GUID = "";
      string FileName = "";

      switch (propType)
      {
        case eFramePropType.I:
          Model.PropFrame.GetISection(property, ref FileName, ref matProp, ref T3, ref T2, ref Tf, ref Tw, ref T2b, ref Tfb, ref color, ref notes, ref GUID);
          speckleSectionProfile = new ISection(property, T3, T2, Tw, Tf);
          break;
        case eFramePropType.Rectangular:
          Model.PropFrame.GetRectangle(property, ref FileName, ref matProp, ref T3, ref T2, ref color, ref notes, ref GUID);
          speckleSectionProfile = new Rectangular(property, T3, T2);
          break;
        case eFramePropType.ConcreteTee:
          Model.PropFrame.GetConcreteTee(property, ref FileName, ref matProp, ref T3, ref T2, ref Tf, ref TwF, ref Twt, ref mirrorAbout3, ref color, ref notes, ref GUID);
          speckleSectionProfile = new Tee(property, T3, T2, TwF, Tf);
          break;
        case eFramePropType.Circle:
          Model.PropFrame.GetCircle(property, ref FileName, ref matProp, ref T3, ref color, ref notes, ref GUID);
          speckleSectionProfile = new Circular(property, T3 / 2);
          break;
        case eFramePropType.Angle:
          Model.PropFrame.GetAngle(property, ref FileName, ref matProp, ref T3, ref T2, ref Tf, ref Tw, ref color, ref notes, ref GUID);
          speckleSectionProfile = new Angle(property, T3, T2, Tw, Tf);
          break;
        case eFramePropType.Channel:
          Model.PropFrame.GetChannel(property, ref FileName, ref matProp, ref T3, ref T2, ref Tf, ref Tw, ref color, ref notes, ref GUID);
          speckleSectionProfile = new Channel(property, T3, T2, Tw, Tf);
          break;
        case eFramePropType.Box:
          Model.PropFrame.GetTube(property, ref FileName, ref matProp, ref T3, ref T2, ref Tf, ref Tw, ref color, ref notes, ref GUID);
          speckleSectionProfile = new Rectangular(property, T3, T2, Tw, Tf);
          break;
        case eFramePropType.Pipe:
          Model.PropFrame.GetPipe(property, ref FileName, ref matProp, ref T3, ref Tw, ref color, ref notes, ref GUID);
          speckleSectionProfile = new Circular(property, T3, Tw);
          break;
        default:
          break;
      }

      GetSectionProperties(property, ref speckleSectionProfile);
      speckleSectionProfile.applicationId = GUID;
    }

    public void GetSectionProperties(string property, ref SectionProfile sectionProfile)
    {
      double Area = 0;
      double As2 = 0;
      double As3 = 0;
      double Torsion = 0;
      double I22 = 0;
      double I33 = 0;
      double S22 = 0;
      double S33 = 0;
      double Z22 = 0;
      double Z33 = 0;
      double R22 = 0;
      double R33 = 0;
<<<<<<< HEAD
      int Color = 0;
      string Notes = "";
      string GUID = "";
      var s = Model.PropFrame.GetGeneral(property,ref FileName,ref MatProp,ref T3,ref T2,ref Area,ref As2,ref As3,ref Torsion,ref I22,ref I33,ref S22,ref S33,ref Z22,ref Z33,ref R22,ref R33,ref Color,ref Notes,ref GUID);
      if(s == 0){
        sectionProfile.name = property;
        sectionProfile.area = Area;
        sectionProfile.Ky = As3 / Area;
        sectionProfile.Kz = As2 / Area;
        sectionProfile.Iyy = I33;
        sectionProfile.Izz = I22;
        sectionProfile.J = Torsion;
        sectionProfile.applicationId = GUID;
      }
      
=======
      var k = Model.PropFrame.GetSectProps(property, ref Area, ref As2, ref As3, ref Torsion, ref I22, ref I33, ref S22, ref S33, ref Z22, ref Z33, ref R22, ref R33);
      sectionProfile.name = property;
      sectionProfile.area = Area;
      sectionProfile.Ky = (Area == 0 || As3 == 0) ? 0 : As3 / Area; 
      sectionProfile.Kz = (Area == 0 || As2 == 0) ? 0 : As2 / Area;
      sectionProfile.Iyy = I33;
      sectionProfile.Izz = I22;
      sectionProfile.J = Torsion;
>>>>>>> 857733d5
      //to be discussed whether radius of gyration and section mod/plastic mod is needed ~ i personally think so
    }
  }
}<|MERGE_RESOLUTION|>--- conflicted
+++ resolved
@@ -180,32 +180,32 @@
       double Z33 = 0;
       double R22 = 0;
       double R33 = 0;
-<<<<<<< HEAD
       int Color = 0;
       string Notes = "";
       string GUID = "";
-      var s = Model.PropFrame.GetGeneral(property,ref FileName,ref MatProp,ref T3,ref T2,ref Area,ref As2,ref As3,ref Torsion,ref I22,ref I33,ref S22,ref S33,ref Z22,ref Z33,ref R22,ref R33,ref Color,ref Notes,ref GUID);
-      if(s == 0){
+      // var s = Model.PropFrame.GetGeneral(property,ref FileName,ref MatProp,ref T3,ref T2,ref Area,ref As2,ref As3,ref Torsion,ref I22,ref I33,ref S22,ref S33,ref Z22,ref Z33,ref R22,ref R33,ref Color,ref Notes,ref GUID);
+      // if(s == 0){
+      //   sectionProfile.name = property;
+      //   sectionProfile.area = Area;
+      //   sectionProfile.Ky = As3 / Area;
+      //   sectionProfile.Kz = As2 / Area;
+      //   sectionProfile.Iyy = I33;
+      //   sectionProfile.Izz = I22;
+      //   sectionProfile.J = Torsion;
+      //   sectionProfile.applicationId = GUID;
+      // }
+      
+      var k = Model.PropFrame.GetSectProps(property, ref Area, ref As2, ref As3, ref Torsion, ref I22, ref I33, ref S22, ref S33, ref Z22, ref Z33, ref R22, ref R33);
+      if(k==0){      
         sectionProfile.name = property;
-        sectionProfile.area = Area;
-        sectionProfile.Ky = As3 / Area;
-        sectionProfile.Kz = As2 / Area;
-        sectionProfile.Iyy = I33;
-        sectionProfile.Izz = I22;
-        sectionProfile.J = Torsion;
-        sectionProfile.applicationId = GUID;
-      }
-      
-=======
-      var k = Model.PropFrame.GetSectProps(property, ref Area, ref As2, ref As3, ref Torsion, ref I22, ref I33, ref S22, ref S33, ref Z22, ref Z33, ref R22, ref R33);
-      sectionProfile.name = property;
       sectionProfile.area = Area;
       sectionProfile.Ky = (Area == 0 || As3 == 0) ? 0 : As3 / Area; 
       sectionProfile.Kz = (Area == 0 || As2 == 0) ? 0 : As2 / Area;
       sectionProfile.Iyy = I33;
       sectionProfile.Izz = I22;
       sectionProfile.J = Torsion;
->>>>>>> 857733d5
+      }
+
       //to be discussed whether radius of gyration and section mod/plastic mod is needed ~ i personally think so
     }
   }
