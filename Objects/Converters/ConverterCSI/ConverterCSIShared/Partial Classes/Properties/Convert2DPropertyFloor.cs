using System;
using CSiAPIv1;
using Objects.Structural.CSI.Properties;
using Speckle.Core.Kits;

namespace Objects.Converter.CSI
{
  public partial class ConverterCSI
  {
    private string FloorDeckPropertyToNative(CSIProperty2D property2D)
    {
      var success = SetDeck(property2D);
      if (success != 0)
        throw new ConversionException("Failed to initialize deck property");

      switch (property2D.deckType)
      {
        case Structural.CSI.Analysis.DeckType.Filled:
          var deckFilled = (CSIProperty2D.DeckFilled)property2D;
          success = Model.PropArea.SetDeckFilled(
            deckFilled.name,
            deckFilled.SlabDepth,
            deckFilled.RibDepth,
            deckFilled.RibWidthTop,
            deckFilled.RibWidthBot,
            deckFilled.RibSpacing,
            deckFilled.ShearThickness,
            deckFilled.UnitWeight,
            deckFilled.ShearStudDia,
            deckFilled.ShearStudHt,
            deckFilled.ShearStudFu
          );
          break;
        case Structural.CSI.Analysis.DeckType.Unfilled:
          var deckUnfilled = (CSIProperty2D.DeckUnFilled)property2D;
          success = Model.PropArea.SetDeckUnfilled(
            deckUnfilled.name,
            deckUnfilled.RibDepth,
            deckUnfilled.RibWidthTop,
            deckUnfilled.RibWidthBot,
            deckUnfilled.RibSpacing,
            deckUnfilled.ShearThickness,
            deckUnfilled.UnitWeight
          );
          break;
        case Structural.CSI.Analysis.DeckType.SolidSlab:
          var deckSlab = (CSIProperty2D.DeckSlab)property2D;
          success = Model.PropArea.SetDeckSolidSlab(
            deckSlab.name,
            deckSlab.SlabDepth,
            deckSlab.ShearStudDia,
            deckSlab.ShearStudHt,
            deckSlab.ShearStudFu
          );
          break;
        default:
          throw new ArgumentOutOfRangeException($"Unrecognised deck type {property2D.deckType}");
      }

      if (success != 0)
        throw new ConversionException("Failed to set deck property");

      return property2D.name;
    }

    private string FloorSlabPropertyToNative(CSIProperty2D property2D)
    {
      int success;
      switch (property2D.slabType)
      {
        case Structural.CSI.Analysis.SlabType.Slab:
          var solidSlab = property2D;
          var shell = shellType(solidSlab);
          success = Model.PropArea.SetSlab(
            solidSlab.name,
            eSlabType.Slab,
            shell,
            solidSlab.material.name,
            solidSlab.thickness
          );
          break;
        case Structural.CSI.Analysis.SlabType.Ribbed:
          var slabRibbed = (CSIProperty2D.RibbedSlab)property2D;
          shell = shellType(slabRibbed);
          Model.PropArea.SetSlab(
            slabRibbed.name,
            eSlabType.Ribbed,
            shell,
            slabRibbed.material.name,
            slabRibbed.thickness
          );
          success = Model.PropArea.SetSlabRibbed(
            slabRibbed.name,
            slabRibbed.OverAllDepth,
            slabRibbed.thickness,
            slabRibbed.StemWidthTop,
            slabRibbed.StemWidthTop,
            slabRibbed.RibSpacing,
            slabRibbed.RibsParallelTo
          );
          break;
        case Structural.CSI.Analysis.SlabType.Waffle:
          var slabWaffled = (CSIProperty2D.WaffleSlab)property2D;
          shell = shellType(slabWaffled);
          Model.PropArea.SetSlab(
            slabWaffled.name,
            eSlabType.Waffle,
            shell,
            slabWaffled.material.name,
            slabWaffled.thickness
          );
          success = Model.PropArea.SetSlabWaffle(
            slabWaffled.name,
            slabWaffled.OverAllDepth,
            slabWaffled.thickness,
            slabWaffled.StemWidthTop,
            slabWaffled.StemWidthBot,
            slabWaffled.RibSpacingDir1,
            slabWaffled.RibSpacingDir2
          );
          break;
        default:
          throw new ArgumentOutOfRangeException($"Unrecognised slab type {property2D.deckType}");
      }

      if (success != 0)
        throw new ConversionException("Failed to set slab property");

      return property2D.name;
    }

    public string FloorPropertyToNative(CSIProperty2D property2D)
    {
<<<<<<< HEAD
=======
      int? success = null;
      var materialName = MaterialToNative(property2D.material);

>>>>>>> 4cc928d1
      if (property2D.deckType != Structural.CSI.Analysis.DeckType.Null)
      {
        return FloorDeckPropertyToNative(property2D);
      }
      else
      {
<<<<<<< HEAD
        return FloorSlabPropertyToNative(property2D);
=======
        switch (property2D.slabType)
        {
          case Structural.CSI.Analysis.SlabType.Slab:
            var SolidSlab = property2D;
            var shell = shellType(SolidSlab);
            success = Model.PropArea.SetSlab(SolidSlab.name, eSlabType.Slab, shell, materialName, SolidSlab.thickness);
            break;
          case Structural.CSI.Analysis.SlabType.Ribbed:
            var slabRibbed = (CSIProperty2D.RibbedSlab)property2D;
            shell = shellType(slabRibbed);
            Model.PropArea.SetSlab(slabRibbed.name, eSlabType.Ribbed, shell, materialName, slabRibbed.thickness);
            success = Model.PropArea.SetSlabRibbed(
              slabRibbed.name,
              slabRibbed.OverAllDepth,
              slabRibbed.thickness,
              slabRibbed.StemWidthTop,
              slabRibbed.StemWidthTop,
              slabRibbed.RibSpacing,
              slabRibbed.RibsParallelTo
            );
            break;
          case Structural.CSI.Analysis.SlabType.Waffle:
            var slabWaffled = (CSIProperty2D.WaffleSlab)property2D;
            shell = shellType(slabWaffled);
            Model.PropArea.SetSlab(slabWaffled.name, eSlabType.Waffle, shell, materialName, slabWaffled.thickness);
            success = Model.PropArea.SetSlabWaffle(
              slabWaffled.name,
              slabWaffled.OverAllDepth,
              slabWaffled.thickness,
              slabWaffled.StemWidthTop,
              slabWaffled.StemWidthBot,
              slabWaffled.RibSpacingDir1,
              slabWaffled.RibSpacingDir2
            );
            break;
        }
>>>>>>> 4cc928d1
      }
    }

    public eShellType shellType(CSIProperty2D property)
    {
      var shellType = eShellType.Layered;
      switch (property.shellType)
      {
        case Structural.CSI.Analysis.ShellType.ShellThin:
          shellType = eShellType.ShellThin;
          break;
        case Structural.CSI.Analysis.ShellType.Layered:
          shellType = eShellType.Layered;
          break;
        case Structural.CSI.Analysis.ShellType.ShellThick:
          shellType = eShellType.ShellThick;
          break;
        case Structural.CSI.Analysis.ShellType.Membrane:
          shellType = eShellType.Membrane;
          break;
      }
      return shellType;
    }

    private int SetDeck(CSIProperty2D deck)
    {
      var deckType = deck.deckType switch
      {
        Structural.CSI.Analysis.DeckType.Filled => eDeckType.Filled,
        Structural.CSI.Analysis.DeckType.Unfilled => eDeckType.Unfilled,
        Structural.CSI.Analysis.DeckType.SolidSlab => eDeckType.SolidSlab,
        _ => eDeckType.Filled
      };
      var shell = shellType(deck);
      return Model.PropArea.SetDeck(deck.name, deckType, shell, deck.material.name, deck.thickness);
    }

    public CSIProperty2D FloorPropertyToSpeckle(string property)
    {
      eDeckType deckType = eDeckType.Filled;
      eSlabType slabType = eSlabType.Drop;
      eShellType shellType = eShellType.Layered;
      string matProp = "";
      double thickness = 0;
      int color = 0;
      string notes = "";
      string GUID = "";

      int d = Model.PropArea.GetDeck(
        property,
        ref deckType,
        ref shellType,
        ref matProp,
        ref thickness,
        ref color,
        ref notes,
        ref GUID
      );
      if (d == 0)
      {
        var speckleProperties2D = new CSIProperty2D();
        double slabDepth = 0;
        double shearStudDia = 0;
        double shearStudFu = 0;
        double shearStudHt = 0;
        double ribDepth = 0;
        double ribWidthTop = 0;
        double ribWidthBot = 0;
        double ribSpacing = 0;
        double shearThickness = 0;
        double unitWeight = 0;
        var speckleShellType = ConvertShellType(shellType);
        if (deckType == eDeckType.Filled)
        {
          var speckleProperty2D = new CSIProperty2D.DeckFilled();
          Model.PropArea.GetDeckFilled(
            property,
            ref slabDepth,
            ref ribDepth,
            ref ribWidthTop,
            ref ribWidthBot,
            ref ribSpacing,
            ref shearThickness,
            ref unitWeight,
            ref shearStudDia,
            ref shearStudHt,
            ref shearStudFu
          );
          speckleProperty2D.SlabDepth = slabDepth;
          speckleProperty2D.ShearStudDia = shearStudDia;
          speckleProperty2D.ShearStudFu = shearStudFu;
          speckleProperty2D.RibDepth = ribDepth;
          speckleProperty2D.RibWidthTop = ribWidthTop;
          speckleProperty2D.RibWidthBot = ribWidthBot;
          speckleProperty2D.RibSpacing = ribSpacing;
          speckleProperty2D.ShearThickness = shearThickness;
          speckleProperty2D.UnitWeight = unitWeight;
          speckleProperty2D.ShearStudHt = shearStudHt;
          speckleProperty2D.deckType = Structural.CSI.Analysis.DeckType.Filled;
          setProperties(speckleProperty2D, matProp, thickness, property);
          speckleProperty2D.type2D = Structural.CSI.Analysis.CSIPropertyType2D.Deck;
          speckleProperty2D.shellType = speckleShellType;
          speckleProperty2D.applicationId = GUID;
          return speckleProperty2D;
        }
        else if (deckType == eDeckType.Unfilled)
        {
          var speckleProperty2D = new CSIProperty2D.DeckUnFilled();
          Model.PropArea.GetDeckUnfilled(
            property,
            ref ribDepth,
            ref ribWidthTop,
            ref ribWidthBot,
            ref ribSpacing,
            ref shearThickness,
            ref unitWeight
          );
          speckleProperty2D.RibDepth = ribDepth;
          speckleProperty2D.RibWidthTop = ribWidthTop;
          speckleProperty2D.RibWidthBot = ribWidthBot;
          speckleProperty2D.RibSpacing = ribSpacing;
          speckleProperty2D.ShearThickness = shearThickness;
          speckleProperty2D.UnitWeight = unitWeight;
          speckleProperty2D.deckType = Structural.CSI.Analysis.DeckType.Filled;
          setProperties(speckleProperty2D, matProp, thickness, property);
          speckleProperty2D.type2D = Structural.CSI.Analysis.CSIPropertyType2D.Deck;
          speckleProperty2D.shellType = speckleShellType;
          speckleProperty2D.applicationId = GUID;
          return speckleProperty2D;
        }
        else if (deckType == eDeckType.SolidSlab)
        {
          var speckleProperty2D = new CSIProperty2D.DeckSlab();
          Model.PropArea.GetDeckSolidSlab(property, ref slabDepth, ref shearStudDia, ref shearStudDia, ref shearStudFu);
          speckleProperty2D.SlabDepth = slabDepth;
          speckleProperty2D.ShearStudDia = shearStudDia;
          speckleProperty2D.ShearStudFu = shearStudFu;
          speckleProperty2D.ShearStudHt = shearStudHt;
          speckleProperty2D.deckType = Structural.CSI.Analysis.DeckType.SolidSlab;
          setProperties(speckleProperty2D, matProp, thickness, property);
          speckleProperty2D.type2D = Structural.CSI.Analysis.CSIPropertyType2D.Deck;
          speckleProperty2D.shellType = speckleShellType;
          speckleProperty2D.applicationId = GUID;
          return speckleProperty2D;
        }
      }
      int s = Model.PropArea.GetSlab(
        property,
        ref slabType,
        ref shellType,
        ref matProp,
        ref thickness,
        ref color,
        ref notes,
        ref GUID
      );
      if (s == 0)
      {
        var specklePropery2DSlab = new CSIProperty2D();
        setProperties(specklePropery2DSlab, matProp, thickness, property);
        specklePropery2DSlab.type2D = Structural.CSI.Analysis.CSIPropertyType2D.Slab;
        double overallDepth = 0;
        double slabThickness = 0;
        double stemWidthTop = 0;
        double stemWidthBot = 0;
        double ribSpacingDir1 = 0;
        double ribSpacingDir2 = 0;
        double ribSpacing = 0;
        int ribParrallelTo = 0;
        var speckleShellType = ConvertShellType(shellType);
        if (slabType == eSlabType.Waffle)
        {
          var speckleProperty2D = new CSIProperty2D.WaffleSlab();
          Model.PropArea.GetSlabWaffle(
            property,
            ref overallDepth,
            ref slabThickness,
            ref stemWidthTop,
            ref stemWidthBot,
            ref ribSpacingDir1,
            ref ribSpacingDir2
          );
          speckleProperty2D.OverAllDepth = overallDepth;
          speckleProperty2D.StemWidthBot = stemWidthBot;
          speckleProperty2D.StemWidthTop = stemWidthTop;
          speckleProperty2D.RibSpacingDir1 = ribSpacingDir1;
          speckleProperty2D.RibSpacingDir2 = ribSpacingDir2;
          speckleProperty2D.slabType = Structural.CSI.Analysis.SlabType.Waffle;
          speckleProperty2D.deckType = Structural.CSI.Analysis.DeckType.Null;
          setProperties(speckleProperty2D, matProp, thickness, property);
          speckleProperty2D.shellType = speckleShellType;
          speckleProperty2D.applicationId = GUID;
          return speckleProperty2D;
        }
        else if (slabType == eSlabType.Ribbed)
        {
          var speckleProperty2D = new CSIProperty2D.RibbedSlab();
          Model.PropArea.GetSlabRibbed(
            property,
            ref overallDepth,
            ref slabThickness,
            ref stemWidthTop,
            ref stemWidthBot,
            ref ribSpacing,
            ref ribParrallelTo
          );
          speckleProperty2D.OverAllDepth = overallDepth;
          speckleProperty2D.StemWidthBot = stemWidthBot;
          speckleProperty2D.StemWidthTop = stemWidthTop;
          speckleProperty2D.RibSpacing = ribSpacing;
          speckleProperty2D.RibsParallelTo = ribParrallelTo;
          speckleProperty2D.slabType = Structural.CSI.Analysis.SlabType.Ribbed;
          speckleProperty2D.deckType = Structural.CSI.Analysis.DeckType.Null;
          setProperties(speckleProperty2D, matProp, thickness, property);
          speckleProperty2D.shellType = speckleShellType;
          speckleProperty2D.applicationId = GUID;
          return speckleProperty2D;
        }
        else
        {
          switch (slabType)
          {
            case eSlabType.Slab:
              specklePropery2DSlab.slabType = Structural.CSI.Analysis.SlabType.Slab;
              break;
            case eSlabType.Drop:
              specklePropery2DSlab.slabType = Structural.CSI.Analysis.SlabType.Drop;
              break;
            case eSlabType.Mat:
              specklePropery2DSlab.slabType = Structural.CSI.Analysis.SlabType.Mat;
              break;
            case eSlabType.Footing:
              specklePropery2DSlab.slabType = Structural.CSI.Analysis.SlabType.Footing;
              break;
            default:
              specklePropery2DSlab.slabType = Structural.CSI.Analysis.SlabType.Null;
              break;
          }
          specklePropery2DSlab.deckType = Structural.CSI.Analysis.DeckType.Null;
          specklePropery2DSlab.shellType = speckleShellType;
          specklePropery2DSlab.applicationId = GUID;
          return specklePropery2DSlab;
        }
      }
      return null;
    }
  }
}<|MERGE_RESOLUTION|>--- conflicted
+++ resolved
@@ -66,29 +66,18 @@
     private string FloorSlabPropertyToNative(CSIProperty2D property2D)
     {
       int success;
+      var materialName = MaterialToNative(property2D.material);
       switch (property2D.slabType)
       {
         case Structural.CSI.Analysis.SlabType.Slab:
           var solidSlab = property2D;
           var shell = shellType(solidSlab);
-          success = Model.PropArea.SetSlab(
-            solidSlab.name,
-            eSlabType.Slab,
-            shell,
-            solidSlab.material.name,
-            solidSlab.thickness
-          );
+          success = Model.PropArea.SetSlab(solidSlab.name, eSlabType.Slab, shell, materialName, solidSlab.thickness);
           break;
         case Structural.CSI.Analysis.SlabType.Ribbed:
           var slabRibbed = (CSIProperty2D.RibbedSlab)property2D;
           shell = shellType(slabRibbed);
-          Model.PropArea.SetSlab(
-            slabRibbed.name,
-            eSlabType.Ribbed,
-            shell,
-            slabRibbed.material.name,
-            slabRibbed.thickness
-          );
+          Model.PropArea.SetSlab(slabRibbed.name, eSlabType.Ribbed, shell, materialName, slabRibbed.thickness);
           success = Model.PropArea.SetSlabRibbed(
             slabRibbed.name,
             slabRibbed.OverAllDepth,
@@ -102,13 +91,7 @@
         case Structural.CSI.Analysis.SlabType.Waffle:
           var slabWaffled = (CSIProperty2D.WaffleSlab)property2D;
           shell = shellType(slabWaffled);
-          Model.PropArea.SetSlab(
-            slabWaffled.name,
-            eSlabType.Waffle,
-            shell,
-            slabWaffled.material.name,
-            slabWaffled.thickness
-          );
+          Model.PropArea.SetSlab(slabWaffled.name, eSlabType.Waffle, shell, materialName, slabWaffled.thickness);
           success = Model.PropArea.SetSlabWaffle(
             slabWaffled.name,
             slabWaffled.OverAllDepth,
@@ -131,58 +114,13 @@
 
     public string FloorPropertyToNative(CSIProperty2D property2D)
     {
-<<<<<<< HEAD
-=======
-      int? success = null;
-      var materialName = MaterialToNative(property2D.material);
-
->>>>>>> 4cc928d1
       if (property2D.deckType != Structural.CSI.Analysis.DeckType.Null)
       {
         return FloorDeckPropertyToNative(property2D);
       }
       else
       {
-<<<<<<< HEAD
         return FloorSlabPropertyToNative(property2D);
-=======
-        switch (property2D.slabType)
-        {
-          case Structural.CSI.Analysis.SlabType.Slab:
-            var SolidSlab = property2D;
-            var shell = shellType(SolidSlab);
-            success = Model.PropArea.SetSlab(SolidSlab.name, eSlabType.Slab, shell, materialName, SolidSlab.thickness);
-            break;
-          case Structural.CSI.Analysis.SlabType.Ribbed:
-            var slabRibbed = (CSIProperty2D.RibbedSlab)property2D;
-            shell = shellType(slabRibbed);
-            Model.PropArea.SetSlab(slabRibbed.name, eSlabType.Ribbed, shell, materialName, slabRibbed.thickness);
-            success = Model.PropArea.SetSlabRibbed(
-              slabRibbed.name,
-              slabRibbed.OverAllDepth,
-              slabRibbed.thickness,
-              slabRibbed.StemWidthTop,
-              slabRibbed.StemWidthTop,
-              slabRibbed.RibSpacing,
-              slabRibbed.RibsParallelTo
-            );
-            break;
-          case Structural.CSI.Analysis.SlabType.Waffle:
-            var slabWaffled = (CSIProperty2D.WaffleSlab)property2D;
-            shell = shellType(slabWaffled);
-            Model.PropArea.SetSlab(slabWaffled.name, eSlabType.Waffle, shell, materialName, slabWaffled.thickness);
-            success = Model.PropArea.SetSlabWaffle(
-              slabWaffled.name,
-              slabWaffled.OverAllDepth,
-              slabWaffled.thickness,
-              slabWaffled.StemWidthTop,
-              slabWaffled.StemWidthBot,
-              slabWaffled.RibSpacingDir1,
-              slabWaffled.RibSpacingDir2
-            );
-            break;
-        }
->>>>>>> 4cc928d1
       }
     }
 
