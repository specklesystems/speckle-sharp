--- conflicted
+++ resolved
@@ -14,7 +14,6 @@
 {
   public partial class ConverterCSI
   {
-<<<<<<< HEAD
     public void UpdateFrame(Element1D element1D, string name, ref ApplicationObject appObj)
     {
       string pt1 = "";
@@ -43,29 +42,6 @@
       SetFrameElementProperties(element1D, name);
       appObj.Update(status: ApplicationObject.State.Updated);
     }
-=======
-    //public object updateFrametoNative(Element1D element1D)
-    //{
-    //  string GUID = "";
-    //  Model.FrameObj.GetGUID(element1D.name, ref GUID);
-    //  if (GUID == element1D.applicationId)
-    //  {
-    //    string pt1 = "";
-    //    string pt2 = "";
-    //    //Model.FrameObj.GetPoints(element1D.name, ref pt1, ref pt2);
-    //    //var specklePt1 = element1D.end1Node.basePoint;
-    //    //var specklePt2 = element1D.end2Node.basePoint;
-    //    //Model.EditPoint.ChangeCoordinates_1(pt1, specklePt1.x, specklePt1.y, specklePt1.z);
-    //    //Model.EditPoint.ChangeCoordinates_1(pt2, specklePt2.x, specklePt2.y, specklePt2.z);
-    //    setFrameElementProperties(element1D, element1D.name);
-    //  }
-    //  else
-    //  {
-    //    return FrameToNative(element1D);
-    //  }
-    //  return element1D.name;
-    //}
->>>>>>> 92ad605c
     public void FrameToNative(Element1D element1D, ref ApplicationObject appObj)
     {
       if (GetAllFrameNames(Model).Contains(element1D.name))
@@ -73,7 +49,6 @@
 
       if (element1D.type == ElementType1D.Link)
       {
-<<<<<<< HEAD
         LinkToNative((CSIElement1D)element1D, ref appObj);
         return;
       }
@@ -84,12 +59,6 @@
         return;
       }
 
-=======
-        LinkToNative((CSIElement1D)(element1D), ref appObj);
-        return;
-      }
-
->>>>>>> 92ad605c
       string newFrame = "";
       Line baseline = element1D.baseLine;
       string[] properties = new string[] { };
@@ -144,15 +113,10 @@
       if (element1D.name != null)
         Model.FrameObj.ChangeName(newFrame, element1D.name);
 
-<<<<<<< HEAD
       Model.FrameObj.SetGUID(newFrame, element1D.applicationId);
 
       if (success == 0)
         appObj.Update(status: ApplicationObject.State.Created, createdId: element1D.applicationId);
-=======
-      if (success == 0)
-        appObj.Update(status: ApplicationObject.State.Created, createdId: $"{element1D.name}");
->>>>>>> 92ad605c
       else
         appObj.Update(status: ApplicationObject.State.Failed);
     }
