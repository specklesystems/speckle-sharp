--- conflicted
+++ resolved
@@ -24,7 +24,6 @@
         Model.EditPoint.ChangeCoordinates_1(csiNode, basePt.x, basePt.y, basePt.z);
         updatePointProperties(speckleStructNode, csiNode);
       }
-<<<<<<< HEAD
       else{
         PointToNative(speckleStructNode);
       }
@@ -33,7 +32,6 @@
     }
 
     public void updatePointProperties(Node speckleStructNode, string name){
-=======
       var point = speckleStructNode.basePoint;
       string name = "";
       Model.PointObj.AddCartesian(
@@ -42,7 +40,6 @@
         ScaleToNative(point.z, point.units),
         ref name
       );
->>>>>>> 14c86c02
       if (speckleStructNode.restraint != null)
       {
         var restraint = RestraintToNative(speckleStructNode.restraint);
