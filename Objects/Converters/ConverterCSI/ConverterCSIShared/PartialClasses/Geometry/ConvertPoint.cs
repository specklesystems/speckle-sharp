﻿using System;
using Objects.Structural.Geometry;
using Objects.Geometry;
using System.Collections.Generic;
using Objects.Structural.CSI.Geometry;
using Objects.Structural.CSI.Properties;
using Speckle.Core.Models;

using CSiAPIv1;
using System.Linq;
using Speckle.Core.Kits;

namespace Objects.Converter.CSI
{
  public partial class ConverterCSI
  {
    public string UpdatePoint(string name, Node speckleNode, Point basePoint = null)
    {
      basePoint = basePoint ?? speckleNode.basePoint;
      if (basePoint == null)
        return name;

      CreatePoint(basePoint, out string newName);
      name = newName;

      UpdatePointProperties(speckleNode, ref name);
      return name;
    }

    public void UpdatePointProperties(Node speckleStructNode, ref string name)
    {
      if (speckleStructNode == null)
        return;

      if (speckleStructNode.restraint != null)
      {
        var restraint = RestraintToNative(speckleStructNode.restraint);
        Model.PointObj.SetRestraint(name, ref restraint);
      }

      if (speckleStructNode.name != null)
      {
        Model.PointObj.ChangeName(name, speckleStructNode.name);
        name = speckleStructNode.name;
      }

      if (!(speckleStructNode is CSINode csiNode))
        return;

      if (csiNode.CSISpringProperty != null)
        Model.PointObj.SetSpringAssignment(csiNode.name, csiNode.CSISpringProperty.name);

      if (csiNode.DiaphragmAssignment != null)
      {
        switch (csiNode.DiaphragmOption)
        {
          case DiaphragmOption.Disconnect:
            Model.PointObj.SetDiaphragm(
              csiNode.name,
              eDiaphragmOption.Disconnect,
              DiaphragmName: csiNode.DiaphragmAssignment
            );
            break;
          case DiaphragmOption.DefinedDiaphragm:
            Model.PointObj.SetDiaphragm(
              csiNode.name,
              eDiaphragmOption.DefinedDiaphragm,
              DiaphragmName: csiNode.DiaphragmAssignment
            );
            break;
          case DiaphragmOption.FromShellObject:
            Model.PointObj.SetDiaphragm(
              csiNode.name,
              eDiaphragmOption.FromShellObject,
              DiaphragmName: csiNode.DiaphragmAssignment
            );
            break;
        }
      }
    }

    public string PointToNative(Node speckleStructNode, IList<string>? notes)
    {
      if (GetAllPointNames(Model).Contains(speckleStructNode.name))
      {
        notes?.Add($"node with name {speckleStructNode.name} already exists");
        return speckleStructNode.name;
      }

      var point = speckleStructNode.basePoint;
      if (point == null)
      {
        throw new ArgumentException($"Node does not have a valid location, {nameof(Node.basePoint)} was null");
      }

      var success = CreatePoint(point, out string name);
      UpdatePointProperties(speckleStructNode, ref name);

      if (success != 0)
        throw new ConversionException("Failed create point");

      return speckleStructNode.name;
    }

    public int CreatePoint(Point point, out string name)
    {
<<<<<<< HEAD
      var scaleFactor = Speckle.Core.Kits.Units.GetConversionFactor(point.units, ModelUnits());
=======
      var scaleFactor = Units.GetConversionFactor(point.units, ModelUnits());
>>>>>>> e798ac73

      name = null;
      var success = Model.PointObj.AddCartesian(
        point.x * scaleFactor,
<<<<<<< HEAD
        point.x * scaleFactor,
        point.x * scaleFactor,
=======
        point.y * scaleFactor,
        point.z * scaleFactor,
>>>>>>> e798ac73
        ref name
      );
      return success;
    }

    public CSINode PointToSpeckle(string name)
    {
      var speckleStructNode = new CSINode();
      double x,
        y,
        z;
      x = y = z = 0;
      int v = Model.PointObj.GetCoordCartesian(name, ref x, ref y, ref z);
      speckleStructNode.basePoint = new Point();
      speckleStructNode.basePoint.x = x;
      speckleStructNode.basePoint.y = y;
      speckleStructNode.basePoint.z = z;
      speckleStructNode.name = name;
      speckleStructNode.units = ModelUnits();
      speckleStructNode.basePoint.units = ModelUnits();

      bool[] restraints = null;
      v = Model.PointObj.GetRestraint(name, ref restraints);

      speckleStructNode.restraint = RestraintToSpeckle(restraints);

      SpeckleModel?.restraints.Add(speckleStructNode.restraint);

      string SpringProp = null;
      Model.PointObj.GetSpringAssignment(name, ref SpringProp);
      if (SpringProp != null)
      {
        speckleStructNode.CSISpringProperty = SpringPropertyToSpeckle(SpringProp);
      }

      string diaphragmAssignment = null;
      eDiaphragmOption eDiaphragmOption = eDiaphragmOption.Disconnect;
      Model.PointObj.GetDiaphragm(name, ref eDiaphragmOption, ref diaphragmAssignment);
      if (diaphragmAssignment != null)
      {
        speckleStructNode.DiaphragmAssignment = diaphragmAssignment;
        switch (eDiaphragmOption)
        {
          case eDiaphragmOption.Disconnect:
            speckleStructNode.DiaphragmOption = DiaphragmOption.Disconnect;
            break;
          case eDiaphragmOption.FromShellObject:
            speckleStructNode.DiaphragmOption = DiaphragmOption.FromShellObject;
            break;
          case eDiaphragmOption.DefinedDiaphragm:
            speckleStructNode.DiaphragmOption = DiaphragmOption.DefinedDiaphragm;
            break;
        }
      }

      var GUID = "";
      Model.PointObj.GetGUID(name, ref GUID);
      speckleStructNode.applicationId = GUID;
      List<Base> nodes = SpeckleModel == null ? new List<Base>() : SpeckleModel.nodes;
      List<string> application_Id = nodes.Select(o => o.applicationId).ToList();
      if (!application_Id.Contains(speckleStructNode.applicationId))
      {
        SpeckleModel?.nodes.Add(speckleStructNode);
      }
      //SpeckleModel.nodes.Add(speckleStructNode);

      return speckleStructNode;
    }
  }
}<|MERGE_RESOLUTION|>--- conflicted
+++ resolved
@@ -104,22 +104,13 @@
 
     public int CreatePoint(Point point, out string name)
     {
-<<<<<<< HEAD
-      var scaleFactor = Speckle.Core.Kits.Units.GetConversionFactor(point.units, ModelUnits());
-=======
       var scaleFactor = Units.GetConversionFactor(point.units, ModelUnits());
->>>>>>> e798ac73
 
       name = null;
       var success = Model.PointObj.AddCartesian(
         point.x * scaleFactor,
-<<<<<<< HEAD
-        point.x * scaleFactor,
-        point.x * scaleFactor,
-=======
         point.y * scaleFactor,
         point.z * scaleFactor,
->>>>>>> e798ac73
         ref name
       );
       return success;
