﻿using System;
using System.Collections.Generic;
using Objects.Geometry;
using Objects.Structural.Geometry;
using Speckle.Core.Models;
using Objects.Structural.CSI.Geometry;
using Objects.Structural.CSI.Properties;
using System.Linq;
using CSiAPIv1;
using Speckle.Core.Kits;

namespace Objects.Converter.CSI
{
  public partial class ConverterCSI
  {
    public void UpdateFrame(Element1D element1D, string name, ApplicationObject appObj)
    {
      var end1Node = element1D.end1Node?.basePoint ?? element1D.baseLine?.start;
      var end2Node = element1D.end2Node?.basePoint ?? element1D.baseLine?.end;

      if (end1Node == null || end2Node == null)
      {
        throw new ArgumentException($"Frame {element1D.name} does not have valid endpoints {end1Node},{end2Node}");
      }

<<<<<<< HEAD
      UpdateFrameLocation(name, end1Node, end2Node, appObj);
      SetFrameElementProperties(element1D, name);
=======
      UpdateFrameLocation(name, end1node, end2node, appObj);
      SetFrameElementProperties(element1D, name, appObj.Log);
>>>>>>> bae8e782
    }

    public void UpdateFrameLocation(string name, Point p1, Point p2, ApplicationObject appObj) //TODO: how is this called?
    {
      string pt1 = "";
      string pt2 = "";
      Model.FrameObj.GetPoints(name, ref pt1, ref pt2);

      // unfortunately this isn't as easy as just changing the coords of the end points of the frame,
      // as those points may be shared by other frames. Need to check if there are other frames using
      // those points and then check the new location of the endpoints to see if there are existing points
      // that could be used.
      var pt1Updated = UpdatePoint(pt1, p1);
      var pt2Updated = UpdatePoint(pt2, p2);

      int success = 0;
      if (pt1Updated != pt1 || pt2Updated != pt2)
      {
        success = Model.EditFrame.ChangeConnectivity(name, pt1Updated, pt2Updated);

        int numItems = 0;
        int[] objTypes = null;
        string[] objNames = null;
        int[] pointNums = null;
        Model.PointObj.GetConnectivity(pt1, ref numItems, ref objTypes, ref objNames, ref pointNums);
        if (numItems == 0)
          Model.PointObj.DeleteSpecialPoint(pt1);
        Model.PointObj.GetConnectivity(pt2, ref numItems, ref objTypes, ref objNames, ref pointNums);
        if (numItems == 0)
          Model.PointObj.DeleteSpecialPoint(pt2);
      }

      if (success != 0)
        throw new ConversionException("Failed to change frame connectivity");

      string guid = null;
      Model.FrameObj.GetGUID(name, ref guid);
      appObj.Update(status: ApplicationObject.State.Updated, createdId: guid, convertedItem: $"Frame{Delimiter}{name}");
    }

    public void FrameToNative(Element1D element1D, ApplicationObject appObj)
    {
      if (element1D.type == ElementType1D.Link)
      {
        string createdName = LinkToNative((CSIElement1D)element1D, appObj.Log);
        appObj.Update(status: ApplicationObject.State.Created, createdId: createdName);
        return;
      }

      if (ElementExistsWithApplicationId(element1D.applicationId, out string name))
      {
        UpdateFrame(element1D, name, appObj);
        return;
      }

      Line baseline = element1D.baseLine;
      string[] properties = Array.Empty<string>();
      int number = 0;
      int success = Model.PropFrame.GetNameList(ref number, ref properties);
      if (success != 0)
        appObj.Update(logItem: "Failed to retrieve frame section properties");

      if (!properties.Contains(element1D.property.name))
      {
        TryConvertProperty1DToNative(element1D.property, appObj.Log);
        Model.PropFrame.GetNameList(ref number, ref properties);
      }

      Point end1node;
      Point end2node;
      if (baseline != null)
      {
        end1node = baseline.start;
        end2node = baseline.end;
      }
      else
      {
        end1node = element1D.end1Node.basePoint;
        end2node = element1D.end2Node.basePoint;
      }

      CreateFrame(end1node, end2node, out var newFrame, out _, appObj);
      SetFrameElementProperties(element1D, newFrame, appObj.Log);
    }

    public void CreateFrame(
      Point p0,
      Point p1,
      out string newFrame,
      out string guid,
      ApplicationObject appObj,
      string type = "Default",
      string nameOverride = null
    )
    {
      newFrame = string.Empty;
      guid = string.Empty;

      int success = Model.FrameObj.AddByCoord(
        ScaleToNative(p0.x, p0.units),
        ScaleToNative(p0.y, p0.units),
        ScaleToNative(p0.z, p0.units),
        ScaleToNative(p1.x, p1.units),
        ScaleToNative(p1.y, p1.units),
        ScaleToNative(p1.z, p1.units),
        ref newFrame,
        type
      );

      Model.FrameObj.GetGUID(newFrame, ref guid);

      if (!string.IsNullOrEmpty(nameOverride) && !GetAllFrameNames(Model).Contains(nameOverride))
      {
        Model.FrameObj.ChangeName(newFrame, nameOverride);
        newFrame = nameOverride;
      }

      if (success != 0)
        throw new ConversionException("Failed to add new frame object at the specified coordinates");

      appObj.Update(
        status: ApplicationObject.State.Created,
        createdId: guid,
        convertedItem: $"Frame{Delimiter}{newFrame}"
      );
    }

    public CSIElement1D FrameToSpeckle(string name)
    {
      string units = ModelUnits();

      var speckleStructFrame = new CSIElement1D();

      speckleStructFrame.name = name;
      string pointI,
        pointJ;
      pointI = pointJ = null;
      _ = Model.FrameObj.GetPoints(name, ref pointI, ref pointJ);
      var pointINode = PointToSpeckle(pointI);
      var pointJNode = PointToSpeckle(pointJ);
      speckleStructFrame.end1Node = pointINode;
      speckleStructFrame.end2Node = pointJNode;
      Line speckleLine;
      if (units != null)
      {
        speckleLine = new Line(pointINode.basePoint, pointJNode.basePoint, units);
      }
      else
      {
        speckleLine = new Line(pointINode.basePoint, pointJNode.basePoint);
      }
      speckleStructFrame.baseLine = speckleLine;
      eFrameDesignOrientation frameDesignOrientation = eFrameDesignOrientation.Null;
      Model.FrameObj.GetDesignOrientation(name, ref frameDesignOrientation);
      speckleStructFrame.type = frameDesignOrientation switch
      {
        eFrameDesignOrientation.Column => ElementType1D.Column,
        eFrameDesignOrientation.Beam => ElementType1D.Beam,
        eFrameDesignOrientation.Brace => ElementType1D.Brace,
        eFrameDesignOrientation.Null => ElementType1D.Null,
        eFrameDesignOrientation.Other => ElementType1D.Other,
        _
          => throw new ArgumentOutOfRangeException(
            null,
            $"Unsupported frame design orientation: {frameDesignOrientation}"
          )
      };

      bool[] iRelease,
        jRelease;
      iRelease = jRelease = null;
      double[] startV,
        endV;
      startV = endV = null;
      Model.FrameObj.GetReleases(name, ref iRelease, ref jRelease, ref startV, ref endV);

      speckleStructFrame.end1Releases = RestraintToSpeckle(iRelease);
      speckleStructFrame.end2Releases = RestraintToSpeckle(jRelease);
      SpeckleModel.restraints.Add(speckleStructFrame.end1Releases);
      SpeckleModel.restraints.Add(speckleStructFrame.end2Releases);

      double localAxis = 0;
      bool advanced = false;
      Model.FrameObj.GetLocalAxes(name, ref localAxis, ref advanced);
      speckleStructFrame.orientationAngle = localAxis;

      string property,
        SAuto;
      property = SAuto = null;
      Model.FrameObj.GetSection(name, ref property, ref SAuto);
      speckleStructFrame.property = Property1DToSpeckle(property);

      double offSetEnd1 = 0;
      double offSetEnd2 = 0;
      double RZ = 0;
      bool autoOffSet = true;
      Model.FrameObj.GetEndLengthOffset(name, ref autoOffSet, ref offSetEnd1, ref offSetEnd2, ref RZ);
      //Offset needs to be oriented wrt to 1-axis
      Vector end1Offset = new(0, 0, offSetEnd1, ModelUnits());
      Vector end2Offset = new(0, 0, offSetEnd2, ModelUnits());
      speckleStructFrame.end1Offset = end1Offset;
      speckleStructFrame.end2Offset = end2Offset;

      string springLineName = null;
      Model.FrameObj.GetSpringAssignment(name, ref springLineName);
      if (springLineName != null)
      {
        speckleStructFrame.CSILinearSpring = LinearSpringToSpeckle(springLineName);
      }

      string pierAssignment = null;
      Model.FrameObj.GetPier(name, ref pierAssignment);
      if (pierAssignment != null)
      {
        speckleStructFrame.PierAssignment = pierAssignment;
      }

      string spandrelAssignment = null;
      Model.FrameObj.GetSpandrel(name, ref spandrelAssignment);
      if (spandrelAssignment != null)
      {
        speckleStructFrame.SpandrelAssignment = spandrelAssignment;
      }

      int designProcedure = 9;
      Model.FrameObj.GetDesignProcedure(name, ref designProcedure);
      if (designProcedure != 9)
      {
        speckleStructFrame.DesignProcedure = designProcedure switch
        {
          0 => DesignProcedure.ProgramDetermined,
          1 => DesignProcedure.SteelFrameDesign,
          2 => DesignProcedure.ConcreteFrameDesign,
          3 => DesignProcedure.CompositeBeamDesign,
          4 => DesignProcedure.SteelJoistDesign,
          7 => DesignProcedure.NoDesign,
          13 => DesignProcedure.CompositeColumnDesign,
          _ => throw new ArgumentOutOfRangeException(null, $"Unsupported design procedure value {designProcedure}")
        };
      }
      double[] modifiers = Array.Empty<double>();
      int s = Model.FrameObj.GetModifiers(name, ref modifiers);
      if (s == 0)
      {
        speckleStructFrame.Modifiers = modifiers;
      }

      var guid = "";
      Model.FrameObj.GetGUID(name, ref guid);
      speckleStructFrame.applicationId = guid;
      List<Base> elements = SpeckleModel.elements;
      List<string> applicationId = elements.Select(o => o.applicationId).ToList();
      if (!applicationId.Contains(speckleStructFrame.applicationId))
      {
        SpeckleModel.elements.Add(speckleStructFrame);
      }

      return speckleStructFrame;
    }

    public void SetFrameElementProperties(Element1D element1D, string newFrame, IList<string>? log)
    {
      bool[] end1Release = null;
      bool[] end2Release = null;
      double[] startV,
        endV;
      startV = null;
      endV = null;
      if (element1D.end1Releases != null && element1D.end2Releases != null)
      {
        end1Release = RestraintToNative(element1D.end1Releases);
        end2Release = RestraintToNative(element1D.end2Releases);
        startV = PartialRestraintToNative(element1D.end1Releases);
        endV = PartialRestraintToNative(element1D.end2Releases);
      }

      var propertyName = TryConvertProperty1DToNative(element1D.property, log);
      if (propertyName != null)
        Model.FrameObj.SetSection(newFrame, propertyName);

      if (element1D.orientationAngle != null)
      {
        Model.FrameObj.SetLocalAxes(newFrame, element1D.orientationAngle);
      }
      end1Release = end1Release.Select(b => !b).ToArray();
      end2Release = end2Release.Select(b => !b).ToArray();

      Model.FrameObj.SetReleases(newFrame, ref end1Release, ref end2Release, ref startV, ref endV);
      if (element1D is CSIElement1D)
      {
        var CSIelement1D = (CSIElement1D)element1D;
        if (CSIelement1D.SpandrelAssignment != null)
        {
          Model.FrameObj.SetSpandrel(CSIelement1D.name, CSIelement1D.SpandrelAssignment);
        }
        if (CSIelement1D.PierAssignment != null)
        {
          Model.FrameObj.SetPier(CSIelement1D.name, CSIelement1D.PierAssignment);
        }
        if (CSIelement1D.CSILinearSpring != null)
        {
          Model.FrameObj.SetSpringAssignment(CSIelement1D.name, CSIelement1D.CSILinearSpring.name);
        }
        if (CSIelement1D.Modifiers != null)
        {
          var modifiers = CSIelement1D.Modifiers;
          Model.FrameObj.SetModifiers(CSIelement1D.name, ref modifiers);
        }
        if (CSIelement1D.property.material.name != null)
        {
          int myType = CSIelement1D.DesignProcedure switch
          {
            DesignProcedure.ProgramDetermined => 0,
            DesignProcedure.CompositeBeamDesign => 3,
            DesignProcedure.CompositeColumnDesign => 13,
            DesignProcedure.SteelFrameDesign => 1,
            DesignProcedure.ConcreteFrameDesign => 2,
            DesignProcedure.SteelJoistDesign => 4,
            DesignProcedure.NoDesign => 7,
            _
              => throw new ArgumentOutOfRangeException(
                $"Unexpected design procedure value {CSIelement1D.DesignProcedure}"
              )
          };
          Model.FrameObj.SetDesignProcedure(CSIelement1D.name, myType);
        }
        else
        {
          Model.FrameObj.SetDesignProcedure(CSIelement1D.name, 0);
        }
      }
    }
  }
}<|MERGE_RESOLUTION|>--- conflicted
+++ resolved
@@ -23,13 +23,8 @@
         throw new ArgumentException($"Frame {element1D.name} does not have valid endpoints {end1Node},{end2Node}");
       }
 
-<<<<<<< HEAD
       UpdateFrameLocation(name, end1Node, end2Node, appObj);
-      SetFrameElementProperties(element1D, name);
-=======
-      UpdateFrameLocation(name, end1node, end2node, appObj);
       SetFrameElementProperties(element1D, name, appObj.Log);
->>>>>>> bae8e782
     }
 
     public void UpdateFrameLocation(string name, Point p1, Point p2, ApplicationObject appObj) //TODO: how is this called?
