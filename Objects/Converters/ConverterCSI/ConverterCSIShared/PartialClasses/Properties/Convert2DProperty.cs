using System;
using System.Collections.Generic;
using System.Text;
using CSiAPIv1;
using Objects.Structural.Properties;
using Objects.Structural.Materials;
using Objects.Structural.CSI.Analysis;
using Objects.Structural.CSI.Properties;
using Speckle.Core.Models;

namespace Objects.Converter.CSI;

public partial class ConverterCSI
{
  void setProperties(CSIProperty2D property2D, string matProp, double thickeness, string name)
  {
    property2D.name = name;
    property2D.thickness = thickeness;
    property2D.material = MaterialToSpeckle(matProp);
    return;
  }

  private string Property2DToNative(CSIProperty2D property2D)
  {
    if (property2D.type2D == CSIPropertyType2D.Wall)
    {
      return WallPropertyToNative(property2D);
    }
<<<<<<< HEAD
    private string Property2DToNative(CSIProperty2D property2D)
=======
    else
>>>>>>> b12c0019
    {
      return FloorPropertyToNative(property2D);
    }
  }

  private CSIProperty2D Property2DToSpeckle(string area, string property)
  {
    eAreaDesignOrientation areaDesignOrientation = eAreaDesignOrientation.Null;
    Model.AreaObj.GetDesignOrientation(area, ref areaDesignOrientation);
    eDeckType deckType = eDeckType.Filled;
    eSlabType slabType = eSlabType.Drop;
    eWallPropType wallPropType = eWallPropType.Specified;
    eShellType shellType = eShellType.Layered;
    string matProp = "";
    double thickness = 0;
    int color = 0;
    string notes = "";
    string GUID = "";

    switch (areaDesignOrientation)
    {
      case eAreaDesignOrientation.Wall:
        return WallPropertyToSpeckle(property);
        break;
      case eAreaDesignOrientation.Floor:
        return FloorPropertyToSpeckle(property);
        break;
    }

    double[] value = null;

    return null;
  }
}<|MERGE_RESOLUTION|>--- conflicted
+++ resolved
@@ -26,11 +26,7 @@
     {
       return WallPropertyToNative(property2D);
     }
-<<<<<<< HEAD
-    private string Property2DToNative(CSIProperty2D property2D)
-=======
     else
->>>>>>> b12c0019
     {
       return FloorPropertyToNative(property2D);
     }
