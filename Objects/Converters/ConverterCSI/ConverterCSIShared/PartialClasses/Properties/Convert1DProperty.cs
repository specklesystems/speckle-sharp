#nullable enable
using System;
using System.Collections.Generic;
using Objects.Structural.Properties;
using Objects.Structural.Properties.Profiles;
using System.Linq;
<<<<<<< HEAD
using Serilog;
using Speckle.Core.Kits;
using Speckle.Core.Models;
=======
using Speckle.Core.Kits;
>>>>>>> de7519c6

namespace Objects.Converter.CSI
{
  public partial class ConverterCSI
  {
    public bool Property1DExists(string? name)
    {
      string[] properties = Array.Empty<string>();
      int number = 0;

      // TODO: we don't need to call this every time...
      Model.PropFrame.GetNameList(ref number, ref properties);
      if (properties.Contains(name))
      {
        return true;
      }
      return false;
    }

    public string? TryConvertProperty1DToNative(Property1D? property1D, IList<string>? parentLog)
    {
      if (property1D is null)
        return null;

      try
      {
        return Property1DToNative(property1D);
      }
      catch (ConversionNotSupportedException ex)
      {
        parentLog?.Add(ex.Message);
        return property1D.name;
      }
      catch (Exception ex)
      {
        parentLog?.Add($"Failed to convert property {property1D.name}: {ex.Message}");
        return null;
      }
    }

    public string Property1DToNative(Property1D property1D)
    {
      if (property1D is null)
        throw new ArgumentNullException(nameof(property1D));

      if (Property1DExists(property1D.name))
      {
        throw new ConversionNotSupportedException(
<<<<<<< HEAD
          $"Property {property1D.name} name was not updated because it already exists"
        );
      }

      if (property1D.profile == null)
        throw new ArgumentException("Expected profile to be non-null", nameof(property1D));
=======
          $"Property {property1D.name} was not updated because it already exists"
        );
      }
>>>>>>> de7519c6

      var materialName = MaterialToNative(property1D.material);

      int success;

      if (
        property1D.profile is Catalogue sectionProfile
        && !string.IsNullOrEmpty(sectionProfile.catalogueName)
        && !string.IsNullOrEmpty(sectionProfile.sectionName)
      )
      {
        if (sectionProfile.catalogueName == "CA")
          sectionProfile.catalogueName = "CISC10";

        success = Model.PropFrame.ImportProp(
          property1D.name,
          materialName,
          sectionProfile.catalogueName + ".xml",
          sectionProfile.sectionName.ToUpper()
        );

        if (success != 0)
          throw new ConversionException($"Failed to import a frame section property {property1D.name}");

        return property1D.name;
      }

      success = property1D.profile switch
      {
        Angle o
          => Model.PropFrame.SetAngle(
            property1D.name,
            materialName,
            ScaleToNative(o.depth, o.units),
            ScaleToNative(o.width, o.units),
            ScaleToNative(o.flangeThickness, o.units),
            ScaleToNative(o.webThickness, o.units)
          ),
        Channel o
          => Model.PropFrame.SetChannel(
            property1D.name,
            materialName,
            ScaleToNative(o.depth, o.units),
            ScaleToNative(o.width, o.units),
            ScaleToNative(o.flangeThickness, o.units),
            ScaleToNative(o.webThickness, o.units)
          ),
        Circular { wallThickness: > 0 } o
          => Model.PropFrame.SetPipe(
            property1D.name,
            materialName,
            ScaleToNative(o.radius * 2, o.units),
            ScaleToNative(o.wallThickness, o.units)
          ),
        Circular o => Model.PropFrame.SetCircle(property1D.name, materialName, ScaleToNative(o.radius * 2, o.units)),
        ISection o
          => Model.PropFrame.SetISection(
            property1D.name,
            materialName,
            ScaleToNative(o.depth, o.units),
            ScaleToNative(o.width, o.units),
            ScaleToNative(o.flangeThickness, o.units),
            ScaleToNative(o.webThickness, o.units),
            ScaleToNative(o.width, o.units),
            ScaleToNative(o.flangeThickness, o.units)
          ),
        Rectangular { flangeThickness: > 0, webThickness: > 0 } o
          => Model.PropFrame.SetTube(
            property1D.name,
            materialName,
            ScaleToNative(o.depth, o.units),
            ScaleToNative(o.width, o.units),
            ScaleToNative(o.flangeThickness, o.units),
            ScaleToNative(o.webThickness, o.units)
          ),
        Rectangular o
          => Model.PropFrame.SetRectangle(
            property1D.name,
            materialName,
            ScaleToNative(o.depth, o.units),
            ScaleToNative(o.width, o.units)
          ),
        Tee o
          => Model.PropFrame.SetConcreteTee(
            property1D.name,
            materialName,
            ScaleToNative(o.depth, o.units),
            ScaleToNative(o.width, o.units),
            ScaleToNative(o.flangeThickness, o.units),
            ScaleToNative(o.webThickness, o.units),
            ScaleToNative(o.webThickness, o.units),
            false
          ),
<<<<<<< HEAD
        _
          => throw new ArgumentOutOfRangeException(
            nameof(property1D),
            $"Unsupported profile type {property1D.profile.GetType()}"
          )
=======
        _ => throw new ConversionNotSupportedException($"Unsupported profile type {property1D.profile.GetType()}")
>>>>>>> de7519c6
      };

      if (success != 0)
        throw new ConversionException($"Failed to create section with profile named {property1D.name}");

      return property1D.name;
    }

    public Property1D Property1DToSpeckle(string name)
    {
      var speckleStructProperty1D = new Property1D();
      speckleStructProperty1D.name = name;
      string materialProp = null;
      Model.PropFrame.GetMaterial(name, ref materialProp);
      speckleStructProperty1D.material = MaterialToSpeckle(materialProp);
      speckleStructProperty1D.profile = SectionToSpeckle(name);

      speckleStructProperty1D.applicationId =
        $"{speckleStructProperty1D.material.applicationId}:{speckleStructProperty1D.profile.applicationId}";

      return speckleStructProperty1D;
    }
  }
}<|MERGE_RESOLUTION|>--- conflicted
+++ resolved
@@ -4,13 +4,9 @@
 using Objects.Structural.Properties;
 using Objects.Structural.Properties.Profiles;
 using System.Linq;
-<<<<<<< HEAD
 using Serilog;
 using Speckle.Core.Kits;
 using Speckle.Core.Models;
-=======
-using Speckle.Core.Kits;
->>>>>>> de7519c6
 
 namespace Objects.Converter.CSI
 {
@@ -59,18 +55,12 @@
       if (Property1DExists(property1D.name))
       {
         throw new ConversionNotSupportedException(
-<<<<<<< HEAD
-          $"Property {property1D.name} name was not updated because it already exists"
+          $"Property {property1D.name} was not updated because it already exists"
         );
       }
 
       if (property1D.profile == null)
         throw new ArgumentException("Expected profile to be non-null", nameof(property1D));
-=======
-          $"Property {property1D.name} was not updated because it already exists"
-        );
-      }
->>>>>>> de7519c6
 
       var materialName = MaterialToNative(property1D.material);
 
@@ -164,15 +154,7 @@
             ScaleToNative(o.webThickness, o.units),
             false
           ),
-<<<<<<< HEAD
-        _
-          => throw new ArgumentOutOfRangeException(
-            nameof(property1D),
-            $"Unsupported profile type {property1D.profile.GetType()}"
-          )
-=======
         _ => throw new ConversionNotSupportedException($"Unsupported profile type {property1D.profile.GetType()}")
->>>>>>> de7519c6
       };
 
       if (success != 0)
