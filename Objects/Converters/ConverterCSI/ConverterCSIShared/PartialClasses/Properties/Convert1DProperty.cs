#nullable enable
using System;
using System.Collections.Generic;
using Objects.Structural.Properties;
using Objects.Structural.Properties.Profiles;
using System.Linq;
<<<<<<< HEAD
using Serilog;
using Speckle.Core.Kits;
using Speckle.Core.Models;
=======
using Speckle.Core.Kits;
>>>>>>> e798ac73

namespace Objects.Converter.CSI
{
  public partial class ConverterCSI
  {
    public bool Property1DExists(string? name)
    {
      string[] properties = Array.Empty<string>();
      int number = 0;

      // TODO: we don't need to call this every time...
      Model.PropFrame.GetNameList(ref number, ref properties);
      if (properties.Contains(name))
      {
        return true;
      }
      return false;
    }

    public string? TryConvertProperty1DToNative(Property1D? property1D, IList<string>? parentLog)
    {
      if (property1D is null)
        return null;

      try
      {
        return Property1DToNative(property1D);
      }
      catch (ConversionNotSupportedException ex)
      {
        parentLog?.Add(ex.Message);
        return property1D.name;
      }
      catch (Exception ex)
      {
        parentLog?.Add($"Failed to convert property {property1D.name}: {ex.Message}");
        return null;
      }
    }

    public string Property1DToNative(Property1D property1D)
    {
      if (property1D is null)
        throw new ArgumentNullException(nameof(property1D));

      if (Property1DExists(property1D.name))
      {
        throw new ConversionNotSupportedException(
<<<<<<< HEAD
          $"Property {property1D.name} name was not updated because it already exists"
=======
          $"Property {property1D.name} was not updated because it already exists"
>>>>>>> e798ac73
        );
      }

      var materialName = MaterialToNative(property1D.material);

      int success;

      if (
        property1D.profile is Catalogue sectionProfile
        && !string.IsNullOrEmpty(sectionProfile.catalogueName)
        && !string.IsNullOrEmpty(sectionProfile.sectionName)
      )
      {
        if (sectionProfile.catalogueName == "CA")
          sectionProfile.catalogueName = "CISC10";

        success = Model.PropFrame.ImportProp(
          property1D.name,
          materialName,
          sectionProfile.catalogueName + ".xml",
          sectionProfile.sectionName.ToUpper()
        );

        if (success != 0)
          throw new ConversionException($"Failed to import a frame section property {property1D.name}");

        return property1D.name;
      }

      success = property1D.profile switch
      {
        Angle o
          => Model.PropFrame.SetAngle(
            property1D.name,
            materialName,
            ScaleToNative(o.depth, o.units),
            ScaleToNative(o.width, o.units),
            ScaleToNative(o.flangeThickness, o.units),
            ScaleToNative(o.webThickness, o.units)
          ),
        Channel o
          => Model.PropFrame.SetChannel(
            property1D.name,
            materialName,
            ScaleToNative(o.depth, o.units),
            ScaleToNative(o.width, o.units),
            ScaleToNative(o.flangeThickness, o.units),
            ScaleToNative(o.webThickness, o.units)
          ),
        Circular { wallThickness: > 0 } o
          => Model.PropFrame.SetPipe(
            property1D.name,
            materialName,
            ScaleToNative(o.radius * 2, o.units),
            ScaleToNative(o.wallThickness, o.units)
          ),
        Circular o => Model.PropFrame.SetCircle(property1D.name, materialName, ScaleToNative(o.radius * 2, o.units)),
        ISection o
          => Model.PropFrame.SetISection(
            property1D.name,
            materialName,
            ScaleToNative(o.depth, o.units),
            ScaleToNative(o.width, o.units),
            ScaleToNative(o.flangeThickness, o.units),
            ScaleToNative(o.webThickness, o.units),
            ScaleToNative(o.width, o.units),
            ScaleToNative(o.flangeThickness, o.units)
          ),
        Rectangular { flangeThickness: > 0, webThickness: > 0 } o
          => Model.PropFrame.SetTube(
            property1D.name,
            materialName,
            ScaleToNative(o.depth, o.units),
            ScaleToNative(o.width, o.units),
            ScaleToNative(o.flangeThickness, o.units),
            ScaleToNative(o.webThickness, o.units)
          ),
        Rectangular o
          => Model.PropFrame.SetRectangle(
            property1D.name,
            materialName,
            ScaleToNative(o.depth, o.units),
            ScaleToNative(o.width, o.units)
          ),
        Tee o
          => Model.PropFrame.SetConcreteTee(
            property1D.name,
            materialName,
            ScaleToNative(o.depth, o.units),
            ScaleToNative(o.width, o.units),
            ScaleToNative(o.flangeThickness, o.units),
            ScaleToNative(o.webThickness, o.units),
            ScaleToNative(o.webThickness, o.units),
            false
          ),
        _ => throw new ConversionNotSupportedException($"Unsupported profile type {property1D.profile.GetType()}")
      };

      if (success != 0)
        throw new ConversionException($"Failed to create section with profile named {property1D.name}");

      return property1D.name;
    }

    public Property1D Property1DToSpeckle(string name)
    {
      var speckleStructProperty1D = new Property1D();
      speckleStructProperty1D.name = name;
      string materialProp = null;
      Model.PropFrame.GetMaterial(name, ref materialProp);
      speckleStructProperty1D.material = MaterialToSpeckle(materialProp);
      speckleStructProperty1D.profile = SectionToSpeckle(name);

      speckleStructProperty1D.applicationId =
        $"{speckleStructProperty1D.material.applicationId}:{speckleStructProperty1D.profile.applicationId}";

      return speckleStructProperty1D;
    }
  }
}<|MERGE_RESOLUTION|>--- conflicted
+++ resolved
@@ -4,13 +4,8 @@
 using Objects.Structural.Properties;
 using Objects.Structural.Properties.Profiles;
 using System.Linq;
-<<<<<<< HEAD
-using Serilog;
 using Speckle.Core.Kits;
 using Speckle.Core.Models;
-=======
-using Speckle.Core.Kits;
->>>>>>> e798ac73
 
 namespace Objects.Converter.CSI
 {
@@ -59,11 +54,7 @@
       if (Property1DExists(property1D.name))
       {
         throw new ConversionNotSupportedException(
-<<<<<<< HEAD
-          $"Property {property1D.name} name was not updated because it already exists"
-=======
           $"Property {property1D.name} was not updated because it already exists"
->>>>>>> e798ac73
         );
       }
 
