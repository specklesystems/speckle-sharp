using CSiAPIv1;
<<<<<<< HEAD
=======
using Objects.BuiltElements;
>>>>>>> 509239cc
using Objects.Structural.Analysis;
using Objects.Structural.CSI.Analysis;
using Objects.Structural.CSI.Properties;
using Objects.Structural.Geometry;
using Objects.Structural.Loading;
using Objects.Structural.Properties;
using Objects.Structural.Results;
using Speckle.Core.Kits;
using Speckle.Core.Models;
using System;
using System.Collections.Generic;
using System.Linq;
using Objects.Other;
using Objects.Structural.Materials;
using OSG = Objects.Structural.Geometry;
using Speckle.Core.Kits.ConverterInterfaces;
using ConverterCSIShared.Models;

namespace Objects.Converter.CSI
{
  public partial class ConverterCSI : ISpeckleConverter, IFinalizable
  {
#if ETABS
    public static string CSIAppName = HostApplications.ETABS.Name;
    public static string CSISlug = HostApplications.ETABS.Slug;
#elif SAP2000
    public static string CSIAppName = HostApplications.SAP2000.Name;
    public static string CSISlug = HostApplications.SAP2000.Slug;
#elif CSIBRIDGE
    public static string CSIAppName = HostApplications.CSiBridge.Name;
    public static string CSISlug = HostApplications.CSiBridge.Slug;
#elif SAFE
    public static string CSIAppName = HostApplications.SAFE.Name;
    public static string CSISlug = HostApplications.SAFE.Slug;
#endif
    public string Description => "Default Speckle Kit for CSI";

    public string Name => nameof(ConverterCSI);

    public string Author => "Speckle";

    public string WebsiteOrEmail => "https://speckle.systems";

    public cSapModel Model { get; private set; }
    public string ProgramVersion { get; private set; }

    public Model SpeckleModel { get; set; }

    public ReceiveMode ReceiveMode { get; set; }

    /// <summary>
    /// <para>To know which objects are already in the model. These are *mostly* elements that are in the model before the receive operation starts, but certain names will be added for objects that may be referenced by other elements such as load patterns and load cases.</para>
    /// <para> The keys are typically GUIDS and the values are exclusively names. It is easier to retrieve names, and names are typically used by the api, however GUIDS are more stable and can't be changed in the user interface. Some items (again load patterns and load combinations) don't have GUIDs so those just store the name value twice. </para>
    /// </summary>
    public Dictionary<string, string> ExistingObjectGuids { get; set; }

    /// <summary>
    /// <para>To know which other objects are being converted, in order to sort relationships between them.
    /// For example, elements that have children use this to determine whether they should send their children out or not.</para>
    /// </summary>
    public List<ApplicationObject> ContextObjects { get; set; } = new List<ApplicationObject>();

    /// <summary>
    /// <para>To keep track of previously received objects from a given stream in here. If possible, conversions routines
    /// will edit an existing object, otherwise they will delete the old one and create the new one.</para>
    /// </summary>
    public List<ApplicationObject> PreviousContextObjects { get; set; } = new List<ApplicationObject>();
    public Dictionary<string, string> Settings { get; private set; } = new Dictionary<string, string>();

    public void SetContextObjects(List<ApplicationObject> objects) => ContextObjects = objects;

    public void SetPreviousContextObjects(List<ApplicationObject> objects) => PreviousContextObjects = objects;

    private ResultsConverter? resultsConverter;
    public void SetContextDocument(object doc)
    {
      Model = (cSapModel)doc;
      double version = 0;
      string versionString = null;
      Model.GetVersion(ref versionString, ref version);
      ProgramVersion = versionString;

      if (!Settings.ContainsKey("operation"))
        throw new Exception("operation setting was not set before calling converter.SetContextDocument");

      if (Settings["operation"] == "receive")
      {
        ExistingObjectGuids = GetAllGuids(Model);
        // TODO: make sure we are setting the load patterns before we import load combinations
      }
      else if (Settings["operation"] == "send")
      {
        SpeckleModel = ModelToSpeckle();
        resultsConverter = new ResultsConverter(Model, Settings, GetLoadCases(), GetLoadCombos());
      }
      else
        throw new Exception("operation setting was not set to \"send\" or \"receive\"");
    }

    public void SetConverterSettings(object settings)
    {
      Settings = settings as Dictionary<string, string>;
    }

    public HashSet<Exception> ConversionErrors { get; private set; } = new HashSet<Exception>();
    public ProgressReport Report { get; private set; } = new ProgressReport();

    public bool CanConvertToNative(Base @object)
    {
      switch (@object)
      {
        case CSIDiaphragm _:
        case CSIStories _:
        case Element1D _:
        case Element2D _:
        case Load _:
        //case Geometry.Line line:
        case Node _:
        case GridLine _:
        //case Model o:
        //case Property property:

        // for the moment we need to have this in here so the flatten traversal skips over this object
        // otherwise it would add result.element to the list twice and the stored objects dictionary would throw
        case Result _:
        case BuiltElements.Beam _:
        case BuiltElements.Brace _:
        case BuiltElements.Column _:
        case StructuralMaterial _:
          return true;
      }
      ;
      return false;
    }

    public bool CanConvertToNativeDisplayable(Base @object)
    {
      return false;
    }

    public bool CanConvertToSpeckle(object @object)
    {
      if (@object == null)
        return false;
      foreach (var type in Enum.GetNames(typeof(ConverterCSI.CSIAPIUsableTypes)))
      {
        if (type == @object.ToString())
        {
          return true;
        }
      }
      return false;
    }

    public object ConvertToNative(Base @object)
    {
      ApplicationObject appObj = new(@object.id, @object.speckle_type) { applicationId = @object.applicationId };

      List<string> convertedNames = new();
      string? convertedName = null;

      switch (@object)
      {
        case CSIAreaSpring o:
          convertedName = AreaSpringPropertyToNative(o);
          break;
        case CSIDiaphragm o:
          convertedName = DiaphragmToNative(o);
          break;
        case CSILinearSpring o:
          convertedName = LinearSpringPropertyToNative(o);
          break;
        case CSILinkProperty o:
          convertedName = LinkPropertyToNative(o);
          break;
        case CSIProperty2D o:
<<<<<<< HEAD
          Property2DToNative(o);
=======
          convertedName = Property2DToNative(o);
>>>>>>> 509239cc
          break;
        case CSISpringProperty o:
          convertedName = SpringPropertyToNative(o);
          break;
        case CSIStories o:
          convertedNames = StoriesToNative(o);
          break;
        // case CSIWindLoadingFace o:
        //   convertedName = LoadFaceToNative(o, appObj.Log);
        //   break;
        // case CSITendonProperty o:
        case OSG.Element1D o:
          FrameToNative(o, appObj);
          break;
        case OSG.Element2D o:
          AreaToNative(o, appObj);
          break;
        case LoadBeam o:
          convertedNames = LoadFrameToNative(o, appObj.Log);
          break;
        case LoadFace o:
          convertedName = LoadFaceToNative(o, appObj.Log);
          break;
        case Geometry.Line o:
          convertedName = LineToNative(o); // do we really want to assume any line is a frame object?
          break;
        case OSG.Node o:
          convertedName = PointToNative(o, appObj.Log);
          break;
        case Property1D o:
          convertedName = Property1DToNative(o);
          break;
        case StructuralMaterial o:
          convertedName = MaterialToNative(o);
          break;
        case BuiltElements.Beam o:
          CurveBasedElementToNative(o, o.baseLine, appObj);
          break;
        case BuiltElements.Brace o:
          CurveBasedElementToNative(o, o.baseLine, appObj);
          break;
        case BuiltElements.Column o:
          CurveBasedElementToNative(o, o.baseLine, appObj);
          break;
        case GridLine o:
          GridLineToNative(o);
          break;
        default:
          throw new ConversionNotSupportedException($"{@object.GetType()} is an unsupported type");
      }

      if (convertedName is not null)
      {
        convertedNames.Add(convertedName);
      }

      appObj.Update(createdIds: convertedNames);

      return appObj;
    }

    public object ConvertToNativeDisplayable(Base @object)
    {
      throw new NotImplementedException();
    }

    public List<object> ConvertToNative(List<Base> objects)
    {
      return objects.Select(x => ConvertToNative(x)).ToList();
    }

    public Base ConvertToSpeckle(object @object)
    {
      (string type, string name) = ((string, string))@object;
      Base returnObject = null;
      switch (type)
      {
        case "Point":
          returnObject = PointToSpeckle(name);
          Report.Log($"Created Node");
          break;
        case "Frame":
          returnObject = FrameToSpeckle(name);
          Report.Log($"Created Frame");
          break;
        case "Model":
          returnObject = SpeckleModel;
          break;
        case "AnalysisResults":
          returnObject = ResultsToSpeckle();
          break;
        case "Stories":
          returnObject = StoriesToSpeckle();
          break;
        case "Area":
          returnObject = AreaToSpeckle(name);
          Report.Log($"Created Area");
          break;
        case "Wall":
          returnObject = WallToSpeckle(name);
          Report.Log($"Created Wall");
          break;
        case "Floor":
          returnObject = FloorToSpeckle(name);
          Report.Log($"Created Floor");
          break;
        case "Column":
          returnObject = ColumnToSpeckle(name);
          Report.Log($"Created Column");
          break;
        case "Beam":
          returnObject = BeamToSpeckle(name);
          Report.Log($"Created Beam");
          break;
        case "Brace":
          returnObject = BraceToSpeckle(name);
          Report.Log($"Created Brace");
          break;
        case "Link":
          returnObject = LinkToSpeckle(name);
          Report.Log($"Created Link");
          break;
        case "ElementsCount":
          returnObject = ModelElementsCountToSpeckle();
          break;
        case "Spandrel":
          returnObject = SpandrelToSpeckle(name);
          Report.Log($"Created Spandrel");
          break;
        case "Pier":
          returnObject = PierToSpeckle(name);
          Report.Log($"Created Pier");
          break;
        case "Grids":
          returnObject = gridLinesToSpeckle(name);
          Report.Log($"Created Grids");
          break;
        case "Tendon":
          returnObject = CSITendonToSpeckle(name);
          Report.Log($"Created Tendons");
          break;
        //case "Diaphragm":
        //  returnObject = diaphragmToSpeckle(name);
        //  Report.Log($"Created Diaphragm");
        case "Links":
          returnObject = LinkToSpeckle(name);
          break;
        //case "LoadCase":
        //    returnObject = LoadCaseToSpeckle(name);
        //    break;
        case "BeamLoading":
          returnObject = LoadFrameToSpeckle(name, GetBeamNames(Model).Count());
          Report.Log($"Created Loading Beam");
          break;
        case "ColumnLoading":
          returnObject = LoadFrameToSpeckle(name, GetColumnNames(Model).Count());
          Report.Log($"Created Loading Column");
          break;
        case "BraceLoading":
          returnObject = LoadFrameToSpeckle(name, GetBraceNames(Model).Count());
          Report.Log($"Created Loading Brace");
          break;
        case "FrameLoading":
          returnObject = LoadFrameToSpeckle(name, GetAllFrameNames(Model).Count());
          Report.Log($"Created Loading Frame");
          break;
        case "FloorLoading":
          returnObject = LoadFaceToSpeckle(name, GetAllFloorNames(Model).Count());
          Report.Log($"Created Loading Floor");
          break;
        case "WallLoading":
          returnObject = LoadFaceToSpeckle(name, GetAllWallNames(Model).Count());
          Report.Log($"Created Loading Wall");
          break;
        case "AreaLoading":
          returnObject = LoadFaceToSpeckle(name, GetAllAreaNames(Model).Count());
          Report.Log($"Created Loading Area");
          break;
        case "NodeLoading":
          returnObject = LoadNodeToSpeckle(name, GetAllPointNames(Model).Count());
          Report.Log($"Created Loading Node");
          break;
        case "LoadPattern":
          returnObject = LoadPatternToSpeckle(name);
          Report.Log($"Created Loading Pattern");
          break;
        //case "ColumnResults":
        //    returnObject = FrameResultSet1dToSpeckle(name);
        //    break;
        //case "BeamResults":
        //    returnObject = FrameResultSet1dToSpeckle(name);
        //    break;
        //case "BraceResults":
        //    returnObject = FrameResultSet1dToSpeckle(name);
        //    break;
        //case "PierResults":
        //    returnObject = PierResultSet1dToSpeckle(name);
        //    break;
        //case "SpandrelResults":
        //    returnObject = SpandrelResultSet1dToSpeckle(name);
        //    break;
        //case "GridSys":
        //    returnObject = GridSysToSpeckle(name);
        //    break;
        //case "Combo":
        //    returnObject = ComboToSpeckle(name);
        //    break;
        //case "DesignSteel":
        //    returnObject = DesignSteelToSpeckle(name);
        //    break;
        //case "DeisgnConcrete":
        //    returnObject = DesignConcreteToSpeckle(name);
        //    break;
        //case "Story":
        //    returnObject = StoryToSpeckle(name);
        //    break;
        //case "Diaphragm":
        //    returnObject = DiaphragmToSpeckle(name);
        //    break;
        //case "PierLabel":
        //    returnObject = PierLabelToSpeckle(name);
        //    break;
        //case "PropAreaSpring":
        //    returnObject = PropAreaSpringToSpeckle(name);
        //    break;
        //case "PropLineSpring":
        //    returnObject = PropLineSpringToSpeckle(name);
        //    break;
        //case "PropPointSpring":
        //    returnObject = PropPointSpringToSpeckle(name);
        //    break;
        //case "SpandrelLabel":
        //    returnObject = SpandrelLabelToSpeckle(name);
        //    break;
        //case "PropTendon":
        //    returnObject = PropTendonToSpeckle(name);
        //    break;
        //case "PropLink":
        //    returnObject = PropLinkToSpeckle(name);
        //    break;
        //default:
        //    ConversionErrors.Add(new SpeckleException($"Skipping not supported type: {type}"));
        //    returnObject = null;
        //    break;
      }

      // send the object out with the same appId that it came in with for updating purposes
      if (returnObject != null)
        returnObject.applicationId = GetOriginalApplicationId(returnObject.applicationId);

      return returnObject;
    }

    public List<Base> ConvertToSpeckle(List<object> objects)
    {
      return objects.Select(x => ConvertToSpeckle(x)).ToList();
    }

    public IEnumerable<string> GetServicedApplications() => new string[] { CSIAppName };

    public void FinalizeConversion()
    {
      CommitAllDatabaseTableChanges();
    }
  }
}<|MERGE_RESOLUTION|>--- conflicted
+++ resolved
@@ -1,8 +1,5 @@
 using CSiAPIv1;
-<<<<<<< HEAD
-=======
 using Objects.BuiltElements;
->>>>>>> 509239cc
 using Objects.Structural.Analysis;
 using Objects.Structural.CSI.Analysis;
 using Objects.Structural.CSI.Properties;
@@ -179,11 +176,7 @@
           convertedName = LinkPropertyToNative(o);
           break;
         case CSIProperty2D o:
-<<<<<<< HEAD
-          Property2DToNative(o);
-=======
           convertedName = Property2DToNative(o);
->>>>>>> 509239cc
           break;
         case CSISpringProperty o:
           convertedName = SpringPropertyToNative(o);
