using CSiAPIv1;
using Objects.BuiltElements;
using Objects.Structural.Analysis;
using Objects.Structural.CSI.Analysis;
using Objects.Structural.CSI.Properties;
using Objects.Structural.Geometry;
using Objects.Structural.Loading;
using Objects.Structural.Properties;
using Objects.Structural.Results;
using Speckle.Core.Kits;
using Speckle.Core.Models;
using System;
using System.Collections.Generic;
using System.Linq;
using Objects.Other;
using Objects.Structural.Materials;
using OSG = Objects.Structural.Geometry;

namespace Objects.Converter.CSI
{
  public partial class ConverterCSI : ISpeckleConverter
  {
#if ETABS
    public static string CSIAppName = HostApplications.ETABS.Name;
    public static string CSISlug = HostApplications.ETABS.Slug;
#elif SAP2000
    public static string CSIAppName = HostApplications.SAP2000.Name;
    public static string CSISlug = HostApplications.SAP2000.Slug;
#elif CSIBRIDGE
    public static string CSIAppName = HostApplications.CSiBridge.Name;
    public static string CSISlug = HostApplications.CSiBridge.Slug;
#elif SAFE
    public static string CSIAppName = HostApplications.SAFE.Name;
    public static string CSISlug = HostApplications.SAFE.Slug;
#endif
    public string Description => "Default Speckle Kit for CSI";

    public string Name => nameof(ConverterCSI);

    public string Author => "Speckle";

    public string WebsiteOrEmail => "https://speckle.systems";

    public cSapModel Model { get; private set; }
    public string ProgramVersion { get; private set; }

    public Model SpeckleModel { get; set; }

    public ReceiveMode ReceiveMode { get; set; }

    /// <summary>
    /// <para>To know which objects are already in the model. These are *mostly* elements that are in the model before the receive operation starts, but certain names will be added for objects that may be referenced by other elements such as load patterns and load cases.</para>
    /// <para> The keys are typically GUIDS and the values are exclusively names. It is easier to retrieve names, and names are typically used by the api, however GUIDS are more stable and can't be changed in the user interface. Some items (again load patterns and load combinations) don't have GUIDs so those just store the name value twice. </para>
    /// </summary>
    public Dictionary<string, string> ExistingObjectGuids { get; set; }

    /// <summary>
    /// <para>To know which other objects are being converted, in order to sort relationships between them.
    /// For example, elements that have children use this to determine whether they should send their children out or not.</para>
    /// </summary>
    public List<ApplicationObject> ContextObjects { get; set; } = new List<ApplicationObject>();

    /// <summary>
    /// <para>To keep track of previously received objects from a given stream in here. If possible, conversions routines
    /// will edit an existing object, otherwise they will delete the old one and create the new one.</para>
    /// </summary>
    public List<ApplicationObject> PreviousContextObjects { get; set; } = new List<ApplicationObject>();
    public Dictionary<string, string> Settings { get; private set; } = new Dictionary<string, string>();

    public void SetContextObjects(List<ApplicationObject> objects) => ContextObjects = objects;

    public void SetPreviousContextObjects(List<ApplicationObject> objects) => PreviousContextObjects = objects;

    public void SetContextDocument(object doc)
    {
      Model = (cSapModel)doc;
      double version = 0;
      string versionString = null;
      Model.GetVersion(ref versionString, ref version);
      ProgramVersion = versionString;

      if (!Settings.ContainsKey("operation"))
        throw new Exception("operation setting was not set before calling converter.SetContextDocument");

      if (Settings["operation"] == "receive")
      {
        ExistingObjectGuids = GetAllGuids(Model);
        // TODO: make sure we are setting the load patterns before we import load combinations
      }
      else if (Settings["operation"] == "send")
      {
        SpeckleModel = ModelToSpeckle();
      }
      else
        throw new Exception("operation setting was not set to \"send\" or \"receive\"");
    }

    public void SetConverterSettings(object settings)
    {
      Settings = settings as Dictionary<string, string>;
    }

    public HashSet<Exception> ConversionErrors { get; private set; } = new HashSet<Exception>();
    public ProgressReport Report { get; private set; } = new ProgressReport();

    public bool CanConvertToNative(Base @object)
    {
      switch (@object)
      {
        case CSIDiaphragm _:
        case CSIStories _:
        case Element1D _:
        case Element2D _:
        case Load _:
        //case Geometry.Line line:
        case Node _:
        case GridLine _:
        //case Model o:
        //case Property property:

        // for the moment we need to have this in here so the flatten traversal skips over this object
        // otherwise it would add result.element to the list twice and the stored objects dictionary would throw
        case Result _:
        case BuiltElements.Beam _:
        case BuiltElements.Brace _:
        case BuiltElements.Column _:
        case StructuralMaterial _:
          return true;
      }
      ;
      return false;
    }

    public bool CanConvertToNativeDisplayable(Base @object)
    {
      return false;
    }

    public bool CanConvertToSpeckle(object @object)
    {
      if (@object == null)
        return false;
      foreach (var type in Enum.GetNames(typeof(ConverterCSI.CSIAPIUsableTypes)))
      {
        if (type == @object.ToString())
        {
          return true;
        }
      }
      return false;
    }

    public object ConvertToNative(Base @object)
    {
      ApplicationObject appObj = new(@object.id, @object.speckle_type) { applicationId = @object.applicationId };

      List<string> convertedNames = new();
      string? convertedName = null;

      switch (@object)
      {
        case CSIAreaSpring o:
          convertedName = AreaSpringPropertyToNative(o);
          break;
        case CSIDiaphragm o:
          convertedName = DiaphragmToNative(o);
          break;
        case CSILinearSpring o:
          convertedName = LinearSpringPropertyToNative(o);
          break;
        case CSILinkProperty o:
          convertedName = LinkPropertyToNative(o);
          break;
        case CSIProperty2D o:
          convertedName = Property2DToNative(o);
          break;
        case CSISpringProperty o:
          convertedName = SpringPropertyToNative(o);
          break;
        case CSIStories o:
          convertedNames = StoriesToNative(o);
          break;
        // case CSIWindLoadingFace o:
        //   convertedName = LoadFaceToNative(o, appObj.Log);
        //   break;
        // case CSITendonProperty o:
        case OSG.Element1D o:
          FrameToNative(o, appObj);
          break;
        case OSG.Element2D o:
          AreaToNative(o, appObj);
          break;
        case LoadBeam o:
          convertedNames = LoadFrameToNative(o, appObj.Log);
          break;
        case LoadFace o:
          convertedName = LoadFaceToNative(o, appObj.Log);
          break;
        case Geometry.Line o:
          convertedName = LineToNative(o); // do we really want to assume any line is a frame object?
          break;
        case OSG.Node o:
          convertedName = PointToNative(o, appObj.Log);
          break;
        case Property1D o:
          Property1DToNative(o, appObj);
          break;
<<<<<<< HEAD
=======
        case StructuralMaterial o:
          // Material conversion does not return an app object
          MaterialToNative(o);
          break;
        #region BuiltElements
>>>>>>> 4cc928d1
        case BuiltElements.Beam o:
          CurveBasedElementToNative(o, o.baseLine, appObj);
          break;
        case BuiltElements.Brace o:
          CurveBasedElementToNative(o, o.baseLine, appObj);
          break;
        case BuiltElements.Column o:
          CurveBasedElementToNative(o, o.baseLine, appObj);
          break;
        case GridLine o:
          GridLineToNative(o);
          break;
        default:
          throw new ConversionSkippedException($"{@object.GetType()} is an unsupported type");
      }

      if (convertedName is not null)
        convertedNames.Add(convertedName);

      appObj.Update(createdIds: convertedNames);

      return appObj;
    }

    public object ConvertToNativeDisplayable(Base @object)
    {
      throw new NotImplementedException();
    }

    public List<object> ConvertToNative(List<Base> objects)
    {
      return objects.Select(x => ConvertToNative(x)).ToList();
    }

    public Base ConvertToSpeckle(object @object)
    {
      (string type, string name) = ((string, string))@object;
      Base returnObject = null;
      switch (type)
      {
        case "Point":
          returnObject = PointToSpeckle(name);
          Report.Log($"Created Node");
          break;
        case "Frame":
          returnObject = FrameToSpeckle(name);
          Report.Log($"Created Frame");
          break;
        case "Model":
          returnObject = SpeckleModel;
          break;
        case "AnalysisResults":
          returnObject = ResultsToSpeckle();
          break;
        case "Stories":
          returnObject = StoriesToSpeckle();
          break;
        case "Area":
          returnObject = AreaToSpeckle(name);
          Report.Log($"Created Area");
          break;
        case "Wall":
          returnObject = WallToSpeckle(name);
          Report.Log($"Created Wall");
          break;
        case "Floor":
          returnObject = FloorToSpeckle(name);
          Report.Log($"Created Floor");
          break;
        case "Column":
          returnObject = ColumnToSpeckle(name);
          Report.Log($"Created Column");
          break;
        case "Beam":
          returnObject = BeamToSpeckle(name);
          Report.Log($"Created Beam");
          break;
        case "Brace":
          returnObject = BraceToSpeckle(name);
          Report.Log($"Created Brace");
          break;
        case "Link":
          returnObject = LinkToSpeckle(name);
          Report.Log($"Created Link");
          break;
        case "ElementsCount":
          returnObject = ModelElementsCountToSpeckle();
          break;
        case "Spandrel":
          returnObject = SpandrelToSpeckle(name);
          Report.Log($"Created Spandrel");
          break;
        case "Pier":
          returnObject = PierToSpeckle(name);
          Report.Log($"Created Pier");
          break;
        case "Grids":
          returnObject = gridLinesToSpeckle(name);
          Report.Log($"Created Grids");
          break;
        case "Tendon":
          returnObject = CSITendonToSpeckle(name);
          Report.Log($"Created Tendons");
          break;
        //case "Diaphragm":
        //  returnObject = diaphragmToSpeckle(name);
        //  Report.Log($"Created Diaphragm");
        case "Links":
          returnObject = LinkToSpeckle(name);
          break;
        //case "LoadCase":
        //    returnObject = LoadCaseToSpeckle(name);
        //    break;
        case "BeamLoading":
          returnObject = LoadFrameToSpeckle(name, GetBeamNames(Model).Count());
          Report.Log($"Created Loading Beam");
          break;
        case "ColumnLoading":
          returnObject = LoadFrameToSpeckle(name, GetColumnNames(Model).Count());
          Report.Log($"Created Loading Column");
          break;
        case "BraceLoading":
          returnObject = LoadFrameToSpeckle(name, GetBraceNames(Model).Count());
          Report.Log($"Created Loading Brace");
          break;
        case "FrameLoading":
          returnObject = LoadFrameToSpeckle(name, GetAllFrameNames(Model).Count());
          Report.Log($"Created Loading Frame");
          break;
        case "FloorLoading":
          returnObject = LoadFaceToSpeckle(name, GetAllFloorNames(Model).Count());
          Report.Log($"Created Loading Floor");
          break;
        case "WallLoading":
          returnObject = LoadFaceToSpeckle(name, GetAllWallNames(Model).Count());
          Report.Log($"Created Loading Wall");
          break;
        case "AreaLoading":
          returnObject = LoadFaceToSpeckle(name, GetAllAreaNames(Model).Count());
          Report.Log($"Created Loading Area");
          break;
        case "NodeLoading":
          returnObject = LoadNodeToSpeckle(name, GetAllPointNames(Model).Count());
          Report.Log($"Created Loading Node");
          break;
        case "LoadPattern":
          returnObject = LoadPatternToSpeckle(name);
          Report.Log($"Created Loading Pattern");
          break;
        //case "ColumnResults":
        //    returnObject = FrameResultSet1dToSpeckle(name);
        //    break;
        //case "BeamResults":
        //    returnObject = FrameResultSet1dToSpeckle(name);
        //    break;
        //case "BraceResults":
        //    returnObject = FrameResultSet1dToSpeckle(name);
        //    break;
        //case "PierResults":
        //    returnObject = PierResultSet1dToSpeckle(name);
        //    break;
        //case "SpandrelResults":
        //    returnObject = SpandrelResultSet1dToSpeckle(name);
        //    break;
        //case "GridSys":
        //    returnObject = GridSysToSpeckle(name);
        //    break;
        //case "Combo":
        //    returnObject = ComboToSpeckle(name);
        //    break;
        //case "DesignSteel":
        //    returnObject = DesignSteelToSpeckle(name);
        //    break;
        //case "DeisgnConcrete":
        //    returnObject = DesignConcreteToSpeckle(name);
        //    break;
        //case "Story":
        //    returnObject = StoryToSpeckle(name);
        //    break;
        //case "Diaphragm":
        //    returnObject = DiaphragmToSpeckle(name);
        //    break;
        //case "PierLabel":
        //    returnObject = PierLabelToSpeckle(name);
        //    break;
        //case "PropAreaSpring":
        //    returnObject = PropAreaSpringToSpeckle(name);
        //    break;
        //case "PropLineSpring":
        //    returnObject = PropLineSpringToSpeckle(name);
        //    break;
        //case "PropPointSpring":
        //    returnObject = PropPointSpringToSpeckle(name);
        //    break;
        //case "SpandrelLabel":
        //    returnObject = SpandrelLabelToSpeckle(name);
        //    break;
        //case "PropTendon":
        //    returnObject = PropTendonToSpeckle(name);
        //    break;
        //case "PropLink":
        //    returnObject = PropLinkToSpeckle(name);
        //    break;
        //default:
        //    ConversionErrors.Add(new SpeckleException($"Skipping not supported type: {type}"));
        //    returnObject = null;
        //    break;
      }

      // send the object out with the same appId that it came in with for updating purposes
      if (returnObject != null)
        returnObject.applicationId = GetOriginalApplicationId(returnObject.applicationId);

      return returnObject;
    }

    public List<Base> ConvertToSpeckle(List<object> objects)
    {
      return objects.Select(x => ConvertToSpeckle(x)).ToList();
    }

    public IEnumerable<string> GetServicedApplications() => new string[] { CSIAppName };
  }
}<|MERGE_RESOLUTION|>--- conflicted
+++ resolved
@@ -205,14 +205,9 @@
         case Property1D o:
           Property1DToNative(o, appObj);
           break;
-<<<<<<< HEAD
-=======
         case StructuralMaterial o:
-          // Material conversion does not return an app object
-          MaterialToNative(o);
-          break;
-        #region BuiltElements
->>>>>>> 4cc928d1
+          convertedName = MaterialToNative(o);
+          break;
         case BuiltElements.Beam o:
           CurveBasedElementToNative(o, o.baseLine, appObj);
           break;
