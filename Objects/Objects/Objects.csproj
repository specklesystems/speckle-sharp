<?xml version="1.0" encoding="utf-8"?>
<Project Sdk="Microsoft.NET.Sdk">
  <PropertyGroup>
    <TargetFramework>netstandard2.0</TargetFramework>
    <RootNamespace>Objects</RootNamespace>
    <AssemblyName>Objects</AssemblyName>
    <PackageId>Speckle.Objects</PackageId>
    <Product>Objects</Product>
    <Description>Objects is the default object model for Speckle</Description>
    <PackageTags>$(PackageTags), objects</PackageTags>
    <GenerateDocumentationFile>true</GenerateDocumentationFile>
    <CopyToKitFolder>true</CopyToKitFolder>
    <Nullable>enable</Nullable>
  </PropertyGroup>

  <ItemGroup>
    <InternalsVisibleTo Include="Tests" />
  </ItemGroup>
  
  <ItemGroup>
<<<<<<< HEAD
    <ProjectReference Include="..\..\Core\Core\Core.csproj" Private="false" />
=======
    <ProjectReference Include="..\..\Core\Core\Core.csproj" Private="false" ExactVersion="false" />
>>>>>>> 509239cc
  </ItemGroup>
</Project><|MERGE_RESOLUTION|>--- conflicted
+++ resolved
@@ -18,10 +18,6 @@
   </ItemGroup>
   
   <ItemGroup>
-<<<<<<< HEAD
-    <ProjectReference Include="..\..\Core\Core\Core.csproj" Private="false" />
-=======
     <ProjectReference Include="..\..\Core\Core\Core.csproj" Private="false" ExactVersion="false" />
->>>>>>> 509239cc
   </ItemGroup>
 </Project>