--- conflicted
+++ resolved
@@ -12,15 +12,10 @@
 
 namespace Objects.Geometry
 {
-<<<<<<< HEAD
-  public class Brep : Base, IHasArea, IHasVolume, IHasBoundingBox, ITransformable<Brep>, IDisplayValue<List<Mesh>>
-=======
   /// <summary>
   /// Represents a "Boundary Representation" Solid
   /// </summary>
-  public class Brep : Base, IHasArea, IHasVolume, IHasBoundingBox, ITransformable<Brep>, IDisplayMesh,
-                      IDisplayValue<List<Mesh>>
->>>>>>> cae9e61c
+  public class Brep : Base, IHasArea, IHasVolume, IHasBoundingBox, ITransformable<Brep>, IDisplayValue<List<Mesh>>
   {
     public string provenance { get; set; }
 
@@ -552,24 +547,8 @@
 
       return success3D;
     }
-<<<<<<< HEAD
     
-=======
-
-    #region Obsolete Members
-
     /// <inheritdoc/>
-    [JsonIgnore, Obsolete("Use " + nameof(displayValue) + " instead")]
-    public Mesh displayMesh
-    {
-      get => displayValue?.FirstOrDefault();
-      set => displayValue = new List<Mesh> { value };
-    }
-
-    #endregion
-
-    /// <inheritdoc/>
->>>>>>> cae9e61c
     public bool TransformTo(Transform transform, out ITransformable transformed)
     {
       var res = TransformTo(transform, out Brep brep);
