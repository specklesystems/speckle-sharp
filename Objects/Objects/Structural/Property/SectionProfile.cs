--- conflicted
+++ resolved
@@ -98,8 +98,6 @@
                 this.shapeType = ShapeType.Tee;
             }
         }
-<<<<<<< HEAD
-=======
 
         public class Angle : SectionProfile
         {
@@ -142,7 +140,6 @@
                 this.shapeType = ShapeType.Channel;
             }
         }
-
         public class Perimeter : SectionProfile
         {
             public ICurve outline { get; set; }
@@ -158,7 +155,6 @@
                 this.voids = voids;
             }
         }
-
         public class Catalogue : SectionProfile
         {
             public string description { get; set; } // a description string for a catalogue section, per a to be defined convention for industry-typical, commonly manufactured sections - SAF Formcodes, Oasys profiles?
@@ -201,7 +197,5 @@
                 this.shapeType = ShapeType.Explicit;
             }
         }
-
->>>>>>> 6fd3d5b8
     }
 }