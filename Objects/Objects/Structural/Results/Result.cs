--- conflicted
+++ resolved
@@ -27,36 +27,6 @@
             this.description = description;
         }
     }
-<<<<<<< HEAD
-
-    public class ResultSetAll : Base
-    {
-        [DetachProperty]
-        public ResultSet1D results1D { get; set; } //1d element results
-
-        [DetachProperty]
-        public ResultSet2D results2D { get; set; } //2d elements results
-
-        [DetachProperty]
-        public ResultSet3D results3D { get; set; } //3d elements results
-
-        [DetachProperty]
-        public ResultGlobal resultsGlobal { get; set; } //global results
-
-        [DetachProperty]
-        public ResultSetNode resultsNode { get; set; } //nodal results
-
         public ResultSetAll() { }
 
-        public ResultSetAll(ResultSet1D results1D, ResultSet2D results2D, ResultSet3D results3D, ResultGlobal resultsGlobal, ResultSetNode resultsNode)
-        {
-            this.results1D = results1D;
-            this.results2D = results2D;
-            this.results3D = results3D;
-            this.resultsGlobal = resultsGlobal;
-            this.resultsNode = resultsNode;
-        }
-    }
-=======
->>>>>>> 09182041
 }