﻿using Objects.BuiltElements;
using Objects.Geometry;
using Objects.Other;
using Speckle.Core.Models;
using System;
using System.Collections.Generic;
using System.Linq;
using System.Text;
using Objects.Primitive;
using Speckle.Core.Logging;

namespace Objects
{
  #region Generic interfaces.

  /// <summary>
  /// Represents an object that has a <see cref="IHasBoundingBox.bbox"/>
  /// </summary>
  public interface IHasBoundingBox
  {
    /// <summary>
    /// The bounding box containing the object.
    /// </summary>
    Box bbox { get; }
  }

  /// <summary>
  /// Represents a <see cref="Base"/> object that has <see cref="IHasArea.area"/>
  /// </summary>
  public interface IHasArea
  {
    /// <summary>
    /// The area of the object
    /// </summary>
    double area { get; set; }
  }

  /// <summary>
  /// Represents an object that has <see cref="IHasVolume.volume"/>
  /// </summary>
  public interface IHasVolume
  {
    /// <summary>
    /// The volume of the object
    /// </summary>
    double volume { get; set; }
  }

  /// <summary>
  /// Represents 
  /// </summary>
  public interface ICurve   
  {
    /// <summary>
    /// The length of the curve.
    /// </summary>
    double length { get; set; }
    
    /// <summary>
    /// The numerical domain driving the curve's internal parametrization.
    /// </summary>
    Interval domain { get; set; }
  }

  /// <summary>
  /// Generic Interface for transformable objects.
  /// </summary>
  /// <typeparam name="T">The type of object to support transformations.</typeparam>
  public interface ITransformable<T>: ITransformable where T : ITransformable<T>
  {
    /// <inheritdoc cref="ITransformable.TransformTo"/>
    bool TransformTo(Transform transform, out T transformed);
  }

  /// <summary>
  /// Interface for transformable objects where the type may not be known on convert (eg ICurve implementations)
  /// </summary>
  public interface ITransformable
  {
    /// <summary>
    /// Returns a copy of the object with it's coordinates transformed by the provided <paramref name="transform"/>
    /// </summary>
    /// <param name="transform">The <see cref="Transform"/> to be applied.</param>
    /// <param name="transformed">The transformed copy of the object.</param>
    /// <returns>True if the transform operation was successful, false otherwise.</returns>
    bool TransformTo(Transform transform, out ITransformable transformed);
  }

  #endregion

  #region Built elements
<<<<<<< HEAD
=======
  
  /// <summary>
  /// Specifies a <see cref="Mesh"/> value to be used as fallback if a displayable form cannot be converted.
  /// </summary>
  [Obsolete("Use " + nameof(IDisplayValue<Mesh>) + " instead")]
  public interface IDisplayMesh
  {
    /// <summary>
    /// The <see cref="Mesh"/> representation of an object. Used to display the object if it cannot be converted.
    /// </summary>
    [Obsolete("Use " + nameof(IDisplayValue<Mesh>) + "." + nameof(IDisplayValue<Mesh>.displayValue) + " instead")]
    Mesh displayMesh { get; set; }
  }
>>>>>>> cae9e61c
  
  /// <summary>
  /// Specifies displayable <see cref="Base"/> value(s) to be used as a fallback
  /// if a displayable form cannot be converted.
  /// </summary>
  /// <example>
  /// <see cref="Base"/> objects that represent conceptual / abstract / mathematically derived geometry
  /// can use <see cref="displayValue"/> to be used in case the object lacks a natively displayable form.
  /// (e.g <see cref="Spiral"/>, <see cref="Wall"/>, <see cref="Pipe"/>)
  /// </example>
  /// <typeparam name="T">
  /// Type of display value.
  /// Expected to be either a <see cref="Base"/> type or a <see cref="List{T}"/> of <see cref="Base"/>s,
  /// most likely <see cref="Mesh"/> or <see cref="Polyline"/>.
  /// </typeparam>
  public interface IDisplayValue<T>
  {
    /// <summary>
    /// <see cref="displayValue"/> <see cref="Base"/>(s) will be used to display this <see cref="Base"/>
    /// if a native displayable object cannot be converted.
    /// </summary>
    T displayValue { get; set; }
  }
  

  #endregion
}<|MERGE_RESOLUTION|>--- conflicted
+++ resolved
@@ -89,22 +89,6 @@
   #endregion
 
   #region Built elements
-<<<<<<< HEAD
-=======
-  
-  /// <summary>
-  /// Specifies a <see cref="Mesh"/> value to be used as fallback if a displayable form cannot be converted.
-  /// </summary>
-  [Obsolete("Use " + nameof(IDisplayValue<Mesh>) + " instead")]
-  public interface IDisplayMesh
-  {
-    /// <summary>
-    /// The <see cref="Mesh"/> representation of an object. Used to display the object if it cannot be converted.
-    /// </summary>
-    [Obsolete("Use " + nameof(IDisplayValue<Mesh>) + "." + nameof(IDisplayValue<Mesh>.displayValue) + " instead")]
-    Mesh displayMesh { get; set; }
-  }
->>>>>>> cae9e61c
   
   /// <summary>
   /// Specifies displayable <see cref="Base"/> value(s) to be used as a fallback
