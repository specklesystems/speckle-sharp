--- conflicted
+++ resolved
@@ -17,17 +17,15 @@
     this.units = units;
   }
 
-<<<<<<< HEAD
   public AsteelPlate() { }
-=======
-    [SchemaInfo("AsteelPlate", "Creates a Advance Steel plate.", "Advance Steel", "Structure")]
-    public AsteelPlate(Polyline outline, string units, StructuralMaterial material = null)
-    {
-      this.outline = outline;
-      this.material = material;
-      this.units = units;
-    }
->>>>>>> c3aef3b4
+  
+  [SchemaInfo("AsteelPlate", "Creates a Advance Steel plate.", "Advance Steel", "Structure")]
+  public AsteelPlate(Polyline outline, string units, StructuralMaterial material = null)
+  {
+    this.outline = outline;
+    this.material = material;
+    this.units = units;
+  }
 
   [DetachProperty]
   public StructuralMaterial material { get; set; }
