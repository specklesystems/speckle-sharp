--- conflicted
+++ resolved
@@ -2,7 +2,6 @@
 using Objects.Geometry;
 using Speckle.Core.Models;
 
-<<<<<<< HEAD
 namespace Objects.BuiltElements.AdvanceSteel
 {
   public abstract class AsteelBolt : Base, IAsteelObject
@@ -19,24 +18,22 @@
 
     }
   }
-=======
-namespace Objects.BuiltElements.AdvanceSteel;
->>>>>>> 8a74d68c
 
-public abstract class AsteelBolt : Base, IAsteelObject
-{
-  [DetachProperty]
-  public List<Mesh> displayValue { get; set; }
+  public class AsteelCircularBolt : AsteelBolt
+  {
+    //[SchemaInfo("AsteelCircularBolt", "Creates a Advance Steel circular bolt.", "Advance Steel", "Structure")]
+    public AsteelCircularBolt()
+    {
 
-  public Base userAttributes { get; set; }
-}
+    }
+  }
 
-public class AsteelCircularBolt : AsteelBolt
-{
-  //[SchemaInfo("AsteelCircularBolt", "Creates a Advance Steel circular bolt.", "Advance Steel", "Structure")]
-}
+  public class AsteelRectangularBolt : AsteelBolt
+  {
+    //[SchemaInfo("AsteelRectangularBolt", "Creates a Advance Steel rectangular bolt.", "Advance Steel", "Structure")]
+    public AsteelRectangularBolt()
+    {
 
-public class AsteelRectangularBolt : AsteelBolt
-{
-  //[SchemaInfo("AsteelRectangularBolt", "Creates a Advance Steel rectangular bolt.", "Advance Steel", "Structure")]
+    }
+  }
 }