<<<<<<< HEAD
using System;
=======
>>>>>>> 8a74d68c
using System.Collections.Generic;
using Objects.Geometry;
using Speckle.Core.Models;

namespace Objects.BuiltElements.AdvanceSteel;

public class AsteelSpecialPart : Base, IAsteelObject
{
  //[SchemaInfo("AsteelSpecialPart", "Creates a Advance Steel special part.", "Advance Steel", "Structure")]

<<<<<<< HEAD
    public Base asteelProperties { get; set; }

    //[SchemaInfo("AsteelSpecialPart", "Creates a Advance Steel special part.", "Advance Steel", "Structure")]
    public AsteelSpecialPart()
    {
=======
  [DetachProperty]
  public List<Mesh> displayValue { get; set; }
>>>>>>> 8a74d68c

  public Base userAttributes { get; set; }
}<|MERGE_RESOLUTION|>--- conflicted
+++ resolved
@@ -1,27 +1,20 @@
-<<<<<<< HEAD
-using System;
-=======
->>>>>>> 8a74d68c
 using System.Collections.Generic;
 using Objects.Geometry;
 using Speckle.Core.Models;
 
-namespace Objects.BuiltElements.AdvanceSteel;
+namespace Objects.BuiltElements.AdvanceSteel
+{
+  public class AsteelSpecialPart : Base, IAsteelObject
+  {
+    [DetachProperty]
+    public List<Mesh> displayValue { get; set; }
 
-public class AsteelSpecialPart : Base, IAsteelObject
-{
-  //[SchemaInfo("AsteelSpecialPart", "Creates a Advance Steel special part.", "Advance Steel", "Structure")]
-
-<<<<<<< HEAD
-    public Base asteelProperties { get; set; }
+    public Base userAttributes { get; set; }
 
     //[SchemaInfo("AsteelSpecialPart", "Creates a Advance Steel special part.", "Advance Steel", "Structure")]
     public AsteelSpecialPart()
     {
-=======
-  [DetachProperty]
-  public List<Mesh> displayValue { get; set; }
->>>>>>> 8a74d68c
 
-  public Base userAttributes { get; set; }
+    }
+  }
 }