﻿using Objects.Geometry;
using Speckle.Core.Kits;
using Speckle.Core.Models;
using System;
using System.Collections.Generic;
using System.Text;

namespace Objects.BuiltElements
{
  public class Topography : Base, IDisplayMesh
  {
<<<<<<< HEAD
    public Mesh baseGeometry { get; set; } = new Mesh();

=======

    [DetachProperty]
    public Mesh displayMesh { get; set; } = new Mesh();
>>>>>>> 49b543a1
    public Topography() { }

    [SchemaInfo("Topography", "Creates a Speckle topography")]
    public Topography(Mesh displayMesh)
    {
      this.displayMesh = displayMesh;
    }
  }
}

namespace Objects.BuiltElements.Revit
{
  public class RevitTopography : Topography
  {
    public string elementId { get; set; }
    public List<Parameter> parameters { get; set; }

    public RevitTopography() { }

    [SchemaInfo("RevitTopography", "Creates a Revit topography")]
    public RevitTopography(Mesh displayMesh, List<Parameter> parameters = null)
    {
      this.displayMesh = displayMesh;
      this.parameters = parameters;
    }
  }
}<|MERGE_RESOLUTION|>--- conflicted
+++ resolved
@@ -9,14 +9,11 @@
 {
   public class Topography : Base, IDisplayMesh
   {
-<<<<<<< HEAD
     public Mesh baseGeometry { get; set; } = new Mesh();
-
-=======
 
     [DetachProperty]
     public Mesh displayMesh { get; set; } = new Mesh();
->>>>>>> 49b543a1
+
     public Topography() { }
 
     [SchemaInfo("Topography", "Creates a Speckle topography")]
