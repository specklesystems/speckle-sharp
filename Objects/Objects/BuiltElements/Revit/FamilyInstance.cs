using Objects.Geometry;
using Objects.Utils;
using Speckle.Core.Kits;
using Speckle.Core.Models;
using System.Collections.Generic;

namespace Objects.BuiltElements.Revit
{
  public class FamilyInstance : Base, IDisplayValue<List<Mesh>>
  {
    public Point basePoint { get; set; }
    public string family { get; set; }
    public string type { get; set; }
    public string category { get; set; }
    public Level level { get; set; }
    public double rotation { get; set; }
<<<<<<< HEAD

    public Point basisX { get; set; }

    public Point basisY { get; set; }

    public Point basisZ { get; set; }

    public Point origin { get; set; }

=======
>>>>>>> c95b72a0
    public bool facingFlipped { get; set; }
    public bool handFlipped { get; set; }
    public bool mirrored { get; set; }
    public Base parameters { get; set; }
    public string elementId { get; set; }

    [DetachProperty]
    public List<Base> elements { get; set; }
    
    [DetachProperty]
    public List<Mesh> displayValue { get; set; }

    public string units { get; set; }

    public FamilyInstance() { }

    [SchemaInfo("FamilyInstance", "Creates a Revit family instance", "Revit", "Families")]
    public FamilyInstance(Point basePoint, string family, string type, Level level,
      double rotation = 0, bool facingFlipped = false, bool handFlipped = false,
      List<Parameter> parameters = null)
    {
      this.basePoint = basePoint;
      this.family = family;
      this.type = type;
      this.level = level;
      this.rotation = rotation;
      this.facingFlipped = facingFlipped;
      this.handFlipped = handFlipped;
      this.mirrored = false;
      this.parameters = parameters.ToBase();
    }
  }
}<|MERGE_RESOLUTION|>--- conflicted
+++ resolved
@@ -14,18 +14,6 @@
     public string category { get; set; }
     public Level level { get; set; }
     public double rotation { get; set; }
-<<<<<<< HEAD
-
-    public Point basisX { get; set; }
-
-    public Point basisY { get; set; }
-
-    public Point basisZ { get; set; }
-
-    public Point origin { get; set; }
-
-=======
->>>>>>> c95b72a0
     public bool facingFlipped { get; set; }
     public bool handFlipped { get; set; }
     public bool mirrored { get; set; }
