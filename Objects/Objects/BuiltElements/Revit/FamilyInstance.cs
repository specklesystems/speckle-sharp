--- conflicted
+++ resolved
@@ -21,17 +21,10 @@
     [DetachProperty]
     public List<Base> elements { get; set; }
 
-<<<<<<< HEAD
-    public FamilyInstance() { }
-=======
     [DetachProperty]
     public Mesh displayMesh { get; set; }
 
-    public FamilyInstance()
-    {
-
-    }
->>>>>>> 49b543a1
+    public FamilyInstance() { }
 
     [SchemaInfo("FamilyInstance", "Creates a Revit family instance")]
     public FamilyInstance(Point basePoint, string family, string type, Level level,
