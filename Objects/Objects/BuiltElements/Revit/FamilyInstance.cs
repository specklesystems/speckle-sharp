﻿using System;
using Objects.Geometry;
using Objects.Utils;
using Speckle.Core.Kits;
using Speckle.Core.Models;
using System.Collections.Generic;
using System.Linq;
using Speckle.Newtonsoft.Json;

namespace Objects.BuiltElements.Revit
{
  public class FamilyInstance : Base, IDisplayValue<List<Mesh>>
  {
    public Point basePoint { get; set; }
    public string family { get; set; }
    public string type { get; set; }
    public string category { get; set; }
    public Level level { get; set; }

    /// <summary>
    /// The plane describing the orientation of this <see cref="FamilyInstance"/>
    /// </summary>
    /// <remarks>
    /// The origin of this plane should be the base point.
    /// </remarks>
    public Plane plane { get; set; }

    /// <summary>
    /// The rotation of the instance on <see cref="plane"/>
    /// </summary>
    public double rotation { get; set; }

<<<<<<< HEAD
    public Point basisX { get; set; }

    public Point basisY { get; set; }

    public Point basisZ { get; set; }

    public Point origin { get; set; }

=======
>>>>>>> 20829247
    public bool facingFlipped { get; set; }
    public bool handFlipped { get; set; }
    public bool mirrored { get; set; }
    public Base parameters { get; set; }
    public string elementId { get; set; }

    [DetachProperty]
    public List<Base> elements { get; set; }
    
    [DetachProperty]
    public List<Mesh> displayValue { get; set; }

    public string units { get; set; }

    public FamilyInstance() { }

    [SchemaInfo("FamilyInstance", "Creates a Revit family instance", "Revit", "Families")]
    public FamilyInstance(Point basePoint, string family, string type, Level level,
      double rotation = 0, bool facingFlipped = false, bool handFlipped = false,
      List<Parameter> parameters = null)
    {
      this.basePoint = basePoint;
      this.family = family;
      this.type = type;
      this.level = level;
      this.rotation = rotation;
      this.facingFlipped = facingFlipped;
      this.handFlipped = handFlipped;
      this.mirrored = false;
      this.parameters = parameters.ToBase();
    }
  }
}<|MERGE_RESOLUTION|>--- conflicted
+++ resolved
@@ -1,4 +1,3 @@
-﻿using System;
 using Objects.Geometry;
 using Objects.Utils;
 using Speckle.Core.Kits;
@@ -30,7 +29,6 @@
     /// </summary>
     public double rotation { get; set; }
 
-<<<<<<< HEAD
     public Point basisX { get; set; }
 
     public Point basisY { get; set; }
@@ -39,8 +37,6 @@
 
     public Point origin { get; set; }
 
-=======
->>>>>>> 20829247
     public bool facingFlipped { get; set; }
     public bool handFlipped { get; set; }
     public bool mirrored { get; set; }
