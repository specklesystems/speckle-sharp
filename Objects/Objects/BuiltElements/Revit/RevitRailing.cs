--- conflicted
+++ resolved
@@ -15,13 +15,9 @@
     public string elementId { get; set; }
     public List<Parameter> parameters { get; set; }
 
-<<<<<<< HEAD
-=======
     [DetachProperty]
     public Mesh displayMesh { get; set; }
 
-
->>>>>>> 49b543a1
     public RevitRailing() { }
 
     [SchemaInfo("Railing", "Creates a Revit railing by base curve.")]
