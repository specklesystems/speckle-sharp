﻿using Objects.Geometry;
using Speckle.Core.Kits;
using Speckle.Core.Models;
using System.Collections.Generic;

namespace Objects.BuiltElements.Revit
{
  public class DirectShape : Base
  {
    public string name { get; set; }
    public RevitCategory category { get; set; }
<<<<<<< HEAD
=======

    [DetachProperty]
>>>>>>> 49b543a1
    public List<Base> baseGeometries { get; set; }
    public List<Parameter> parameters { get; set; }
    public string elementId { get; set; }

    public DirectShape() { }

    /// <summary>
    ///  Constructs a new <see cref="DirectShape"/> instance given a list of <see cref="Base"/> objects.
    /// </summary>
    /// <param name="name">The name of the <see cref="DirectShape"/></param>
    /// <param name="category">The <see cref="RevitCategory"/> of this instance.</param>
    /// <param name="baseGeometries">A list of base classes to represent the direct shape (only mesh and brep are allowed, anything else will be ignored.)</param>
    /// <param name="parameters">Optional Parameters for this instance.</param>
    [SchemaInfo("DirectShape by base geometries", "Creates a Revit DirectShape using a list of base geometry objects.")]
    public DirectShape(string name, RevitCategory category, List<Base> baseGeometries, List<Parameter> parameters = null)
    {
      this.name = name;
      this.category = category;
      this.baseGeometries = baseGeometries.FindAll(IsValidObject);
      this.parameters = parameters;
    }

    public bool IsValidObject(Base @base) =>
      @base is Point
      || @base is ICurve
      || @base is Mesh
      || @base is Brep;
  }

}<|MERGE_RESOLUTION|>--- conflicted
+++ resolved
@@ -9,11 +9,8 @@
   {
     public string name { get; set; }
     public RevitCategory category { get; set; }
-<<<<<<< HEAD
-=======
 
     [DetachProperty]
->>>>>>> 49b543a1
     public List<Base> baseGeometries { get; set; }
     public List<Parameter> parameters { get; set; }
     public string elementId { get; set; }
@@ -42,5 +39,4 @@
       || @base is Mesh
       || @base is Brep;
   }
-
 }