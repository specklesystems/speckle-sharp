using System;
using System.Collections.Generic;
using System.Linq;

using Speckle.Core.Models;
using Speckle.Core.Kits;
using Speckle.Newtonsoft.Json;

using Objects.Geometry;
using Objects.BuiltElements;
using Objects.BuiltElements.Revit;
using Plane = Objects.Geometry.Plane;
using Vector = Objects.Geometry.Vector;

namespace Objects.Other
{
  
  public abstract class Instance: Base
  {
    /// <summary>
    /// The column-dominant 4x4 transform of this instance.
    /// </summary>
    /// <remarks>
    /// Indicates transform from internal origin [0,0,0]
    /// </remarks>
    public Transform transform { get; set; }
    
    public abstract Base definition { get; set; }
    
    /// <summary>
    /// The units of this Instance, should be the same as the instance transform units
    /// </summary>
    public string units { get; set; }

    protected Instance(Transform transform)
    {
      this.transform = transform ?? new Transform();
    }

    /// <summary>
    /// Returns the a copy of the Block Definition's geometry transformed with this BlockInstance's transform.
    /// </summary>
    /// <returns>The transformed geometry for this BlockInstance.</returns>
    public abstract List<ITransformable> GetTransformedGeometry();

    /// <summary>
    /// Returns a plane representing the insertion point and orientation of this Block instance.
    /// </summary>
    /// <remarks>This method will skip scaling. If you need scaling, we recommend using the transform instead.</remarks>
    /// <returns>A Plane on the insertion point of this Block Instance, with the correct 3-axis rotations.</returns>
    public abstract Plane GetInsertionPlane();

    /// <summary>
    /// Retrieves Instance insertion point by applying <see cref="transform"/> to <see cref="BlockDefinition.basePoint"/>
    /// </summary>
    /// <returns>Insertion point as a <see cref="Point"/></returns>
    public abstract Point GetInsertionPoint();
    
    /// <inheritdoc cref="GetInsertionPlane"/>
    [JsonIgnore]
    public Plane insertionPlane => GetInsertionPlane();
    
    /// <inheritdoc cref="GetTransformedGeometry"/>
    [JsonIgnore]
    public List<ITransformable> transformedGeometry => GetTransformedGeometry();
  }
  
  /// <summary>
  /// Generic instance class
  /// </summary>
  public abstract class Instance<T> : Instance where T: Base
  {
    [JsonIgnore]
    protected T _definition;

    protected Instance(T definition, Transform transform): base(transform)
    {
      _definition = definition;
    }
    
    protected Instance(): base(new Transform()) {}

    [DetachProperty]
    public override Base definition
    {
      get => _definition;
      set
      {
        if (value is T type)
          _definition = type;
      }
    }
    
  }

  /// <summary>
  /// Block instance class 
  /// </summary>
  public class BlockInstance : Instance<BlockDefinition>
  {
    [JsonIgnore, Obsolete("Use GetInsertionPoint method"), SchemaIgnore]
    public Point insertionPoint { get => GetInsertionPoint(); set { } }
    
    [DetachProperty, Obsolete("Use definition property")]
    public BlockDefinition blockDefinition { get => _definition; set => _definition = value; }

    public BlockInstance() { }

    [SchemaInfo("Block Instance", "A Speckle Block Instance")]
    public BlockInstance(BlockDefinition blockDefinition, Transform transform): base(blockDefinition, transform)
    {
      // OLD: TODO: need to verify
      // Add base translation to transform. This assumes the transform is based on the world origin,
      // whereas the instance transform assumes it contains the basePoint translation already.
      //this.transform = transform * blockDefinition.GetBasePointTransform();
    }

    public override Point GetInsertionPoint()
    {
      var newMatrix = transform.matrix;
      newMatrix.M14 -= Convert.ToSingle(_definition.basePoint.x);
      newMatrix.M24 -= Convert.ToSingle(_definition.basePoint.y);
      newMatrix.M34 -= Convert.ToSingle(_definition.basePoint.z);
      _definition.basePoint.TransformTo(new Transform(newMatrix, units), out Point transformed);
      return transformed;
    }

    public override List<ITransformable> GetTransformedGeometry()
    {
      return _definition.geometry.SelectMany(b =>
      {
        switch (b)
        {
          case BlockInstance bi:
            return bi.GetTransformedGeometry()?.Select(b =>
            {
              ITransformable childTransformed = null;
              b?.TransformTo(transform, out childTransformed);
              return childTransformed;
            });
          case ITransformable bt:
            var res = bt.TransformTo(transform, out var transformed);
            return new List<ITransformable> { res ? transformed : null };
          default:
            return new List<ITransformable>();
        }
      }).Where(b => b != null).ToList();
    }

    public override Plane GetInsertionPlane()
    {
      // TODO: UPDATE!
      var plane = new Plane(_definition.basePoint ?? new Point(0,0), new Vector(0, 0, 1, units), new Vector(1, 0, 0, units), new Vector(0, 1, 0, units), units);
      plane.TransformTo(transform, out Plane tPlane);
      return tPlane;
    }
  }
}

namespace Objects.Other.Revit
{
  public class RevitInstance : Instance<FamilyType>
  {
    public Level level { get; set; }
    public bool facingFlipped { get; set; }
    public bool handFlipped { get; set; }
    public Base parameters { get; set; }
    public string elementId { get; set; }
    
    public RevitInstance() { }

<<<<<<< HEAD
    public override List<ITransformable> GetTransformedGeometry()
    {
      throw new NotImplementedException();
    }

    public override Plane GetInsertionPlane()
    {
      throw new NotImplementedException();
    }
=======
    public override Base definition { 
      get 
      {
        return elementDefinition;
      }
      set 
      {
        if (value is RevitSymbolElementType)
        {
          elementDefinition = (RevitSymbolElementType)value;
        }
      }
    }

    [JsonIgnore]
    private RevitSymbolElementType elementDefinition { get; set; }

    public RevitInstance() { }
>>>>>>> e67d839f

    public override Point GetInsertionPoint()
    {
      throw new NotImplementedException();
    }
  }
}<|MERGE_RESOLUTION|>--- conflicted
+++ resolved
@@ -167,19 +167,7 @@
     public Base parameters { get; set; }
     public string elementId { get; set; }
     
-    public RevitInstance() { }
-
-<<<<<<< HEAD
-    public override List<ITransformable> GetTransformedGeometry()
-    {
-      throw new NotImplementedException();
-    }
-
-    public override Plane GetInsertionPlane()
-    {
-      throw new NotImplementedException();
-    }
-=======
+
     public override Base definition { 
       get 
       {
@@ -198,7 +186,16 @@
     private RevitSymbolElementType elementDefinition { get; set; }
 
     public RevitInstance() { }
->>>>>>> e67d839f
+
+    public override List<ITransformable> GetTransformedGeometry()
+    {
+      throw new NotImplementedException();
+    }
+
+    public override Plane GetInsertionPlane()
+    {
+      throw new NotImplementedException();
+    }
 
     public override Point GetInsertionPoint()
     {
