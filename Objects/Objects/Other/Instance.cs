--- conflicted
+++ resolved
@@ -1,14 +1,12 @@
 ﻿using System;
 using System.Collections.Generic;
 using System.Linq;
-
-using Speckle.Core.Models;
-using Speckle.Core.Kits;
-using Speckle.Newtonsoft.Json;
-
-using Objects.Geometry;
 using Objects.BuiltElements;
 using Objects.BuiltElements.Revit;
+using Objects.Geometry;
+using Speckle.Core.Kits;
+using Speckle.Core.Models;
+using Speckle.Newtonsoft.Json;
 using Plane = Objects.Geometry.Plane;
 using Vector = Objects.Geometry.Vector;
 
@@ -24,15 +22,9 @@
     /// Indicates transform from internal origin [0,0,0]
     /// </remarks>
     public Transform transform { get; set; }
-<<<<<<< HEAD
-
-    public abstract Base definition { get; set; }
-
-=======
-    
+
     public abstract Base definition { get; internal set; }
-    
->>>>>>> 419c4bcc
+
     /// <summary>
     /// The units of this Instance, should be the same as the instance transform units
     /// </summary>
@@ -125,11 +117,7 @@
     public Plane GetInsertionPlane()
     {
       // TODO: UPDATE!
-<<<<<<< HEAD
-      var plane = new Plane(_definition.basePoint ?? new Point(0, 0, 0, units), new Vector(0, 0, 1, units), new Vector(1, 0, 0, units), new Vector(0, 1, 0, units), units);
-=======
-      var plane = new Plane(typedDefinition.basePoint ?? new Point(0,0,0, units), new Vector(0, 0, 1, units), new Vector(1, 0, 0, units), new Vector(0, 1, 0, units), units);
->>>>>>> 419c4bcc
+      var plane = new Plane(typedDefinition.basePoint ?? new Point(0, 0, 0, units), new Vector(0, 0, 1, units), new Vector(1, 0, 0, units), new Vector(0, 1, 0, units), units);
       plane.TransformTo(transform, out Plane tPlane);
       return tPlane;
     }
