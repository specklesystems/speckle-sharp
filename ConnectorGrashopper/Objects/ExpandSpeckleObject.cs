﻿using System;
using System.Collections.Generic;
using System.Diagnostics;
using System.Drawing;
using System.Linq;
using System.Windows.Forms;
using ConnectorGrashopper.Extras;
using GH_IO.Serialization;
using Grasshopper;
using Grasshopper.Kernel;
using Grasshopper.Kernel.Data;
using Grasshopper.Kernel.Parameters;
using Grasshopper.Kernel.Types;
using Speckle.Core.Kits;
using Speckle.Core.Models;
using Utilities = ConnectorGrashopper.Extras.Utilities;

namespace ConnectorGrashopper.Objects
{
  // TODO: Convert to task capable component / async so as to not block the ffffing ui
  public class ExpandSpeckleObject : SelectKitComponentBase
  {
    protected override Bitmap Icon => Properties.Resources.ExpandSpeckleObject;

    public override GH_Exposure Exposure => GH_Exposure.secondary;
    public override Guid ComponentGuid => new Guid("C3BC3130-97C9-4DDE-9D4F-7A7FB82F7F2E");

    public ExpandSpeckleObject()
      : base("Expand Speckle Object", "ESO",
          "Allows you to decompose a Speckle object in its constituent parts.",
          "Speckle 2", "Object Management")
    {
    }

    public override bool Read(GH_IReader reader)
    {
      // TODO: Read kit name and instantiate converter
      return base.Read(reader);
    }

    public override bool Write(GH_IWriter writer)
    {
      // TODO: Write kit name to disk
      return base.Write(writer);
    }

    protected override void RegisterInputParams(GH_InputParamManager pManager)
    {
      pManager.AddParameter(new SpeckleBaseParam("Speckle Object", "O", "Speckle object to deconstruct into it's properties.", GH_ParamAccess.tree));
    }

    protected override void RegisterOutputParams(GH_OutputParamManager pManager)
    {
      // All output params are dynamically generated!
    }

    protected override void BeforeSolveInstance()
    {
      if (speckleObjects != null && hasSetData)
        AutoCreateOutputs();
      base.BeforeSolveInstance();
    }

    private bool hasSetData;
    private GH_Structure<GH_SpeckleBase> speckleObjects;
    private List<string> outputList = new List<string>();

    private List<string> GetOutputList()
    {
      // Get the full list of output parameters
      var fullProps = new List<string>();
      foreach (var path in speckleObjects.Paths)
      {
        var obj = speckleObjects.get_DataItem(path, 0);
<<<<<<< HEAD
        var b = obj.GetType().GetProperty("Value").GetValue(obj) as Base;
        if (b == null)
        {
          throw new Exception("Input property was not a Base object.");
        }

        var props = b.GetDynamicMembers().ToList();
        props.ForEach(prop =>
=======
        var b =  (obj as GH_SpeckleBase)?.Value;
        var props = b?.GetDynamicMembers().ToList();
        props?.ForEach(prop =>
>>>>>>> 20b6b6e1
        {
          if (!fullProps.Contains(prop) && b[prop] != null) 
            fullProps.Add(prop);
          else if (fullProps.Contains(prop) && b[prop] == null) 
            fullProps.Remove(prop);
        });
      }
      return fullProps;
    }

    protected override void SolveInstance(IGH_DataAccess DA)
    {
      if (!hasSetData)
      {
        // First run: Save the tree and expire solution to force an update in the output params.

        // Get the data or abort.
        if (!DA.GetDataTree(0, out speckleObjects)) return;

        // Ensure only one object per path.
        speckleObjects.Graft(GH_GraftMode.GraftAll);

        // Update the output list
        outputList = GetOutputList();

        // Once data has been set, expire solution to update output params.
        hasSetData = true;
        ExpireSolution(true);
      }
      else
      {
        hasSetData = false;

        // Second run: Parameter output should have been updated in `beforeSolveInstance` with latest state.

        // Build the output dictionary
        var outputDict = CreateOutputDictionary();

        // Assign outputs.
        foreach (var key in outputDict.Keys)
          DA.SetDataTree(Params.IndexOfOutputParam(key), outputDict[key]);

        // Reset state
        speckleObjects = null;
      }
    }

    private Dictionary<string, GH_Structure<GH_ObjectWrapper>> CreateOutputDictionary()
    {
      // Create empty data tree placeholders for output.
      var outputDict = outputList.ToDictionary(outParam => outParam, _ => new GH_Structure<GH_ObjectWrapper>());

      // Assign all values to it's corresponding dictionary entry and branch path.
      foreach (var path in speckleObjects.Paths)
      {
        // Loop through all dynamic properties
        var baseGoo = speckleObjects.get_DataItem(path, 0) as GH_SpeckleBase;
        if (baseGoo == null)
        {
          continue;
        }
        var obj = baseGoo.Value;
        foreach (var prop in obj.GetDynamicMembers())
        {
          // Convert and add to corresponding output structure
          var value = obj[prop];
<<<<<<< HEAD
          var ty = value.GetType();
=======
          
          if (!outputDict.ContainsKey(prop)) continue;
>>>>>>> 20b6b6e1
          switch (value)
          {
            case null:
              continue;
            case List<Base> list:
              outputDict[prop].AppendRange(list.Select(
                  item => new GH_ObjectWrapper(Utilities.TryConvertItemToNative(item, Converter))),
                path);
              break;
            default:
              outputDict[prop].Append(
                new GH_ObjectWrapper(Utilities.TryConvertItemToNative(obj[prop], Converter)),
                path);
              break;
          }
        }
      }

      return outputDict;
    }

    public bool CanInsertParameter(GH_ParameterSide side, int index) => false;

    public bool CanRemoveParameter(GH_ParameterSide side, int index) => false;

    public IGH_Param CreateParameter(GH_ParameterSide side, int index)
    {
      var myParam = new GenericAccessParam
      {
        Name = GH_ComponentParamServer.InventUniqueNickname("ABCD", Params.Input),
        MutableNickName = true,
        Optional = true
      };

      myParam.NickName = myParam.Name;
      myParam.ObjectChanged += (sender, e) => { };

      return myParam;
    }

    public bool DestroyParameter(GH_ParameterSide side, int index)
    {
      return true;
    }

    public void VariableParameterMaintenance()
    {
      if (outputList.Count == 0) return;

      for (var i = 0; i < Params.Output.Count; i++)
      {
        if (i > outputList.Count - 1) return;

        var name = outputList[i];
        Params.Output[i].Name = $"{name}";
        Params.Output[i].NickName = $"{name}";
        Params.Output[i].Description = $"Data from property: {name}";
        Params.Output[i].MutableNickName = false;
        Params.Output[i].Access = GH_ParamAccess.tree;
      }
    }

    private bool OutputMismatch()
    {
      bool countMatch = outputList.Count == Params.Output.Count;
      if (!countMatch)
        return true;

      for (var i = 0; i < outputList.Count; i++)
        if (Params.Output[i].NickName != outputList[i])
          return true;

      return false;
    }

    private void AutoCreateOutputs()
    {
      int tokenCount = outputList.Count;

      if (tokenCount == 0 || !OutputMismatch()) return;
      RecordUndoEvent("Creating Outputs");

      if (Params.Output.Count < tokenCount)
        while (Params.Output.Count < tokenCount)
        {
          IGH_Param newParam = CreateParameter(GH_ParameterSide.Output, Params.Output.Count);
          Params.RegisterOutputParam(newParam);
        }
      else if (Params.Output.Count > tokenCount)
        while (Params.Output.Count > tokenCount)
        {
          Params.UnregisterOutputParameter(Params.Output[Params.Output.Count - 1]);
        }

      Params.OnParametersChanged();
      VariableParameterMaintenance();
    }

  }
}
<|MERGE_RESOLUTION|>--- conflicted
+++ resolved
@@ -1,260 +1,243 @@
-﻿using System;
-using System.Collections.Generic;
-using System.Diagnostics;
-using System.Drawing;
-using System.Linq;
-using System.Windows.Forms;
-using ConnectorGrashopper.Extras;
-using GH_IO.Serialization;
-using Grasshopper;
-using Grasshopper.Kernel;
-using Grasshopper.Kernel.Data;
-using Grasshopper.Kernel.Parameters;
-using Grasshopper.Kernel.Types;
-using Speckle.Core.Kits;
-using Speckle.Core.Models;
-using Utilities = ConnectorGrashopper.Extras.Utilities;
-
-namespace ConnectorGrashopper.Objects
-{
-  // TODO: Convert to task capable component / async so as to not block the ffffing ui
-  public class ExpandSpeckleObject : SelectKitComponentBase
-  {
-    protected override Bitmap Icon => Properties.Resources.ExpandSpeckleObject;
-
-    public override GH_Exposure Exposure => GH_Exposure.secondary;
-    public override Guid ComponentGuid => new Guid("C3BC3130-97C9-4DDE-9D4F-7A7FB82F7F2E");
-
-    public ExpandSpeckleObject()
-      : base("Expand Speckle Object", "ESO",
-          "Allows you to decompose a Speckle object in its constituent parts.",
-          "Speckle 2", "Object Management")
-    {
-    }
-
-    public override bool Read(GH_IReader reader)
-    {
-      // TODO: Read kit name and instantiate converter
-      return base.Read(reader);
-    }
-
-    public override bool Write(GH_IWriter writer)
-    {
-      // TODO: Write kit name to disk
-      return base.Write(writer);
-    }
-
-    protected override void RegisterInputParams(GH_InputParamManager pManager)
-    {
-      pManager.AddParameter(new SpeckleBaseParam("Speckle Object", "O", "Speckle object to deconstruct into it's properties.", GH_ParamAccess.tree));
-    }
-
-    protected override void RegisterOutputParams(GH_OutputParamManager pManager)
-    {
-      // All output params are dynamically generated!
-    }
-
-    protected override void BeforeSolveInstance()
-    {
-      if (speckleObjects != null && hasSetData)
-        AutoCreateOutputs();
-      base.BeforeSolveInstance();
-    }
-
-    private bool hasSetData;
-    private GH_Structure<GH_SpeckleBase> speckleObjects;
-    private List<string> outputList = new List<string>();
-
-    private List<string> GetOutputList()
-    {
-      // Get the full list of output parameters
-      var fullProps = new List<string>();
-      foreach (var path in speckleObjects.Paths)
-      {
-        var obj = speckleObjects.get_DataItem(path, 0);
-<<<<<<< HEAD
-        var b = obj.GetType().GetProperty("Value").GetValue(obj) as Base;
-        if (b == null)
-        {
-          throw new Exception("Input property was not a Base object.");
-        }
-
-        var props = b.GetDynamicMembers().ToList();
-        props.ForEach(prop =>
-=======
-        var b =  (obj as GH_SpeckleBase)?.Value;
-        var props = b?.GetDynamicMembers().ToList();
-        props?.ForEach(prop =>
->>>>>>> 20b6b6e1
-        {
-          if (!fullProps.Contains(prop) && b[prop] != null) 
-            fullProps.Add(prop);
-          else if (fullProps.Contains(prop) && b[prop] == null) 
-            fullProps.Remove(prop);
-        });
-      }
-      return fullProps;
-    }
-
-    protected override void SolveInstance(IGH_DataAccess DA)
-    {
-      if (!hasSetData)
-      {
-        // First run: Save the tree and expire solution to force an update in the output params.
-
-        // Get the data or abort.
-        if (!DA.GetDataTree(0, out speckleObjects)) return;
-
-        // Ensure only one object per path.
-        speckleObjects.Graft(GH_GraftMode.GraftAll);
-
-        // Update the output list
-        outputList = GetOutputList();
-
-        // Once data has been set, expire solution to update output params.
-        hasSetData = true;
-        ExpireSolution(true);
-      }
-      else
-      {
-        hasSetData = false;
-
-        // Second run: Parameter output should have been updated in `beforeSolveInstance` with latest state.
-
-        // Build the output dictionary
-        var outputDict = CreateOutputDictionary();
-
-        // Assign outputs.
-        foreach (var key in outputDict.Keys)
-          DA.SetDataTree(Params.IndexOfOutputParam(key), outputDict[key]);
-
-        // Reset state
-        speckleObjects = null;
-      }
-    }
-
-    private Dictionary<string, GH_Structure<GH_ObjectWrapper>> CreateOutputDictionary()
-    {
-      // Create empty data tree placeholders for output.
-      var outputDict = outputList.ToDictionary(outParam => outParam, _ => new GH_Structure<GH_ObjectWrapper>());
-
-      // Assign all values to it's corresponding dictionary entry and branch path.
-      foreach (var path in speckleObjects.Paths)
-      {
-        // Loop through all dynamic properties
-        var baseGoo = speckleObjects.get_DataItem(path, 0) as GH_SpeckleBase;
-        if (baseGoo == null)
-        {
-          continue;
-        }
-        var obj = baseGoo.Value;
-        foreach (var prop in obj.GetDynamicMembers())
-        {
-          // Convert and add to corresponding output structure
-          var value = obj[prop];
-<<<<<<< HEAD
-          var ty = value.GetType();
-=======
-          
-          if (!outputDict.ContainsKey(prop)) continue;
->>>>>>> 20b6b6e1
-          switch (value)
-          {
-            case null:
-              continue;
-            case List<Base> list:
-              outputDict[prop].AppendRange(list.Select(
-                  item => new GH_ObjectWrapper(Utilities.TryConvertItemToNative(item, Converter))),
-                path);
-              break;
-            default:
-              outputDict[prop].Append(
-                new GH_ObjectWrapper(Utilities.TryConvertItemToNative(obj[prop], Converter)),
-                path);
-              break;
-          }
-        }
-      }
-
-      return outputDict;
-    }
-
-    public bool CanInsertParameter(GH_ParameterSide side, int index) => false;
-
-    public bool CanRemoveParameter(GH_ParameterSide side, int index) => false;
-
-    public IGH_Param CreateParameter(GH_ParameterSide side, int index)
-    {
-      var myParam = new GenericAccessParam
-      {
-        Name = GH_ComponentParamServer.InventUniqueNickname("ABCD", Params.Input),
-        MutableNickName = true,
-        Optional = true
-      };
-
-      myParam.NickName = myParam.Name;
-      myParam.ObjectChanged += (sender, e) => { };
-
-      return myParam;
-    }
-
-    public bool DestroyParameter(GH_ParameterSide side, int index)
-    {
-      return true;
-    }
-
-    public void VariableParameterMaintenance()
-    {
-      if (outputList.Count == 0) return;
-
-      for (var i = 0; i < Params.Output.Count; i++)
-      {
-        if (i > outputList.Count - 1) return;
-
-        var name = outputList[i];
-        Params.Output[i].Name = $"{name}";
-        Params.Output[i].NickName = $"{name}";
-        Params.Output[i].Description = $"Data from property: {name}";
-        Params.Output[i].MutableNickName = false;
-        Params.Output[i].Access = GH_ParamAccess.tree;
-      }
-    }
-
-    private bool OutputMismatch()
-    {
-      bool countMatch = outputList.Count == Params.Output.Count;
-      if (!countMatch)
-        return true;
-
-      for (var i = 0; i < outputList.Count; i++)
-        if (Params.Output[i].NickName != outputList[i])
-          return true;
-
-      return false;
-    }
-
-    private void AutoCreateOutputs()
-    {
-      int tokenCount = outputList.Count;
-
-      if (tokenCount == 0 || !OutputMismatch()) return;
-      RecordUndoEvent("Creating Outputs");
-
-      if (Params.Output.Count < tokenCount)
-        while (Params.Output.Count < tokenCount)
-        {
-          IGH_Param newParam = CreateParameter(GH_ParameterSide.Output, Params.Output.Count);
-          Params.RegisterOutputParam(newParam);
-        }
-      else if (Params.Output.Count > tokenCount)
-        while (Params.Output.Count > tokenCount)
-        {
-          Params.UnregisterOutputParameter(Params.Output[Params.Output.Count - 1]);
-        }
-
-      Params.OnParametersChanged();
-      VariableParameterMaintenance();
-    }
-
-  }
-}
+﻿using System;
+using System.Collections.Generic;
+using System.Diagnostics;
+using System.Drawing;
+using System.Linq;
+using System.Windows.Forms;
+using ConnectorGrashopper.Extras;
+using GH_IO.Serialization;
+using Grasshopper;
+using Grasshopper.Kernel;
+using Grasshopper.Kernel.Data;
+using Grasshopper.Kernel.Parameters;
+using Grasshopper.Kernel.Types;
+using Speckle.Core.Kits;
+using Speckle.Core.Models;
+using Utilities = ConnectorGrashopper.Extras.Utilities;
+
+namespace ConnectorGrashopper.Objects
+{
+  // TODO: Convert to task capable component / async so as to not block the ffffing ui
+  public class ExpandSpeckleObject : SelectKitComponentBase
+  {
+    protected override Bitmap Icon => Properties.Resources.ExpandSpeckleObject;
+
+    public override GH_Exposure Exposure => GH_Exposure.secondary;
+    public override Guid ComponentGuid => new Guid("C3BC3130-97C9-4DDE-9D4F-7A7FB82F7F2E");
+
+    public ExpandSpeckleObject()
+      : base("Expand Speckle Object", "ESO",
+          "Allows you to decompose a Speckle object in its constituent parts.",
+          "Speckle 2", "Object Management")
+    {
+    }
+
+    public override bool Read(GH_IReader reader)
+    {
+      // TODO: Read kit name and instantiate converter
+      return base.Read(reader);
+    }
+
+    public override bool Write(GH_IWriter writer)
+    {
+      // TODO: Write kit name to disk
+      return base.Write(writer);
+    }
+
+    protected override void RegisterInputParams(GH_InputParamManager pManager)
+    {
+      pManager.AddParameter(new SpeckleBaseParam("Speckle Object", "O", "Speckle object to deconstruct into it's properties.", GH_ParamAccess.tree));
+    }
+    protected override void RegisterOutputParams(GH_OutputParamManager pManager)
+    {
+      // All output params are dynamically generated!
+    }
+
+    protected override void BeforeSolveInstance()
+    {
+      if (speckleObjects != null && hasSetData)
+        AutoCreateOutputs();
+      base.BeforeSolveInstance();
+    }
+
+    private bool hasSetData;
+    private GH_Structure<GH_SpeckleBase> speckleObjects;
+    private List<string> outputList = new List<string>();
+
+    private List<string> GetOutputList()
+    {
+      // Get the full list of output parameters
+      var fullProps = new List<string>();
+      foreach (var path in speckleObjects.Paths)
+      {
+        var obj = speckleObjects.get_DataItem(path, 0);
+        var b =  (obj as GH_SpeckleBase)?.Value;
+        var props = b?.GetDynamicMembers().ToList();
+        props?.ForEach(prop =>
+        {
+          if (!fullProps.Contains(prop) && b[prop] != null) 
+            fullProps.Add(prop);
+          else if (fullProps.Contains(prop) && b[prop] == null) 
+            fullProps.Remove(prop);
+        });
+      }
+      return fullProps;
+    }
+
+    protected override void SolveInstance(IGH_DataAccess DA)
+    {
+      if (!hasSetData)
+      {
+        // First run: Save the tree and expire solution to force an update in the output params.
+
+        // Get the data or abort.
+        if (!DA.GetDataTree(0, out speckleObjects)) return;
+
+        // Ensure only one object per path.
+        speckleObjects.Graft(GH_GraftMode.GraftAll);
+
+        // Update the output list
+        outputList = GetOutputList();
+
+        // Once data has been set, expire solution to update output params.
+        hasSetData = true;
+        ExpireSolution(true);
+      }
+      else
+      {
+        // Second run: Parameter output should have been updated in `beforeSolveInstance` with latest state.
+
+        // Build the output dictionary
+        var outputDict = CreateOutputDictionary();
+
+        // Assign outputs.
+        foreach (var key in outputDict.Keys)
+          DA.SetDataTree(Params.IndexOfOutputParam(key), outputDict[key]);
+
+        // Reset state
+        hasSetData = false;
+        speckleObjects = null;
+      }
+    }
+
+    private Dictionary<string, GH_Structure<GH_ObjectWrapper>> CreateOutputDictionary()
+    {
+      // Create empty data tree placeholders for output.
+      var outputDict = outputList.ToDictionary(outParam => outParam, _ => new GH_Structure<GH_ObjectWrapper>());
+
+      // Assign all values to it's corresponding dictionary entry and branch path.
+      foreach (var path in speckleObjects.Paths)
+      {
+        // Loop through all dynamic properties
+        var baseGoo = speckleObjects.get_DataItem(path, 0) as GH_SpeckleBase;
+        if (baseGoo == null)
+        {
+          continue;
+        }
+        var obj = baseGoo.Value;
+        foreach (var prop in obj.GetDynamicMembers())
+        {
+          // Convert and add to corresponding output structure
+          var value = obj[prop];
+          
+          if (!outputDict.ContainsKey(prop)) continue;
+          switch (value)
+          {
+            case null:
+              continue;
+            case List<object> list:
+              outputDict[prop].AppendRange(list.Select(
+                  item => new GH_ObjectWrapper(Utilities.TryConvertItemToNative(item, Converter))),
+                path);
+              break;
+            default:
+              outputDict[prop].Append(
+                new GH_ObjectWrapper(Utilities.TryConvertItemToNative(obj[prop], Converter)),
+                path);
+              break;
+          }
+        }
+      }
+
+      return outputDict;
+    }
+
+    public bool CanInsertParameter(GH_ParameterSide side, int index) => false;
+
+    public bool CanRemoveParameter(GH_ParameterSide side, int index) => false;
+
+    public IGH_Param CreateParameter(GH_ParameterSide side, int index)
+    {
+      var myParam = new GenericAccessParam
+      {
+        Name = GH_ComponentParamServer.InventUniqueNickname("ABCD", Params.Input),
+        MutableNickName = true,
+        Optional = true
+      };
+
+      myParam.NickName = myParam.Name;
+      myParam.ObjectChanged += (sender, e) => { };
+
+      return myParam;
+    }
+
+    public bool DestroyParameter(GH_ParameterSide side, int index)
+    {
+      return true;
+    }
+
+    public void VariableParameterMaintenance()
+    {
+      if (outputList.Count == 0) return;
+
+      for (var i = 0; i < Params.Output.Count; i++)
+      {
+        if (i > outputList.Count - 1) return;
+
+        var name = outputList[i];
+        Params.Output[i].Name = $"{name}";
+        Params.Output[i].NickName = $"{name}";
+        Params.Output[i].Description = $"Data from property: {name}";
+        Params.Output[i].MutableNickName = false;
+        Params.Output[i].Access = GH_ParamAccess.tree;
+      }
+    }
+
+    private bool OutputMismatch()
+    {
+      bool countMatch = outputList.Count == Params.Output.Count;
+      if (!countMatch)
+        return true;
+
+      for (var i = 0; i < outputList.Count; i++)
+        if (Params.Output[i].NickName != outputList[i])
+          return true;
+
+      return false;
+    }
+
+    private void AutoCreateOutputs()
+    {
+      int tokenCount = outputList.Count;
+
+      if (tokenCount == 0 || !OutputMismatch()) return;
+      RecordUndoEvent("Creating Outputs");
+
+      if (Params.Output.Count < tokenCount)
+        while (Params.Output.Count < tokenCount)
+        {
+          IGH_Param newParam = CreateParameter(GH_ParameterSide.Output, Params.Output.Count);
+          Params.RegisterOutputParam(newParam);
+        }
+      else if (Params.Output.Count > tokenCount)
+        while (Params.Output.Count > tokenCount)
+        {
+          Params.UnregisterOutputParameter(Params.Output[Params.Output.Count - 1]);
+        }
+
+      Params.OnParametersChanged();
+      VariableParameterMaintenance();
+    }
+
+  }
+}