--- conflicted
+++ resolved
@@ -14,95 +14,48 @@
 
 namespace ConnectorGrashopper.Objects
 {
-  public class CreateSpeckleObjectByKeyValue : SelectKitComponentBase
-  {
-    public CreateSpeckleObjectByKeyValue() : base("Create object by key/value", "K/V", "Create an Speckle object by key/value pairs", "Speckle 2", "Object Management")
+    public class CreateSpeckleObjectByKeyValue: SelectKitComponentBase
     {
-    }
+        public CreateSpeckleObjectByKeyValue() : base("Create object by key/value", "K/V", "Create an Speckle object by key/value pairs", "Speckle 2", "Object Management")
+        {
+        }
+        
+        public override Guid ComponentGuid => new Guid("75B07031-0180-4A1F-9AC9-3AAA81E11E05");
+        
+        public override GH_Exposure Exposure => GH_Exposure.primary;
 
-    public override Guid ComponentGuid => new Guid("75B07031-0180-4A1F-9AC9-3AAA81E11E05");
+        protected override Bitmap Icon => Properties.Resources.CreateSpeckleObjectByKeyValue;
 
-    public override GH_Exposure Exposure => GH_Exposure.primary;
+        protected override void RegisterInputParams(GH_InputParamManager pManager)
+        {
+            pManager.AddTextParameter("Keys", "K", "List of keys", GH_ParamAccess.list);
+            pManager.AddGenericParameter("Values", "V", "List of values", GH_ParamAccess.tree);
+        }
 
-    protected override Bitmap Icon => Properties.Resources.CreateSpeckleObjectByKeyValue;
-
-    protected override void RegisterInputParams(GH_InputParamManager pManager)
-    {
-      pManager.AddTextParameter("Keys", "K", "List of keys", GH_ParamAccess.list);
-      pManager.AddGenericParameter("Values", "V", "List of values", GH_ParamAccess.tree);
-    }
-
-    protected override void RegisterOutputParams(GH_OutputParamManager pManager)
-    {
-      pManager.AddGenericParameter("Object", "O", "Speckle object", GH_ParamAccess.item);
-      pManager.AddGenericParameter("debug", "d", "debug Speckle object", GH_ParamAccess.tree);
-    }
-
-    protected override void SolveInstance(IGH_DataAccess DA)
-    {
-      // Initialize local variables
-      var valueTree = new GH_Structure<IGH_Goo>();
-      var keys = new List<string>();
-
-      // Get data from inputs
-      if (!DA.GetDataList(0, keys)) return;
-      if (!DA.GetDataTree(1, out valueTree)) return;
-
-      // Create a path from the current iteration
-      var searchPath = new GH_Path(DA.Iteration);
-
-      // Grab the corresponding subtree from the value input tree.
-      var subTree = GetSubTree(valueTree, searchPath);
-      Base speckleObj = new Base();
-      // Find the list or subtree belonging to that path
-      if (valueTree.PathExists(searchPath) || valueTree.Paths.Count == 1)
-      {
-        var list = valueTree.Paths.Count == 1 ? valueTree.Branches[0] : valueTree.get_Branch(searchPath);
-        // We got a list of values
-        var ind = 0;
-        keys.ForEach(key =>
+        protected override void RegisterOutputParams(GH_OutputParamManager pManager)
         {
-<<<<<<< HEAD
-          if (ind < list.Count)
-            speckleObj[key] = Utilities.TryConvertItemToSpeckle(list[ind], Converter);
-          ind++;
-        });
-      }
-      else
-      {
-        // We got a tree of values
-=======
             pManager.AddParameter(new SpeckleBaseParam("Object", "O", "Speckle object", GH_ParamAccess.item));
         }
->>>>>>> 20b6b6e1
 
-        // Create the speckle object with the specified keys
-        var index = 0;
-        keys.ForEach(key =>
+        protected override void SolveInstance(IGH_DataAccess DA)
         {
-          var itemPath = new GH_Path(index);
-                  //TODO: Grab conversion methods and implement branch handling.
-                  var branch = subTree.get_Branch(itemPath);
-          if (branch != null)
-          {
+            // Initialize local variables
+            var valueTree = new GH_Structure<IGH_Goo>();
+            var keys = new List<string>();
 
-            List<object> objs = new List<object>();
-            foreach (var goo in branch)
+            // Get data from inputs
+            if (!DA.GetDataList(0, keys)) return;
+            if (!DA.GetDataTree(1, out valueTree)) return;
+            
+            // Create a path from the current iteration
+            var searchPath = new GH_Path(DA.Iteration);
+            
+            // Grab the corresponding subtree from the value input tree.
+            var subTree = GetSubTree(valueTree, searchPath);
+            Base speckleObj = new Base();
+            // Find the list or subtree belonging to that path
+            if (valueTree.PathExists(searchPath) || valueTree.Paths.Count == 1)
             {
-<<<<<<< HEAD
-              objs.Add(Utilities.TryConvertItemToSpeckle(goo, Converter));
-            }
-            speckleObj[key] = objs;
-          }
-          index++;
-        });
-      }
-
-
-      // Set output
-      DA.SetData(0, new GH_SpeckleBase { Value = speckleObj });
-      DA.SetDataTree(1, subTree);
-=======
                 var list = valueTree.Paths.Count == 1 ? valueTree.Branches[0] : valueTree.get_Branch(searchPath);
                 // We got a list of values
                 var ind = 0;
@@ -142,7 +95,5 @@
             // Set output
             DA.SetData(0,new GH_SpeckleBase{Value = speckleObj});
         }
->>>>>>> 20b6b6e1
     }
-  }
 }