--- conflicted
+++ resolved
@@ -106,19 +106,11 @@
       <Name>Core</Name>
     </ProjectReference>
     <ProjectReference Include="..\..\Core\Transports\DiskTransport\DiskTransport.csproj">
-<<<<<<< HEAD
-      <Project>{ead6b775-5fa1-42d5-b1d7-1d489509fc2a}</Project>
-      <Name>DiskTransport</Name>
-    </ProjectReference>
-    <ProjectReference Include="..\..\Core\Transports\ServerTransport\ServerTransport.csproj">
-      <Project>{1f582616-6e38-41ca-bc2f-1d4f0e3100c3}</Project>
-=======
       <Project>{8f16a9a1-dc5f-4800-821c-336e6ccf8f9c}</Project>
       <Name>DiskTransport</Name>
     </ProjectReference>
     <ProjectReference Include="..\..\Core\Transports\ServerTransport\ServerTransport.csproj">
       <Project>{8008f635-7ded-473c-88df-12833f599d75}</Project>
->>>>>>> 20b6b6e1
       <Name>ServerTransport</Name>
     </ProjectReference>
     <ProjectReference Include="..\..\GrasshopperAsyncComponent\GrasshopperAsyncComponent\GrasshopperAsyncComponent.csproj">
