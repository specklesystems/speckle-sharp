--- conflicted
+++ resolved
@@ -75,15 +75,13 @@
       <Project>{b4d98d2c-e5da-463e-bf6c-68e9b77c72f3}</Project>
       <Name>Core</Name>
     </ProjectReference>
-<<<<<<< HEAD
     <ProjectReference Include="..\..\GrasshopperAsyncComponent\GrasshopperAsyncComponent\GrasshopperAsyncComponent.csproj">
       <Project>{695d2b91-ddb6-416e-8a99-dde6253da7aa}</Project>
       <Name>GrasshopperAsyncComponent</Name>
-=======
+    </ProjectReference>
     <ProjectReference Include="..\..\Objects\Converters\ConverterRhinoGh\ConverterRhinoGh\ConverterRhinoGh.csproj">
       <Project>{a987e5e1-8605-46ba-9476-1d8d28502273}</Project>
       <Name>ConverterRhinoGh</Name>
->>>>>>> c41fc10c
     </ProjectReference>
   </ItemGroup>
   <Import Project="$(MSBuildToolsPath)\Microsoft.CSharp.targets" />
