﻿using System;
using System.Drawing;
using System.Linq;
using System.Threading.Tasks;
using ConnectorGrashopper.Extras;
using Grasshopper.Kernel;
using Grasshopper.Kernel.Types;
using Speckle.Core.Api;
using Speckle.Core.Credentials;

namespace ConnectorGrashopper.Streams
{
  public class StreamDetailsComponent : GH_Component
  {
    public StreamDetailsComponent() : base("Stream Details", "sDet", "Extracts the details of a given stream", "Speckle 2", "Streams") { }

    public override Guid ComponentGuid => new Guid("B47CAD66-187C-4D1F-AC77-9CA03BF82A0E");

    protected override void RegisterInputParams(GH_InputParamManager pManager)
    {
<<<<<<< HEAD
        public StreamDetailsComponent(): base("Stream Details", "sDet", "Extracts the details of a given stream","Speckle 2","Streams"){}
        
        public override Guid ComponentGuid => new Guid("B47CAD66-187C-4D1F-AC77-9CA03BF82A0E");
        
        protected override Bitmap Icon => Properties.Resources.StreamDetails;
        public override GH_Exposure Exposure => GH_Exposure.secondary;

        protected override void RegisterInputParams(GH_InputParamManager pManager)
        {
            pManager.AddParameter(new SpeckleStreamParam("Stream/ID", "S", "A stream object or a unique ID of the stream to be updated.", GH_ParamAccess.item));
        }
=======
      pManager.AddParameter(new SpeckleStreamParam("Stream/ID", "S", "A stream object or a unique ID of the stream to be updated.", GH_ParamAccess.item));
    }
>>>>>>> 204baa2e

    protected override void RegisterOutputParams(GH_OutputParamManager pManager)
    {
      pManager.AddTextParameter("Stream ID", "ID", "Unique ID of the stream to be updated.", GH_ParamAccess.item);
      pManager.AddTextParameter("Name", "N", "Name of the stream.", GH_ParamAccess.item);
      pManager.AddTextParameter("Description", "D", "Description of the stream", GH_ParamAccess.item);
      pManager.AddTextParameter("Created At", "C", "Date of creation", GH_ParamAccess.item);
      pManager.AddTextParameter("Updated At", "U", "Date when it was last modified", GH_ParamAccess.item);
      pManager.AddBooleanParameter("Public", "P", "True if the stream is to be publicly available.", GH_ParamAccess.item);
      pManager.AddGenericParameter("Collaborators", "Cs", "Users that have collaborated in this stream", GH_ParamAccess.list);
      pManager.AddGenericParameter("Branches", "B", "List of branches for this stream", GH_ParamAccess.list);
    }

    private Stream stream = null;
    protected override void SolveInstance(IGH_DataAccess DA)
    {
      if (DA.Iteration != 0)
      {
        AddRuntimeMessage(GH_RuntimeMessageLevel.Warning, "Cannot fetch multiple streams at the same time. This is an explicit guard against possibly unintended behaviour. If you want to get the details of another stream, please use a new component.");
        return;
      }

      StreamWrapper streamInput = null;

      if (!DA.GetData(0, ref streamInput)) return;

      if (stream == null)
      {
        Task.Run(async () =>
        {
          Account account = streamInput.AccountId == null
                      ? AccountManager.GetDefaultAccount()
                      : AccountManager.GetAccounts().FirstOrDefault(a => a.id == streamInput.AccountId);

          var client = new Client(account);
          stream = await client.StreamGet(streamInput.StreamId);
          Rhino.RhinoApp.InvokeOnUiThread((Action)delegate
                  {
              ExpireSolution(true);
            });
        });
      }
      else
      {
        DA.SetData(0, stream.id);
        DA.SetData(1, stream.name);
        DA.SetData(2, stream.description);
        DA.SetData(3, stream.createdAt);
        DA.SetData(4, stream.updatedAt);
        DA.SetData(5, stream.isPublic);
        DA.SetDataList(6, stream.collaborators);
        DA.SetDataList(7, stream.branches.items);
        stream = null;
      }


    }
  }
}<|MERGE_RESOLUTION|>--- conflicted
+++ resolved
@@ -18,22 +18,12 @@
 
     protected override void RegisterInputParams(GH_InputParamManager pManager)
     {
-<<<<<<< HEAD
-        public StreamDetailsComponent(): base("Stream Details", "sDet", "Extracts the details of a given stream","Speckle 2","Streams"){}
-        
-        public override Guid ComponentGuid => new Guid("B47CAD66-187C-4D1F-AC77-9CA03BF82A0E");
-        
-        protected override Bitmap Icon => Properties.Resources.StreamDetails;
-        public override GH_Exposure Exposure => GH_Exposure.secondary;
-
-        protected override void RegisterInputParams(GH_InputParamManager pManager)
-        {
-            pManager.AddParameter(new SpeckleStreamParam("Stream/ID", "S", "A stream object or a unique ID of the stream to be updated.", GH_ParamAccess.item));
-        }
-=======
       pManager.AddParameter(new SpeckleStreamParam("Stream/ID", "S", "A stream object or a unique ID of the stream to be updated.", GH_ParamAccess.item));
     }
->>>>>>> 204baa2e
+    
+    protected override Bitmap Icon => Properties.Resources.StreamDetails;
+    
+    public override GH_Exposure Exposure => GH_Exposure.secondary;
 
     protected override void RegisterOutputParams(GH_OutputParamManager pManager)
     {
