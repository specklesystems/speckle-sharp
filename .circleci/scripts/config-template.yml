--- conflicted
+++ resolved
@@ -96,18 +96,6 @@
     steps:
       - checkout
       - run:
-<<<<<<< HEAD
-=======
-          name: Install mono
-          command: |
-            HOMEBREW_NO_AUTO_UPDATE=1 HOMEBREW_NO_INSTALL_CLEANUP=1 brew install mono mono-libgdiplus
-      - run:
-          name: Install dotnet
-          command: |
-            curl -sSL https://dot.net/v1/dotnet-install.sh | bash /dev/stdin
-            curl -sSL https://dot.net/v1/dotnet-install.sh | bash /dev/stdin --channel 3.1
-      - run:
->>>>>>> 9d9cc186
           name: Restore Objects
           command: | # Restore only the projects we're about to build.
             dotnet restore Objects/Objects/Objects.csproj
