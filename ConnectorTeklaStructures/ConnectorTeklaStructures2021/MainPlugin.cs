--- conflicted
+++ resolved
@@ -10,10 +10,6 @@
   [Plugin("Speckle.ConnectorTeklaStructures")]
   [PluginUserInterface("Speckle.ConnectorTeklaStructures.MainForm")]
     [InputObjectDependency(InputObjectDependency.NOT_DEPENDENT)]
-
-<<<<<<< HEAD
-    public class MainPlugin : PluginBase
-=======
 
   public class MainPlugin : PluginBase
   {
@@ -55,7 +51,6 @@
 
 
     public Model Model
->>>>>>> fe9ef550
     {
         public override List<InputDefinition> DefineInput()
         {
