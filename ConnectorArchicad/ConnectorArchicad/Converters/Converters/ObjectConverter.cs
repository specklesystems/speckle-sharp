--- conflicted
+++ resolved
@@ -41,37 +41,17 @@
     {
       public string cumulativeTransformKey { get; set; }
 
-<<<<<<< HEAD
-      public ArchicadDefinitionTraversalContext(
-        Base current,
-        string? propName = null,
-        ArchicadDefinitionTraversalContext? parent = default
-      )
-        : base(current, propName, parent) { }
-=======
       public ArchicadGeometryCollectorContext(Base current, string? propName = null, ArchicadGeometryCollectorContext? parent = default)
         : base(current, propName, parent)
       {
       }
->>>>>>> b5bc2a6d
     }
 
     public sealed class ArchicadGeometryCollector : GraphTraversal<ArchicadGeometryCollectorContext>
     {
-<<<<<<< HEAD
-      public ArchicadDefinitionTraversal(params ITraversalRule[] traversalRule)
-        : base(traversalRule) { }
-
-      protected override ArchicadDefinitionTraversalContext NewContext(
-        Base current,
-        string? propName,
-        ArchicadDefinitionTraversalContext? parent
-      )
-=======
       public ArchicadGeometryCollector(params ITraversalRule[] traversalRule) : base(traversalRule) { }
 
       protected override ArchicadGeometryCollectorContext NewContext(Base current, string? propName, ArchicadGeometryCollectorContext? parent)
->>>>>>> b5bc2a6d
       {
         return new ArchicadGeometryCollectorContext(current, propName, parent);
       }
@@ -81,13 +61,6 @@
     {
       IEnumerable<string> AllAliases(Base @base)
       {
-<<<<<<< HEAD
-        return DefaultTraversal.elementsPropAliases // hosted elements traversal #1: via the elements field
-          .Concat(DefaultTraversal.geometryPropAliases) // hosted elements traversal #2: BlockInstance elements could be stored in geometry field
-          // geometry traversal #2: visiting the elements in geometry field (Meshes)
-          .Concat(DefaultTraversal.definitionPropAliases) // instance <-> definition traversal
-          .Concat(DefaultTraversal.displayValuePropAliases); // geometry traversal #1: visiting the elements in displayValue field (Meshes)
-=======
         List<string> membersToTraverse = new List<string>();
 
         // hosted elements traversals
@@ -115,7 +88,6 @@
         }
 
         return membersToTraverse;
->>>>>>> b5bc2a6d
       }
 
       var traversalRule = TraversalRule.NewTraversalRule().When(_ => true).ContinueTraversing(AllAliases);
@@ -123,18 +95,6 @@
       return new ArchicadGeometryCollector(traversalRule);
     }
 
-<<<<<<< HEAD
-    private static TraversalContext StoreTransformationMatrix(
-      ArchicadDefinitionTraversalContext tc,
-      Dictionary<string, Transform> transformMatrixById
-    )
-    {
-      if (tc.parent != null)
-      {
-        var currentTransform = (Transform)(tc.current["transform"]) ?? new Transform();
-        string parentCumulativeTransformId = (tc.parent as ArchicadDefinitionTraversalContext).cumulativeTransformKey;
-        string cumulativeTransformId = Utilities.HashString(parentCumulativeTransformId + currentTransform.id);
-=======
     private static TraversalContext StoreTransformationMatrix(ArchicadGeometryCollectorContext tc, Dictionary<string, Transform> transformMatrixById)
     {
       if (tc.parent != null)
@@ -150,8 +110,7 @@
                                : new Transform();
 
         string parentCumulativeTransformId = (tc.parent as ArchicadGeometryCollectorContext).cumulativeTransformKey;
-        string cumulativeTransformId = Utilities.hashString(parentCumulativeTransformId + currentTransform.id);
->>>>>>> b5bc2a6d
+        string cumulativeTransformId = Utilities.HashString(parentCumulativeTransformId + currentTransform.id);
         tc.cumulativeTransformKey = cumulativeTransformId;
         transformMatrixById.TryAdd(
           cumulativeTransformId,
@@ -174,28 +133,18 @@
     {
       var meshes = GetMesh(tc.current);
 
-<<<<<<< HEAD
-      return meshes
-        .Select(mesh =>
-=======
       return meshes.Select(mesh => {
         string cumulativeTransformId = (tc as ArchicadGeometryCollectorContext).cumulativeTransformKey;
-        var transformedMeshId = Utilities.hashString(cumulativeTransformId + mesh.id);
+        var transformedMeshId = Utilities.HashString(cumulativeTransformId + mesh.id);
         if (!transformedMeshById.TryGetValue(transformedMeshId, out Mesh transformedMesh))
->>>>>>> b5bc2a6d
-        {
-          string cumulativeTransformId = (tc as ArchicadDefinitionTraversalContext).cumulativeTransformKey;
-          var transformedMeshId = Utilities.HashString(cumulativeTransformId + mesh.id);
-          if (!transformedMeshById.TryGetValue(transformedMeshId, out Mesh transformedMesh))
-          {
-            transformedMesh = (Mesh)mesh.ShallowCopy();
-            transformedMesh.Transform(transformMatrixById[cumulativeTransformId]);
-            transformedMesh.id = transformedMeshId;
-            transformedMeshById.Add(transformedMeshId, transformedMesh);
-          }
-          return transformedMeshId;
-        })
-        .ToList();
+        {
+          transformedMesh = (Mesh)mesh.ShallowCopy();
+          transformedMesh.Transform(transformMatrixById[cumulativeTransformId]);
+          transformedMesh.id = transformedMeshId;
+          transformedMeshById.Add(transformedMeshId, transformedMesh);
+        }
+        return transformedMeshId;
+      }).ToList();
     }
 
     public async Task<List<ApplicationObject>> ConvertToArchicad(
@@ -228,13 +177,8 @@
 
           List<string> meshIdHashes;
           {
-<<<<<<< HEAD
-            meshIdHashes = traversal
-              .Traverse(element)
-=======
             ArchicadGeometryCollector collector = CreateArchicadGeometryCollectorFunc(element);
             meshIdHashes = collector.Traverse(element)
->>>>>>> b5bc2a6d
               .Select(tc => StoreTransformationMatrix(tc, transformMatrixById))
               .SelectMany(tc => Store(tc, transformMatrixById, transformedMeshById))
               .ToList();
