--- conflicted
+++ resolved
@@ -93,27 +93,6 @@
       var meshModels = new List<MeshModel>();
       var transformMatrixById = new Dictionary<string, Transform>();
       var transformedMeshById = new Dictionary<string, Mesh>();
-<<<<<<< HEAD
-      
-      foreach (var tc in elements)
-      {
-        var element = tc.current;
-
-        // base point
-        var basePoint = new Point(0, 0, 0);
-        // var specialKeys = element.GetMembers();
-        var transform = (Transform)(element["transform"]) ?? new Transform();
-
-        // todo Speckle schema
-        //if (specialKeys.ContainsKey("basePoint"))
-        //  basePoint = (Point)element["basePoint"];
-
-        List<string> meshIdHashes;
-        {
-          var baseTransform = new Transform { id = "1530eda076784bfaa61728b060ed8d43" };
-          var newTransform = new Transform { id = "0cecc0af9be7465b958d736618817315" };
-=======
->>>>>>> 2c2a04e5
 
       var context = Archicad.Helpers.Timer.Context.Peek;
       using (context?.cumulativeTimer?.Begin(ConnectorArchicad.Properties.OperationNameTemplates.ConvertToNative, "Object"))
