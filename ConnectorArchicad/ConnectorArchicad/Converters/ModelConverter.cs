using System;
using System.Collections.Generic;
using System.Linq;
using Archicad.Converters;
using Archicad.Model;
using Objects.Geometry;
using Objects.Other;
using Objects.Utils;
using Speckle.Core.Kits;
using static Archicad.Model.MeshModel;

namespace Archicad.Operations
{
  public static class ModelConverter
  {
    private static readonly double angleCosLimit = Math.Cos(Math.PI / 4);

    public static List<Mesh> MeshesToSpeckle(MeshModel meshModel)
    {
      var materials = meshModel.materials.Select(MaterialToSpeckle).ToList();
      var meshes = materials.Select(m => new Mesh { units = Units.Meters, ["renderMaterial"] = m }).ToList();
      var vertCount = new int[materials.Count];

      foreach (var poly in meshModel.polygons)
      {
        var meshIndex = poly.material;
        meshes[meshIndex].vertices.AddRange(poly.pointIds.SelectMany(id => FlattenPoint(meshModel.vertices[id]))
          .ToList());
        meshes[meshIndex].faces
          .AddRange(PolygonToSpeckle(poly, vertCount[meshIndex]));
        vertCount[meshIndex] += poly.pointIds.Count;
      }

      return meshes;
    }

    public static MeshModel MeshToNative(IEnumerable<Mesh> meshes)
    {
<<<<<<< HEAD
      var mergedVertexIndices = new Dictionary<Vertex, int>();
      var originalToMergedVertexIndices = new List<int>();
      var neigbourPolygonsByEdge = new Dictionary<Tuple<int, int>, List<int>>();
      var polygonNormals = new Dictionary<Polygon, System.Numerics.Vector3>();
=======
      var context = Archicad.Helpers.Timer.Context.Peek;
      using (context?.cumulativeTimer?.Begin(ConnectorArchicad.Properties.OperationNameTemplates.MeshToNative))
      {
        var mergedVertexIndices = new Dictionary<Vertex, int>();
        var originalToMergedVertexIndices = new List<int>();
        var neigbourPolygonsByEdge = new Dictionary<Tuple<int, int>, List<int>>();
>>>>>>> 2c2a04e5

        var vertexOffset = 0;

        var meshModel = new MeshModel();
        var enumerable = meshes as Mesh[] ?? meshes.ToArray();

<<<<<<< HEAD
      #region Local Funcitions
      // converts from original to merged vertex index
      int ToMergedVertexIndex(int i) => originalToMergedVertexIndices[i + vertexOffset];
      #endregion

      foreach (var mesh in enumerable)
      {
        MeshModel.Material material = null;
        if (mesh["renderMaterial"] is RenderMaterial renderMaterial)
=======
        #region Local Funcitions
        // converts from original to merged vertex index
        int ToMergedVertexIndex(int i) => originalToMergedVertexIndices[i + vertexOffset];

        // try to find the list of neighbouring polygons of an edge
        // returns true if the edge or its inversion is present in neigbourPolygonsByEdge dictionary as key
        bool TryGetNeigPolygonListByEdge(ref Tuple<int, int> edge, out List<int> neigbourPolygonIdxs)
>>>>>>> 2c2a04e5
        {
          if (neigbourPolygonsByEdge.TryGetValue(edge, out neigbourPolygonIdxs))
            return true;
          edge = new Tuple<int, int>(edge.Item2, edge.Item1);
          return neigbourPolygonsByEdge.TryGetValue(edge, out neigbourPolygonIdxs);
        }
        #endregion

        foreach (var mesh in enumerable)
        {
          var renderMaterial = mesh["renderMaterial"] as RenderMaterial;
          MeshModel.Material material = null;
          if (renderMaterial != null)
          {
            material = MaterialToNative(renderMaterial);
            meshModel.materials.Add(material);
          }

          foreach (var vertex in mesh.GetPoints().Select(p => Utils.PointToNative(p)))
          {
            if (mergedVertexIndices.TryGetValue(vertex, out int idx))
            {
              originalToMergedVertexIndices.Add(idx);
            }
            else
            {
              originalToMergedVertexIndices.Add(mergedVertexIndices.Count);
              mergedVertexIndices.Add(vertex, mergedVertexIndices.Count);
              meshModel.vertices.Add(vertex);
            }
          }

<<<<<<< HEAD
        for (var i = 0; i < mesh.faces.Count; ++i)
        {
          var polygon = new Polygon();
=======
          for (var i = 0; i < mesh.faces.Count; ++i)
          {
            var polygon = new Polygon();
            var neigPolygonsByEdgesToCheckIfSmooth = new List<Tuple<Tuple<int, int>, Polygon>>();
>>>>>>> 2c2a04e5

            var n = mesh.faces[i];
            if (n < 3) n += 3;

<<<<<<< HEAD
          for (var vertexIdx = i+1; vertexIdx <= i+n; vertexIdx++)
          {
            var pointId = ToMergedVertexIndex(mesh.faces[vertexIdx]);
            if (polygon.pointIds.Count == 0 || pointId != polygon.pointIds[^1])
              polygon.pointIds.Add(pointId);
          }

          if (polygon.pointIds[0] == polygon.pointIds[^1])
          {
            polygon.pointIds.RemoveAt(0);
          }
=======
            int firstVertexIdx = i + 1;
            int lastVertexIdx = i + n;

            int startVertexIdx = firstVertexIdx;
            int endVertexIdx = startVertexIdx;

            bool stop = false;
            while (!stop)
            {
              // calculate startVertexIdx - skip similar vertices for startVertexIdx
              {
                var mergedVertexIndexToSkip = ToMergedVertexIndex(mesh.faces[startVertexIdx]);

                while (true)
                {
                  bool looped = false;

                  // get the next index
                  var nextVertexIndex = startVertexIdx + 1;
                  if (nextVertexIndex > lastVertexIdx)
                  {
                    nextVertexIndex = firstVertexIdx;
                    looped = true;
                  }

                  if (mergedVertexIndexToSkip == ToMergedVertexIndex(mesh.faces[nextVertexIndex]))
                  {
                    if (looped)
                    {
                      stop = true;
                      break;
                    }

                    startVertexIdx = nextVertexIndex;
                  }
                  else
                  {
                    break;
                  }
                }

                if (stop)
                  break;
              }

              // calculate endVertexIdx
              if (startVertexIdx == lastVertexIdx)
              {
                endVertexIdx = firstVertexIdx;
                stop = true;
              }
              else
                endVertexIdx = startVertexIdx + 1;

              // get merged indices
              int startMergedVertexIdx = ToMergedVertexIndex(mesh.faces[startVertexIdx]);
              int endMergedVertexIdx = ToMergedVertexIndex(mesh.faces[endVertexIdx]);
              polygon.pointIds.Add(startMergedVertexIdx);

              // process the edge
              var edge = new Tuple<int, int>(startMergedVertexIdx, endMergedVertexIdx);
              if (TryGetNeigPolygonListByEdge(ref edge, out List<int> neigbourPolygonIdxs))
              {
                if (!neigbourPolygonIdxs.Contains(meshModel.polygons.Count))
                {
                  neigbourPolygonIdxs.Add(meshModel.polygons.Count);

                  if (neigbourPolygonIdxs.Count > 2)
                    meshModel.edges[edge] = EdgeStatus.HiddenEdge;
                  else
                    neigPolygonsByEdgesToCheckIfSmooth.Add(new Tuple<Tuple<int, int>, Polygon>(edge, meshModel.polygons[neigbourPolygonIdxs[0]]));
                }
              }
              else
              {
                neigbourPolygonsByEdge.Add(edge, new List<int> { meshModel.polygons.Count });
                meshModel.edges.Add(edge, EdgeStatus.VisibleEdge);
              }

              startVertexIdx = endVertexIdx;
            }

            foreach (var neigPolygonByEdge in neigPolygonsByEdgesToCheckIfSmooth)
            {
              if (IsHiddenEdge(neigPolygonByEdge.Item1, neigPolygonByEdge.Item2, polygon, meshModel))
              {
                meshModel.edges[neigPolygonByEdge.Item1] = EdgeStatus.HiddenEdge;
              }
            }
>>>>>>> 2c2a04e5

            if (material != null)
            {
<<<<<<< HEAD
              ProcessPolygonEdges(meshModel, neigbourPolygonsByEdge, polygonNormals, polygon);
              meshModel.polygons.Add(polygon);
=======
              polygon.material = meshModel.materials.Count - 1;
>>>>>>> 2c2a04e5
            }

            // check result polygon
            if (polygon.pointIds.Count >= 3)
            {
              if (meshModel.IsCoplanar(polygon))
              {
                meshModel.polygons.Add(polygon);
              }
              else
              {
                var triangleFaces = MeshTriangulationHelper.TriangulateFace(i, mesh, includeIndicators: false);
                for (int triangleStartIdx = 0; triangleStartIdx < triangleFaces.Count; triangleStartIdx += 3)
                {
<<<<<<< HEAD
                  int trianglePointId = ToMergedVertexIndex(triangleFaces[triangleStartIdx + triangleVertexIdx]);
                  triangle.pointIds.Add(trianglePointId);
                }

                ProcessPolygonEdges(meshModel, neigbourPolygonsByEdge, polygonNormals, triangle);
                meshModel.polygons.Add(triangle);
=======
                  var triangle = new Polygon { material = polygon.material };
                  for (int triangleVertexIdx = 0; triangleVertexIdx < 3; triangleVertexIdx++)
                  {
                    int edgeStartIdx = ToMergedVertexIndex(triangleFaces[triangleStartIdx + triangleVertexIdx]);
                    int edgeEndIdx = ToMergedVertexIndex(triangleFaces[triangleStartIdx + ((triangleVertexIdx + 1) % 3)]);
                    var edge = new Tuple<int, int>(edgeStartIdx, edgeEndIdx);

                    if (!TryGetNeigPolygonListByEdge(ref edge, out List<int> neigPolygonIdxs))
                    {
                      neigbourPolygonsByEdge.Add(edge, new List<int> { meshModel.polygons.Count });
                      meshModel.edges.Add(edge, EdgeStatus.HiddenEdge);
                    }
                    triangle.pointIds.Add(edgeStartIdx);
                  }
                  meshModel.polygons.Add(triangle);
                }
>>>>>>> 2c2a04e5
              }
            }

            i += n;
          }
          vertexOffset += mesh.VerticesCount;

          meshModel.ids.Add(mesh.id);
        }

      return meshModel;
      }
    }

    public static MeshModel MeshToNative2(IEnumerable<Mesh> meshes)
    {
      var meshModel = new MeshModel();
      var enumerable = meshes as Mesh[] ?? meshes.ToArray();
      foreach (var mesh in enumerable)
      {
        int vertexOffset = meshModel.vertices.Count;
        var polygons = PolygonToNative(mesh.faces);
        polygons.ForEach(p => p.pointIds = p.pointIds.Select(l => l + vertexOffset).ToList());

        meshModel.vertices.AddRange(mesh.GetPoints().Select(p => Utils.PointToNative(p)));
        meshModel.polygons.AddRange(polygons);

        if (mesh["renderMaterial"] is RenderMaterial renderMaterial)
        {
          Model.MeshModel.Material material = MaterialToNative(renderMaterial);
          polygons.ForEach(p => p.material = meshModel.materials.Count);
          meshModel.materials.Add(material);
        }
        meshModel.ids.Add(mesh.id);
      }

      return meshModel;
    }

    private static IEnumerable<double> FlattenPoint(MeshModel.Vertex vertex)
    {
      return new List<double> { vertex.x, vertex.y, vertex.z };
    }

    private static IEnumerable<int> PolygonToSpeckle(MeshModel.Polygon polygon, int offset = 0)
    {
      var vertexIds = new List<int> { polygon.pointIds.Count };
      vertexIds.AddRange(Enumerable.Range(0, polygon.pointIds.Count).Select(r => r + offset));

      return vertexIds;
    }

    private static List<MeshModel.Polygon> PolygonToNative(List<int> polygon)
    {
      var result = new List<MeshModel.Polygon>();

      for (var i = 0; i < polygon.Count; i++)
      {
        var n = polygon[i];
        if (n < 3) n += 3;
        result.Add(new MeshModel.Polygon { pointIds = polygon.GetRange(i + 1, n) });
        i += n;
      }

      return result;
    }

    private static RenderMaterial MaterialToSpeckle(Model.MeshModel.Material material)
    {
      System.Drawing.Color ConvertColor(Model.MeshModel.Material.Color color)
      {
        // In AC the Colors are encoded in ushort
        return System.Drawing.Color.FromArgb(color.red / 256, color.green / 256, color.blue / 256);
      }

      return new RenderMaterial
      {
        name = material.name,
        diffuse = ConvertColor(material.ambientColor).ToArgb(),
        emissive = ConvertColor(material.emissionColor).ToArgb(),
        opacity = 1.0 - material.transparency / 100.0
      };
    }

    private static Model.MeshModel.Material MaterialToNative(RenderMaterial renderMaterial)
    {
      Model.MeshModel.Material.Color ConvertColor(System.Drawing.Color color)
      {
        // In AC the Colors are encoded in ushort
        return new Model.MeshModel.Material.Color { red = color.R * 256, green = color.G * 256, blue = color.B * 256 };
      }

      return new Model.MeshModel.Material
      {
        name = renderMaterial.name,
        ambientColor = ConvertColor(System.Drawing.Color.FromArgb(renderMaterial.diffuse)),
        emissionColor = ConvertColor(System.Drawing.Color.FromArgb(renderMaterial.emissive)),
        transparency = (short)((1.0 - renderMaterial.opacity) * 100.0)
      };
    }

    private static void ProcessPolygonEdges(MeshModel meshModel, Dictionary<Tuple<int, int>, List<int>> neigbourPolygonsByEdge, Dictionary<Polygon, System.Numerics.Vector3> polygonNormals, Polygon polygon)
    {
      for (var pointIdx = 0; pointIdx < polygon.pointIds.Count; pointIdx++)
      {
        var edge = new Tuple<int, int>(polygon.pointIds[pointIdx], polygon.pointIds[(pointIdx + 1) % polygon.pointIds.Count]);
        if (TryGetNeigbourPolygonListByEdge(neigbourPolygonsByEdge, ref edge, out List<int> neigbourPolygonIdxs))
        {
          if (!neigbourPolygonIdxs.Contains(meshModel.polygons.Count))
          {
            neigbourPolygonIdxs.Add(meshModel.polygons.Count);

            if (neigbourPolygonIdxs.Count > 2)
              meshModel.edges[edge] = EdgeStatus.HiddenEdge;
            else if (IsHiddenEdge(edge, meshModel.polygons[neigbourPolygonIdxs[0]], polygon, polygonNormals, meshModel))
            {
              meshModel.edges[edge] = EdgeStatus.HiddenEdge;
            }
          }
        }
        else
        {
          neigbourPolygonsByEdge.Add(edge, new List<int> { meshModel.polygons.Count });
          meshModel.edges.Add(edge, EdgeStatus.VisibleEdge);
        }
      }
    }

    // try to find the list of neighbouring polygons of an edge
    // returns true if the edge or its inversion is present in neigbourPolygonsByEdge dictionary as key
    private static bool TryGetNeigbourPolygonListByEdge(Dictionary<Tuple<int, int>, List<int>> neigbourPolygonsByEdge, ref Tuple<int, int> edge, out List<int> neigbourPolygonIndices)
    {
      if (neigbourPolygonsByEdge.TryGetValue(edge, out neigbourPolygonIndices))
        return true;
      edge = new Tuple<int, int>(edge.Item2, edge.Item1);
      return neigbourPolygonsByEdge.TryGetValue(edge, out neigbourPolygonIndices);
    }

    private static System.Numerics.Vector3 GetOrientedNormal (Polygon polygon, Dictionary<Polygon, System.Numerics.Vector3> polygonNormals, MeshModel meshModel)
    {
      if (polygonNormals.TryGetValue(polygon, out System.Numerics.Vector3 normal))
        return normal;

      normal = new System.Numerics.Vector3 ();
      System.Numerics.Vector3 vertex0, vertex1, vertex2;

      vertex0 = Utils.VertexToVector3(meshModel.vertices[polygon.pointIds[0]]);

      int count = polygon.pointIds.Count;
      for (int first = count - 1, second = 0; second < count; first = second++)
      { 
        vertex1 = Utils.VertexToVector3(meshModel.vertices[polygon.pointIds[first]]);
        vertex2 = Utils.VertexToVector3(meshModel.vertices[polygon.pointIds[second]]);

        normal += System.Numerics.Vector3.Cross (vertex1 - vertex0, vertex2 - vertex0);
      }

      polygonNormals.Add(polygon, normal);
      return normal;
    }

    private static int GetOrientation (Tuple<int, int> edge, Polygon polygon)
    {
      int count = polygon.pointIds.Count;
      for (int first = count - 1, second = 0; second < count; first = second++)
      {
        if (polygon.pointIds[first] == edge.Item1 && polygon.pointIds[second] == edge.Item2)
          return 1;
        if (polygon.pointIds[first] == edge.Item2 && polygon.pointIds[second] == edge.Item1)
          return -1;
      }
      return 0;
    }

    private static bool IsHiddenEdge(Tuple<int, int> edge, Polygon polygon1, Polygon polygon2, Dictionary<Polygon, System.Numerics.Vector3> polygonNormals, MeshModel meshModel)
    {
      System.Numerics.Vector3 normal1 = GetOrientation(edge, polygon1) * GetOrientedNormal(polygon1, polygonNormals, meshModel);
      System.Numerics.Vector3 normal2 = -1 * GetOrientation(edge, polygon2) * GetOrientedNormal(polygon2, polygonNormals, meshModel);

      normal1 = System.Numerics.Vector3.Normalize(normal1);
      normal2 = System.Numerics.Vector3.Normalize(normal2);

      var angleCos = System.Numerics.Vector3.Dot(normal1, normal2);

      return angleCos > angleCosLimit;
    }
  }
}<|MERGE_RESOLUTION|>--- conflicted
+++ resolved
@@ -36,57 +36,28 @@
 
     public static MeshModel MeshToNative(IEnumerable<Mesh> meshes)
     {
-<<<<<<< HEAD
-      var mergedVertexIndices = new Dictionary<Vertex, int>();
-      var originalToMergedVertexIndices = new List<int>();
-      var neigbourPolygonsByEdge = new Dictionary<Tuple<int, int>, List<int>>();
-      var polygonNormals = new Dictionary<Polygon, System.Numerics.Vector3>();
-=======
       var context = Archicad.Helpers.Timer.Context.Peek;
       using (context?.cumulativeTimer?.Begin(ConnectorArchicad.Properties.OperationNameTemplates.MeshToNative))
       {
         var mergedVertexIndices = new Dictionary<Vertex, int>();
         var originalToMergedVertexIndices = new List<int>();
         var neigbourPolygonsByEdge = new Dictionary<Tuple<int, int>, List<int>>();
->>>>>>> 2c2a04e5
+        var polygonNormals = new Dictionary<Polygon, System.Numerics.Vector3>();
 
         var vertexOffset = 0;
 
         var meshModel = new MeshModel();
         var enumerable = meshes as Mesh[] ?? meshes.ToArray();
 
-<<<<<<< HEAD
-      #region Local Funcitions
-      // converts from original to merged vertex index
-      int ToMergedVertexIndex(int i) => originalToMergedVertexIndices[i + vertexOffset];
-      #endregion
-
-      foreach (var mesh in enumerable)
-      {
-        MeshModel.Material material = null;
-        if (mesh["renderMaterial"] is RenderMaterial renderMaterial)
-=======
         #region Local Funcitions
         // converts from original to merged vertex index
         int ToMergedVertexIndex(int i) => originalToMergedVertexIndices[i + vertexOffset];
-
-        // try to find the list of neighbouring polygons of an edge
-        // returns true if the edge or its inversion is present in neigbourPolygonsByEdge dictionary as key
-        bool TryGetNeigPolygonListByEdge(ref Tuple<int, int> edge, out List<int> neigbourPolygonIdxs)
->>>>>>> 2c2a04e5
-        {
-          if (neigbourPolygonsByEdge.TryGetValue(edge, out neigbourPolygonIdxs))
-            return true;
-          edge = new Tuple<int, int>(edge.Item2, edge.Item1);
-          return neigbourPolygonsByEdge.TryGetValue(edge, out neigbourPolygonIdxs);
-        }
         #endregion
 
         foreach (var mesh in enumerable)
         {
-          var renderMaterial = mesh["renderMaterial"] as RenderMaterial;
           MeshModel.Material material = null;
-          if (renderMaterial != null)
+          if (mesh["renderMaterial"] is RenderMaterial renderMaterial)
           {
             material = MaterialToNative(renderMaterial);
             meshModel.materials.Add(material);
@@ -106,132 +77,28 @@
             }
           }
 
-<<<<<<< HEAD
-        for (var i = 0; i < mesh.faces.Count; ++i)
-        {
-          var polygon = new Polygon();
-=======
           for (var i = 0; i < mesh.faces.Count; ++i)
           {
             var polygon = new Polygon();
-            var neigPolygonsByEdgesToCheckIfSmooth = new List<Tuple<Tuple<int, int>, Polygon>>();
->>>>>>> 2c2a04e5
 
             var n = mesh.faces[i];
             if (n < 3) n += 3;
 
-<<<<<<< HEAD
-          for (var vertexIdx = i+1; vertexIdx <= i+n; vertexIdx++)
-          {
-            var pointId = ToMergedVertexIndex(mesh.faces[vertexIdx]);
-            if (polygon.pointIds.Count == 0 || pointId != polygon.pointIds[^1])
-              polygon.pointIds.Add(pointId);
-          }
-
-          if (polygon.pointIds[0] == polygon.pointIds[^1])
-          {
-            polygon.pointIds.RemoveAt(0);
-          }
-=======
-            int firstVertexIdx = i + 1;
-            int lastVertexIdx = i + n;
-
-            int startVertexIdx = firstVertexIdx;
-            int endVertexIdx = startVertexIdx;
-
-            bool stop = false;
-            while (!stop)
-            {
-              // calculate startVertexIdx - skip similar vertices for startVertexIdx
-              {
-                var mergedVertexIndexToSkip = ToMergedVertexIndex(mesh.faces[startVertexIdx]);
-
-                while (true)
-                {
-                  bool looped = false;
-
-                  // get the next index
-                  var nextVertexIndex = startVertexIdx + 1;
-                  if (nextVertexIndex > lastVertexIdx)
-                  {
-                    nextVertexIndex = firstVertexIdx;
-                    looped = true;
-                  }
-
-                  if (mergedVertexIndexToSkip == ToMergedVertexIndex(mesh.faces[nextVertexIndex]))
-                  {
-                    if (looped)
-                    {
-                      stop = true;
-                      break;
-                    }
-
-                    startVertexIdx = nextVertexIndex;
-                  }
-                  else
-                  {
-                    break;
-                  }
-                }
-
-                if (stop)
-                  break;
-              }
-
-              // calculate endVertexIdx
-              if (startVertexIdx == lastVertexIdx)
-              {
-                endVertexIdx = firstVertexIdx;
-                stop = true;
-              }
-              else
-                endVertexIdx = startVertexIdx + 1;
-
-              // get merged indices
-              int startMergedVertexIdx = ToMergedVertexIndex(mesh.faces[startVertexIdx]);
-              int endMergedVertexIdx = ToMergedVertexIndex(mesh.faces[endVertexIdx]);
-              polygon.pointIds.Add(startMergedVertexIdx);
-
-              // process the edge
-              var edge = new Tuple<int, int>(startMergedVertexIdx, endMergedVertexIdx);
-              if (TryGetNeigPolygonListByEdge(ref edge, out List<int> neigbourPolygonIdxs))
-              {
-                if (!neigbourPolygonIdxs.Contains(meshModel.polygons.Count))
-                {
-                  neigbourPolygonIdxs.Add(meshModel.polygons.Count);
-
-                  if (neigbourPolygonIdxs.Count > 2)
-                    meshModel.edges[edge] = EdgeStatus.HiddenEdge;
-                  else
-                    neigPolygonsByEdgesToCheckIfSmooth.Add(new Tuple<Tuple<int, int>, Polygon>(edge, meshModel.polygons[neigbourPolygonIdxs[0]]));
-                }
-              }
-              else
-              {
-                neigbourPolygonsByEdge.Add(edge, new List<int> { meshModel.polygons.Count });
-                meshModel.edges.Add(edge, EdgeStatus.VisibleEdge);
-              }
-
-              startVertexIdx = endVertexIdx;
-            }
-
-            foreach (var neigPolygonByEdge in neigPolygonsByEdgesToCheckIfSmooth)
-            {
-              if (IsHiddenEdge(neigPolygonByEdge.Item1, neigPolygonByEdge.Item2, polygon, meshModel))
-              {
-                meshModel.edges[neigPolygonByEdge.Item1] = EdgeStatus.HiddenEdge;
-              }
-            }
->>>>>>> 2c2a04e5
+            for (var vertexIdx = i + 1; vertexIdx <= i + n; vertexIdx++)
+            {
+              var pointId = ToMergedVertexIndex(mesh.faces[vertexIdx]);
+              if (polygon.pointIds.Count == 0 || pointId != polygon.pointIds[^1])
+                polygon.pointIds.Add(pointId);
+            }
+
+            if (polygon.pointIds[0] == polygon.pointIds[^1])
+            {
+              polygon.pointIds.RemoveAt(0);
+            }
 
             if (material != null)
             {
-<<<<<<< HEAD
-              ProcessPolygonEdges(meshModel, neigbourPolygonsByEdge, polygonNormals, polygon);
-              meshModel.polygons.Add(polygon);
-=======
               polygon.material = meshModel.materials.Count - 1;
->>>>>>> 2c2a04e5
             }
 
             // check result polygon
@@ -239,6 +106,7 @@
             {
               if (meshModel.IsCoplanar(polygon))
               {
+                ProcessPolygonEdges(meshModel, neigbourPolygonsByEdge, polygonNormals, polygon);
                 meshModel.polygons.Add(polygon);
               }
               else
@@ -246,31 +114,16 @@
                 var triangleFaces = MeshTriangulationHelper.TriangulateFace(i, mesh, includeIndicators: false);
                 for (int triangleStartIdx = 0; triangleStartIdx < triangleFaces.Count; triangleStartIdx += 3)
                 {
-<<<<<<< HEAD
-                  int trianglePointId = ToMergedVertexIndex(triangleFaces[triangleStartIdx + triangleVertexIdx]);
-                  triangle.pointIds.Add(trianglePointId);
-                }
-
-                ProcessPolygonEdges(meshModel, neigbourPolygonsByEdge, polygonNormals, triangle);
-                meshModel.polygons.Add(triangle);
-=======
                   var triangle = new Polygon { material = polygon.material };
                   for (int triangleVertexIdx = 0; triangleVertexIdx < 3; triangleVertexIdx++)
                   {
-                    int edgeStartIdx = ToMergedVertexIndex(triangleFaces[triangleStartIdx + triangleVertexIdx]);
-                    int edgeEndIdx = ToMergedVertexIndex(triangleFaces[triangleStartIdx + ((triangleVertexIdx + 1) % 3)]);
-                    var edge = new Tuple<int, int>(edgeStartIdx, edgeEndIdx);
-
-                    if (!TryGetNeigPolygonListByEdge(ref edge, out List<int> neigPolygonIdxs))
-                    {
-                      neigbourPolygonsByEdge.Add(edge, new List<int> { meshModel.polygons.Count });
-                      meshModel.edges.Add(edge, EdgeStatus.HiddenEdge);
-                    }
-                    triangle.pointIds.Add(edgeStartIdx);
+                    int trianglePointId = ToMergedVertexIndex(triangleFaces[triangleStartIdx + triangleVertexIdx]);
+                    triangle.pointIds.Add(trianglePointId);
                   }
+
+                  ProcessPolygonEdges(meshModel, neigbourPolygonsByEdge, polygonNormals, triangle);
                   meshModel.polygons.Add(triangle);
                 }
->>>>>>> 2c2a04e5
               }
             }
 
@@ -281,7 +134,7 @@
           meshModel.ids.Add(mesh.id);
         }
 
-      return meshModel;
+        return meshModel;
       }
     }
 
