--- conflicted
+++ resolved
@@ -199,19 +199,7 @@
 
     public override void AppendAdditionalMenuItems(ToolStripDropDown menu)
     {
-<<<<<<< HEAD
-      Menu_AppendSeparator(menu);
-      Menu_AppendItem(menu, "Select the converter you want to use:",null,false);
-      var kits = KitManager.GetKitsWithConvertersForApp(Applications.Rhino6);
-
-      foreach (var kit in kits)
-      {
-        Menu_AppendItem(menu, $"{kit.Name} ({kit.Description})", (s, e) => { SetConverterFromKit(kit.Name); }, true,
-          kit.Name == Kit.Name);
-      }
-=======
       base.AppendAdditionalMenuItems(menu);
->>>>>>> cc538b97
 
       Menu_AppendSeparator(menu);
 
