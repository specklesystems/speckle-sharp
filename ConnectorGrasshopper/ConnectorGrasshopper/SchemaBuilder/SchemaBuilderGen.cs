

using System;
using Grasshopper.Kernel;
using ConnectorGrasshopperUtils;

namespace ConnectorGrasshopper {

// This is generated code:
public class AdaptiveComponentSchemaComponent: CreateSchemaObjectBase {
     
    public AdaptiveComponentSchemaComponent(): base("AdaptiveComponent", "AdaptiveComponent", "Creates a Revit adaptive component by points", "Speckle 2 Revit", "Families") { }
    
    public override Guid ComponentGuid => new Guid("71420d27-62d1-f158-edab-a89e54604d76");
    
    public override void AddedToDocument(GH_Document document){
        SelectedConstructor = CSOUtils.FindConstructor("Objects.BuiltElements.Revit.AdaptiveComponent.ctor(System.String,System.String,System.Collections.Generic.List`1[Objects.Geometry.Point],System.Boolean,System.Collections.Generic.List`1[Objects.BuiltElements.Revit.Parameter])","Objects.BuiltElements.Revit.AdaptiveComponent");
        base.AddedToDocument(document);
    }
}

// This is generated code:
public class AreaSchemaComponent: CreateSchemaObjectBase {
     
    public AreaSchemaComponent(): base("Area", "Area", "Creates a Speckle area", "Speckle 2 BIM", "Other") { }
    
    public override Guid ComponentGuid => new Guid("b98bd134-1ebd-b805-821c-465f1a25fb4e");
    
    public override void AddedToDocument(GH_Document document){
        SelectedConstructor = CSOUtils.FindConstructor("Objects.BuiltElements.Area.ctor(System.String,System.String,Objects.BuiltElements.Level,Objects.Geometry.Point)","Objects.BuiltElements.Area");
        base.AddedToDocument(document);
    }
}

// This is generated code:
public class AxisSchemaComponent: CreateSchemaObjectBase {
     
    public AxisSchemaComponent(): base("Axis", "Axis", "Creates a Speckle structural axis (a user-defined axis)", "Speckle 2 Structural", "Geometry") { }
    
    public override Guid ComponentGuid => new Guid("38fdc896-0404-4961-120f-6e373d19edbc");
    
    public override void AddedToDocument(GH_Document document){
        SelectedConstructor = CSOUtils.FindConstructor("Objects.Structural.Geometry.Axis.ctor(System.String,Objects.Structural.AxisType,Objects.Geometry.Plane)","Objects.Structural.Geometry.Axis");
        base.AddedToDocument(document);
    }
}

// This is generated code:
public class BeamSchemaComponent: CreateSchemaObjectBase {
     
    public BeamSchemaComponent(): base("Beam", "Beam", "Creates a Speckle beam", "Speckle 2 BIM", "Structure") { }
    
    public override Guid ComponentGuid => new Guid("5c0a392e-bc1c-cf28-0048-a99ee090ffa1");
    
    public override void AddedToDocument(GH_Document document){
        SelectedConstructor = CSOUtils.FindConstructor("Objects.BuiltElements.Beam.ctor(Objects.ICurve)","Objects.BuiltElements.Beam");
        base.AddedToDocument(document);
    }
}

// This is generated code:
public class BeamLoadSchemaComponent: CreateSchemaObjectBase {
     
    public BeamLoadSchemaComponent(): base("BeamLoad", "BeamLoad", "Creates a Speckle structural beam (1D elem/member) load", "Speckle 2 Structural", "Loading") { }
    
    public override Guid ComponentGuid => new Guid("7263ed7e-4cf8-f40f-77bc-2920418dec4c");
    
    public override void AddedToDocument(GH_Document document){
        SelectedConstructor = CSOUtils.FindConstructor("Objects.Structural.Loading.BeamLoad.ctor(Objects.Structural.Loading.LoadCase,System.Collections.Generic.List`1[Speckle.Core.Models.Base],Objects.Structural.Loading.BeamLoadType,Objects.Structural.Loading.LoadDirection,Objects.Structural.LoadAxisType,System.Collections.Generic.List`1[System.Double],System.Collections.Generic.List`1[System.Double],System.Boolean)","Objects.Structural.Loading.BeamLoad");
        base.AddedToDocument(document);
    }
}

// This is generated code:
public class BeamLoad1SchemaComponent: CreateSchemaObjectBase {
     
    public BeamLoad1SchemaComponent(): base("BeamLoad (user-defined axis)", "BeamLoad (user-defined axis)", "Creates a Speckle structural beam (1D elem/member) load (specified for a user-defined axis)", "Speckle 2 BIM", "Objects.Structural.Loading") { }
    
    public override Guid ComponentGuid => new Guid("0736f9ba-ba9e-d250-bdac-556bb5947071");
    
    public override void AddedToDocument(GH_Document document){
        SelectedConstructor = CSOUtils.FindConstructor("Objects.Structural.Loading.BeamLoad.ctor(Objects.Structural.Loading.LoadCase,System.Collections.Generic.List`1[Speckle.Core.Models.Base],Objects.Structural.Loading.BeamLoadType,Objects.Structural.Loading.LoadDirection,Objects.Structural.Geometry.Axis,System.Collections.Generic.List`1[System.Double],System.Collections.Generic.List`1[System.Double],System.Boolean)","Objects.Structural.Loading.BeamLoad");
        base.AddedToDocument(document);
    }
}

// This is generated code:
public class BraceSchemaComponent: CreateSchemaObjectBase {
     
    public BraceSchemaComponent(): base("Brace", "Brace", "Creates a Speckle brace", "Speckle 2 BIM", "Structure") { }
    
    public override Guid ComponentGuid => new Guid("cf5f1dad-80cd-d499-2ef7-6ae1f8d34a5c");
    
    public override void AddedToDocument(GH_Document document){
        SelectedConstructor = CSOUtils.FindConstructor("Objects.BuiltElements.Brace.ctor(Objects.ICurve)","Objects.BuiltElements.Brace");
        base.AddedToDocument(document);
    }
}

// This is generated code:
public class CaseSchemaComponent: CreateSchemaObjectBase {
     
    public CaseSchemaComponent(): base("AnalysisCase", "AnalysisCase", "Creates a Speckle structural analysis case for GSA", "Speckle 2 GSA", "Analysis") { }
    
    public override Guid ComponentGuid => new Guid("14616ec2-6474-a9c5-492a-37aaac1948bb");
    
    public override void AddedToDocument(GH_Document document){
        SelectedConstructor = CSOUtils.FindConstructor("Objects.Structural.GSA.Analysis.Case.ctor(System.Int32,System.String,Objects.Structural.GSA.Analysis.Task,System.String)","Objects.Structural.GSA.Analysis.Case");
        base.AddedToDocument(document);
    }
}

// This is generated code:
public class CeilingSchemaComponent: CreateSchemaObjectBase {
     
    public CeilingSchemaComponent(): base("Ceiling", "Ceiling", "Creates a Speckle ceiling", "Speckle 2 BIM", "Architecture") { }
    
    public override Guid ComponentGuid => new Guid("91b38d18-dd01-dfc7-f11d-e3d2c118ff0b");
    
    public override void AddedToDocument(GH_Document document){
        SelectedConstructor = CSOUtils.FindConstructor("Objects.BuiltElements.Ceiling.ctor(Objects.ICurve,System.Collections.Generic.List`1[Objects.ICurve],System.Collections.Generic.List`1[Speckle.Core.Models.Base])","Objects.BuiltElements.Ceiling");
        base.AddedToDocument(document);
    }
}

// This is generated code:
public class ColumnSchemaComponent: CreateSchemaObjectBase {
     
    public ColumnSchemaComponent(): base("Column", "Column", "Creates a Speckle column", "Speckle 2 BIM", "Structure") { }
    
    public override Guid ComponentGuid => new Guid("d92fc447-81b6-e595-1905-6239ea13a49b");
    
    public override void AddedToDocument(GH_Document document){
        SelectedConstructor = CSOUtils.FindConstructor("Objects.BuiltElements.Column.ctor(Objects.ICurve)","Objects.BuiltElements.Column");
        base.AddedToDocument(document);
    }
}

// This is generated code:
public class ConcreteSchemaComponent: CreateSchemaObjectBase {
     
    public ConcreteSchemaComponent(): base("Concrete", "Concrete", "Creates a Speckle structural material for concrete (to be used in structural analysis models)", "Speckle 2 Structural", "Materials") { }
    
    public override Guid ComponentGuid => new Guid("104f1e8d-a551-bb84-e671-3394bc6a4c2b");
    
    public override void AddedToDocument(GH_Document document){
        SelectedConstructor = CSOUtils.FindConstructor("Objects.Structural.Materials.Concrete.ctor(System.String,System.String,System.Double,System.Double,System.Double,System.Double,System.Double,System.Double,System.Double,System.Double)","Objects.Structural.Materials.Concrete");
        base.AddedToDocument(document);
    }
}

// This is generated code:
public class DetailCurveSchemaComponent: CreateSchemaObjectBase {
     
    public DetailCurveSchemaComponent(): base("DetailCurve", "DetailCurve", "Creates a Revit detail curve", "Speckle 2 Revit", "Curves") { }
    
    public override Guid ComponentGuid => new Guid("4752d321-22cc-2d9e-dc6d-e3cf8e70c612");
    
    public override void AddedToDocument(GH_Document document){
        SelectedConstructor = CSOUtils.FindConstructor("Objects.BuiltElements.Revit.Curve.DetailCurve.ctor(Objects.ICurve,System.String,System.Collections.Generic.List`1[Objects.BuiltElements.Revit.Parameter])","Objects.BuiltElements.Revit.Curve.DetailCurve");
        base.AddedToDocument(document);
    }
}

// This is generated code:
public class DirectShapeSchemaComponent: CreateSchemaObjectBase {
     
    public DirectShapeSchemaComponent(): base("DirectShape by base geometries", "DirectShape by base geometries", "Creates a Revit DirectShape using a list of base geometry objects.", "Speckle 2 Revit", "Families") { }
    
    public override Guid ComponentGuid => new Guid("870d9670-cbf5-06d2-f371-e1e49212b063");
    
    public override void AddedToDocument(GH_Document document){
        SelectedConstructor = CSOUtils.FindConstructor("Objects.BuiltElements.Revit.DirectShape.ctor(System.String,Objects.BuiltElements.Revit.RevitCategory,System.Collections.Generic.List`1[Speckle.Core.Models.Base],System.Collections.Generic.List`1[Objects.BuiltElements.Revit.Parameter])","Objects.BuiltElements.Revit.DirectShape");
        base.AddedToDocument(document);
    }
}

// This is generated code:
public class DuctSchemaComponent: CreateSchemaObjectBase {
     
    public DuctSchemaComponent(): base("Duct", "Duct", "Creates a Speckle duct", "Speckle 2 BIM", "MEP") { }
    
    public override Guid ComponentGuid => new Guid("51d40791-43ea-a8e7-ef13-e9bfdf9cd893");
    
    public override void AddedToDocument(GH_Document document){
        SelectedConstructor = CSOUtils.FindConstructor("Objects.BuiltElements.Duct.ctor(Objects.Geometry.Line,System.Double,System.Double,System.Double,System.Double)","Objects.BuiltElements.Duct");
        base.AddedToDocument(document);
    }
}

// This is generated code:
public class Element1DSchemaComponent: CreateSchemaObjectBase {
     
    public Element1DSchemaComponent(): base("Element1D (from local axis)", "Element1D (from local axis)", "Creates a Speckle structural 1D element (from local axis)", "Speckle 2 Structural", "Geometry") { }
    
    public override Guid ComponentGuid => new Guid("9fffb53b-3465-7a5b-4839-91cfdcb86f63");
    
    public override void AddedToDocument(GH_Document document){
        SelectedConstructor = CSOUtils.FindConstructor("Objects.Structural.Geometry.Element1D.ctor(Objects.ICurve,Objects.Structural.Properties.Property1D,Objects.Structural.Geometry.ElementType1D,System.String,Objects.Structural.Geometry.Restraint,Objects.Structural.Geometry.Restraint,Objects.Geometry.Vector,Objects.Geometry.Vector,Objects.Geometry.Plane)","Objects.Structural.Geometry.Element1D");
        base.AddedToDocument(document);
    }
}

// This is generated code:
public class Element1D1SchemaComponent: CreateSchemaObjectBase {
     
    public Element1D1SchemaComponent(): base("Element1D (from orientation node and angle)", "Element1D (from orientation node and angle)", "Creates a Speckle structural 1D element (from orientation node and angle)", "Speckle 2 Structural", "Geometry") { }
    
    public override Guid ComponentGuid => new Guid("6cb2d683-3116-0246-18b0-1bd35ed8fcc6");
    
    public override void AddedToDocument(GH_Document document){
        SelectedConstructor = CSOUtils.FindConstructor("Objects.Structural.Geometry.Element1D.ctor(Objects.ICurve,Objects.Structural.Properties.Property1D,Objects.Structural.Geometry.ElementType1D,System.String,Objects.Structural.Geometry.Restraint,Objects.Structural.Geometry.Restraint,Objects.Geometry.Vector,Objects.Geometry.Vector,Objects.Structural.Geometry.Node,System.Double)","Objects.Structural.Geometry.Element1D");
        base.AddedToDocument(document);
    }
}

// This is generated code:
public class Element2DSchemaComponent: CreateSchemaObjectBase {
     
    public Element2DSchemaComponent(): base("Element2D", "Element2D", "Creates a Speckle structural 2D element", "Speckle 2 Structural", "Geometry") { }
    
    public override Guid ComponentGuid => new Guid("0927879c-d28c-1c35-0d3f-4ba8e324ec39");
    
    public override void AddedToDocument(GH_Document document){
        SelectedConstructor = CSOUtils.FindConstructor("Objects.Structural.Geometry.Element2D.ctor(Objects.Geometry.Mesh,Objects.Structural.Properties.Property2D,Objects.Structural.Geometry.ElementType2D,System.Double,System.Double)","Objects.Structural.Geometry.Element2D");
        base.AddedToDocument(document);
    }
}

// This is generated code:
public class Element3DSchemaComponent: CreateSchemaObjectBase {
     
    public Element3DSchemaComponent(): base("Element3D", "Element3D", "Creates a Speckle structural 3D element", "Speckle 2 Structural", "Geometry") { }
    
    public override Guid ComponentGuid => new Guid("54b79bd6-7a50-2107-afd5-f9b18346f8ea");
    
    public override void AddedToDocument(GH_Document document){
        SelectedConstructor = CSOUtils.FindConstructor("Objects.Structural.Geometry.Element3D.ctor(Objects.Geometry.Mesh,Objects.Structural.Properties.Property3D,Objects.Structural.Geometry.ElementType3D,System.String,System.Double)","Objects.Structural.Geometry.Element3D");
        base.AddedToDocument(document);
    }
}

// This is generated code:
public class FaceLoadSchemaComponent: CreateSchemaObjectBase {
     
    public FaceLoadSchemaComponent(): base("FaceLoad", "FaceLoad", "Creates a Speckle structural face (2D elem/member) load", "Speckle 2 Structural", "Loading") { }
    
    public override Guid ComponentGuid => new Guid("93febde5-cf71-d53f-6e20-8eea2201c3c3");
    
    public override void AddedToDocument(GH_Document document){
        SelectedConstructor = CSOUtils.FindConstructor("Objects.Structural.Loading.FaceLoad.ctor(Objects.Structural.Loading.LoadCase,System.Collections.Generic.List`1[Speckle.Core.Models.Base],Objects.Structural.Loading.AreaLoadType,Objects.Structural.Loading.LoadDirection,Objects.Structural.LoadAxisType,System.Collections.Generic.List`1[System.Double],System.Collections.Generic.List`1[System.Double],System.Boolean)","Objects.Structural.Loading.FaceLoad");
        base.AddedToDocument(document);
    }
}

// This is generated code:
public class FamilyInstanceSchemaComponent: CreateSchemaObjectBase {
     
    public FamilyInstanceSchemaComponent(): base("FamilyInstance", "FamilyInstance", "Creates a Revit family instance", "Speckle 2 Revit", "Families") { }
    
    public override Guid ComponentGuid => new Guid("266c4d84-3f2a-9129-565b-0ddb1e5bdac4");
    
    public override void AddedToDocument(GH_Document document){
        SelectedConstructor = CSOUtils.FindConstructor("Objects.BuiltElements.Revit.FamilyInstance.ctor(Objects.Geometry.Point,System.String,System.String,Objects.BuiltElements.Level,System.Double,System.Boolean,System.Boolean,System.Collections.Generic.List`1[Objects.BuiltElements.Revit.Parameter])","Objects.BuiltElements.Revit.FamilyInstance");
        base.AddedToDocument(document);
    }
}

// This is generated code:
public class FloorSchemaComponent: CreateSchemaObjectBase {
     
    public FloorSchemaComponent(): base("Floor", "Floor", "Creates a Speckle floor", "Speckle 2 BIM", "Architecture") { }
    
    public override Guid ComponentGuid => new Guid("74c5b6bf-257e-8d4e-d9cb-7dc2c7ae3f22");
    
    public override void AddedToDocument(GH_Document document){
        SelectedConstructor = CSOUtils.FindConstructor("Objects.BuiltElements.Floor.ctor(Objects.ICurve,System.Collections.Generic.List`1[Objects.ICurve],System.Collections.Generic.List`1[Speckle.Core.Models.Base])","Objects.BuiltElements.Floor");
        base.AddedToDocument(document);
    }
}

// This is generated code:
public class FreeformElementSchemaComponent: CreateSchemaObjectBase {
     
    public FreeformElementSchemaComponent(): base("Freeform element", "Freeform element", "Creates a Revit Freeform element using a Brep or a Mesh.", "Speckle 2 Revit", "Families") { }
    
    public override Guid ComponentGuid => new Guid("b24dc861-1c3c-a509-bc8b-560e9f7d503e");
    
    public override void AddedToDocument(GH_Document document){
        SelectedConstructor = CSOUtils.FindConstructor("Objects.BuiltElements.Revit.FreeformElement.ctor(Speckle.Core.Models.Base,System.Collections.Generic.List`1[Objects.BuiltElements.Revit.Parameter])","Objects.BuiltElements.Revit.FreeformElement");
        base.AddedToDocument(document);
    }
}

// This is generated code:
public class GravityLoadSchemaComponent: CreateSchemaObjectBase {
     
    public GravityLoadSchemaComponent(): base("GravityLoad", "GravityLoad", "Creates a Speckle structural gravity load (applied to all nodes and elements)", "Speckle 2 Structural", "Loading") { }
    
    public override Guid ComponentGuid => new Guid("db906616-5444-425d-8d03-36babe8c6ce9");
    
    public override void AddedToDocument(GH_Document document){
        SelectedConstructor = CSOUtils.FindConstructor("Objects.Structural.Loading.GravityLoad.ctor(System.String,Objects.Structural.Loading.LoadCase,Objects.Geometry.Vector)","Objects.Structural.Loading.GravityLoad");
        base.AddedToDocument(document);
    }
}

// This is generated code:
public class GravityLoad1SchemaComponent: CreateSchemaObjectBase {
     
    public GravityLoad1SchemaComponent(): base("GravityLoad (specified elements)", "GravityLoad (specified elements)", "Creates a Speckle structural gravity load (applied to specified elements)", "Speckle 2 Structural", "Loading") { }
    
    public override Guid ComponentGuid => new Guid("651d200a-8373-351c-87e1-02fb7cff46d8");
    
    public override void AddedToDocument(GH_Document document){
        SelectedConstructor = CSOUtils.FindConstructor("Objects.Structural.Loading.GravityLoad.ctor(System.String,Objects.Structural.Loading.LoadCase,System.Collections.Generic.List`1[Speckle.Core.Models.Base],Objects.Geometry.Vector)","Objects.Structural.Loading.GravityLoad");
        base.AddedToDocument(document);
    }
}

// This is generated code:
public class GravityLoad2SchemaComponent: CreateSchemaObjectBase {
     
    public GravityLoad2SchemaComponent(): base("GravityLoad (specified elements and nodes)", "GravityLoad (specified elements and nodes)", "Creates a Speckle structural gravity load (applied to specified nodes and elements)", "Speckle 2 Structural", "Loading") { }
    
    public override Guid ComponentGuid => new Guid("27a40bf0-0a9a-d1e2-fc33-3cfca6f953c8");
    
    public override void AddedToDocument(GH_Document document){
        SelectedConstructor = CSOUtils.FindConstructor("Objects.Structural.Loading.GravityLoad.ctor(System.String,Objects.Structural.Loading.LoadCase,System.Collections.Generic.List`1[Speckle.Core.Models.Base],System.Collections.Generic.List`1[Speckle.Core.Models.Base],Objects.Geometry.Vector)","Objects.Structural.Loading.GravityLoad");
        base.AddedToDocument(document);
    }
}

// This is generated code:
public class GridLineSchemaComponent: CreateSchemaObjectBase {
     
    public GridLineSchemaComponent(): base("GridLine", "GridLine", "Creates a Speckle grid line", "Speckle 2 BIM", "Other") { }
    
    public override Guid ComponentGuid => new Guid("b2d4bd71-86a7-c142-7220-d9ed2ee7b02e");
    
    public override void AddedToDocument(GH_Document document){
        SelectedConstructor = CSOUtils.FindConstructor("Objects.BuiltElements.GridLine.ctor(Objects.ICurve)","Objects.BuiltElements.GridLine");
        base.AddedToDocument(document);
    }
}

// This is generated code:
public class GSABeamLoadSchemaComponent: CreateSchemaObjectBase {
     
    public GSABeamLoadSchemaComponent(): base("GSABeamLoad", "GSABeamLoad", "Creates a Speckle structural beam (1D elem/member) load for GSA", "Speckle 2 GSA", "Loading") { }
    
    public override Guid ComponentGuid => new Guid("dfc5c221-fb0e-3931-65f5-46eff58bedb9");
    
    public override void AddedToDocument(GH_Document document){
        SelectedConstructor = CSOUtils.FindConstructor("Objects.Structural.GSA.Loading.GSABeamLoad.ctor(System.Int32,Objects.Structural.Loading.LoadCase,System.Collections.Generic.List`1[Speckle.Core.Models.Base],Objects.Structural.Loading.BeamLoadType,Objects.Structural.Loading.LoadDirection,Objects.Structural.LoadAxisType,System.Collections.Generic.List`1[System.Double],System.Collections.Generic.List`1[System.Double],System.Boolean)","Objects.Structural.GSA.Loading.GSABeamLoad");
        base.AddedToDocument(document);
    }
}

// This is generated code:
public class GSABeamLoad1SchemaComponent: CreateSchemaObjectBase {
     
    public GSABeamLoad1SchemaComponent(): base("GSABeamLoad (user-defined axis)", "GSABeamLoad (user-defined axis)", "Creates a Speckle structural beam (1D elem/member) load (specified for a user-defined axis) for GSA", "Speckle 2 GSA", "Loading") { }
    
    public override Guid ComponentGuid => new Guid("5a94f406-cd3c-5deb-06b7-1f7adca54041");
    
    public override void AddedToDocument(GH_Document document){
        SelectedConstructor = CSOUtils.FindConstructor("Objects.Structural.GSA.Loading.GSABeamLoad.ctor(System.Int32,Objects.Structural.Loading.LoadCase,System.Collections.Generic.List`1[Speckle.Core.Models.Base],Objects.Structural.Loading.BeamLoadType,Objects.Structural.Loading.LoadDirection,Objects.Structural.Geometry.Axis,System.Collections.Generic.List`1[System.Double],System.Collections.Generic.List`1[System.Double],System.Boolean)","Objects.Structural.GSA.Loading.GSABeamLoad");
        base.AddedToDocument(document);
    }
}

// This is generated code:
public class GSAElement1DSchemaComponent: CreateSchemaObjectBase {
     
    public GSAElement1DSchemaComponent(): base("GSAElement1D (from local axis)", "GSAElement1D (from local axis)", "Creates a Speckle structural 1D element for GSA (from local axis)", "Speckle 2 GSA", "Geometry") { }
    
    public override Guid ComponentGuid => new Guid("8b41c9e5-f24b-f0bc-7b62-169f839883ec");
    
    public override void AddedToDocument(GH_Document document){
        SelectedConstructor = CSOUtils.FindConstructor("Objects.Structural.GSA.Geometry.GSAElement1D.ctor(System.Int32,Objects.ICurve,Objects.Structural.Properties.Property1D,Objects.Structural.Geometry.ElementType1D,Objects.Structural.Geometry.Restraint,Objects.Structural.Geometry.Restraint,Objects.Geometry.Vector,Objects.Geometry.Vector,Objects.Geometry.Plane)","Objects.Structural.GSA.Geometry.GSAElement1D");
        base.AddedToDocument(document);
    }
}

// This is generated code:
public class GSAElement1D1SchemaComponent: CreateSchemaObjectBase {
     
    public GSAElement1D1SchemaComponent(): base("GSAElement1D (from orientation node and angle)", "GSAElement1D (from orientation node and angle)", "Creates a Speckle structural 1D element for GSA (from orientation node and angle)", "Speckle 2 GSA", "Geometry") { }
    
    public override Guid ComponentGuid => new Guid("d3ff71ed-34b8-6f9b-7ebc-50ff8195d1b2");
    
    public override void AddedToDocument(GH_Document document){
        SelectedConstructor = CSOUtils.FindConstructor("Objects.Structural.GSA.Geometry.GSAElement1D.ctor(System.Int32,Objects.ICurve,Objects.Structural.Properties.Property1D,Objects.Structural.Geometry.ElementType1D,Objects.Structural.Geometry.Restraint,Objects.Structural.Geometry.Restraint,Objects.Geometry.Vector,Objects.Geometry.Vector,Objects.Structural.Geometry.Node,System.Double)","Objects.Structural.GSA.Geometry.GSAElement1D");
        base.AddedToDocument(document);
    }
}

// This is generated code:
public class GSAElement2DSchemaComponent: CreateSchemaObjectBase {
     
    public GSAElement2DSchemaComponent(): base("GSAElement2D", "GSAElement2D", "Creates a Speckle structural 2D element for GSA", "Speckle 2 GSA", "Geometry") { }
    
    public override Guid ComponentGuid => new Guid("9a1c5132-a785-c389-fe5f-441820f07446");
    
    public override void AddedToDocument(GH_Document document){
        SelectedConstructor = CSOUtils.FindConstructor("Objects.Structural.GSA.Geometry.GSAElement2D.ctor(System.Int32,Objects.Geometry.Mesh,Objects.Structural.Properties.Property2D,Objects.Structural.Geometry.ElementType2D,System.String,System.Double,System.Double,System.Int32,System.String,System.String,System.Boolean)","Objects.Structural.GSA.Geometry.GSAElement2D");
        base.AddedToDocument(document);
    }
}

// This is generated code:
public class GSAElement3DSchemaComponent: CreateSchemaObjectBase {
     
    public GSAElement3DSchemaComponent(): base("GSAElement3D", "GSAElement3D", "Creates a Speckle structural 3D element for GSA", "Speckle 2 GSA", "Geometry") { }
    
    public override Guid ComponentGuid => new Guid("3fb3f410-62f0-f972-de47-4e55d8aee0b6");
    
    public override void AddedToDocument(GH_Document document){
        SelectedConstructor = CSOUtils.FindConstructor("Objects.Structural.GSA.Geometry.GSAElement3D.ctor(System.Int32,Objects.Geometry.Mesh,Objects.Structural.Properties.Property3D,Objects.Structural.Geometry.ElementType3D,System.String,System.Double,System.Int32,System.String,System.String,System.Boolean)","Objects.Structural.GSA.Geometry.GSAElement3D");
        base.AddedToDocument(document);
    }
}

// This is generated code:
public class GSAFaceLoadSchemaComponent: CreateSchemaObjectBase {
     
    public GSAFaceLoadSchemaComponent(): base("GSAFaceLoad", "GSAFaceLoad", "Creates a Speckle structural face (2D elem/member) load for GSA", "Speckle 2 GSA", "Loading") { }
    
    public override Guid ComponentGuid => new Guid("d822d37c-4f44-578a-2d27-8511dd5be6fb");
    
    public override void AddedToDocument(GH_Document document){
        SelectedConstructor = CSOUtils.FindConstructor("Objects.Structural.GSA.Loading.GSAFaceLoad.ctor(System.Int32,Objects.Structural.Loading.LoadCase,System.Collections.Generic.List`1[Speckle.Core.Models.Base],Objects.Structural.Loading.AreaLoadType,Objects.Structural.Loading.LoadDirection,Objects.Structural.LoadAxisType,System.Collections.Generic.List`1[System.Double],System.Collections.Generic.List`1[System.Double],System.Boolean)","Objects.Structural.GSA.Loading.GSAFaceLoad");
        base.AddedToDocument(document);
    }
}

// This is generated code:
public class GSAGravityLoadSchemaComponent: CreateSchemaObjectBase {
     
    public GSAGravityLoadSchemaComponent(): base("GSAGravityLoad", "GSAGravityLoad", "Creates a Speckle structural gravity load (applied to all nodes and elements) for GSA", "Speckle 2 GSA", "Loading") { }
    
    public override Guid ComponentGuid => new Guid("ca9b2feb-a6c9-f3b7-d35a-207491fb259c");
    
    public override void AddedToDocument(GH_Document document){
        SelectedConstructor = CSOUtils.FindConstructor("Objects.Structural.GSA.Loading.GSAGravityLoad.ctor(System.Int32,System.String,Objects.Structural.Loading.LoadCase,Objects.Geometry.Vector)","Objects.Structural.GSA.Loading.GSAGravityLoad");
        base.AddedToDocument(document);
    }
}

// This is generated code:
public class GSAGravityLoad1SchemaComponent: CreateSchemaObjectBase {
     
    public GSAGravityLoad1SchemaComponent(): base("GSAGravityLoad (specified elements)", "GSAGravityLoad (specified elements)", "Creates a Speckle structural gravity load (applied to specified elements) for GSA", "Speckle 2 GSA", "Loading") { }
    
    public override Guid ComponentGuid => new Guid("528782db-6c39-6cda-780e-606819faabfb");
    
    public override void AddedToDocument(GH_Document document){
        SelectedConstructor = CSOUtils.FindConstructor("Objects.Structural.GSA.Loading.GSAGravityLoad.ctor(System.Int32,System.String,Objects.Structural.Loading.LoadCase,System.Collections.Generic.List`1[Speckle.Core.Models.Base],Objects.Geometry.Vector)","Objects.Structural.GSA.Loading.GSAGravityLoad");
        base.AddedToDocument(document);
    }
}

// This is generated code:
public class GSAGravityLoad2SchemaComponent: CreateSchemaObjectBase {
     
    public GSAGravityLoad2SchemaComponent(): base("GSAGravityLoad (specified elements and nodes)", "GSAGravityLoad (specified elements and nodes)", "Creates a Speckle structural gravity load (applied to specified nodes and elements) for GSA", "Speckle 2 GSA", "Loading") { }
    
    public override Guid ComponentGuid => new Guid("d170808b-8fdc-4dff-8ee6-db4d7ad31baa");
    
    public override void AddedToDocument(GH_Document document){
        SelectedConstructor = CSOUtils.FindConstructor("Objects.Structural.GSA.Loading.GSAGravityLoad.ctor(System.Int32,System.String,Objects.Structural.Loading.LoadCase,System.Collections.Generic.List`1[Speckle.Core.Models.Base],System.Collections.Generic.List`1[Speckle.Core.Models.Base],Objects.Geometry.Vector,System.String)","Objects.Structural.GSA.Loading.GSAGravityLoad");
        base.AddedToDocument(document);
    }
}

// This is generated code:
public class GSALoadCaseSchemaComponent: CreateSchemaObjectBase {
     
    public GSALoadCaseSchemaComponent(): base("GSALoadCase", "GSALoadCase", "Creates a Speckle structural load case for GSA", "Speckle 2 GSA", "Loading") { }
    
    public override Guid ComponentGuid => new Guid("3d862f90-6804-d75c-a0e2-8e90c9b190db");
    
    public override void AddedToDocument(GH_Document document){
        SelectedConstructor = CSOUtils.FindConstructor("Objects.Structural.GSA.Loading.GSALoadCase.ctor(System.Int32,System.String,Objects.Structural.Loading.LoadType,System.String,Objects.Structural.Loading.ActionType,System.String)","Objects.Structural.GSA.Loading.GSALoadCase");
        base.AddedToDocument(document);
    }
}

// This is generated code:
public class GSALoadCombinationSchemaComponent: CreateSchemaObjectBase {
     
    public GSALoadCombinationSchemaComponent(): base("GSALoadCombination", "GSALoadCombination", "Creates a Speckle load combination for GSA", "Speckle 2 GSA", "Loading") { }
    
    public override Guid ComponentGuid => new Guid("a79c8825-221a-d44f-5faa-b257f3f6c98e");
    
    public override void AddedToDocument(GH_Document document){
        SelectedConstructor = CSOUtils.FindConstructor("Objects.Structural.GSA.Loading.GSALoadCombination.ctor(System.Int32,System.String,System.Collections.Generic.List`1[Objects.Structural.Loading.LoadCase],System.Collections.Generic.List`1[System.Double])","Objects.Structural.GSA.Loading.GSALoadCombination");
        base.AddedToDocument(document);
    }
}

// This is generated code:
public class GSAMember1DSchemaComponent: CreateSchemaObjectBase {
     
    public GSAMember1DSchemaComponent(): base("GSAMember1D (from local axis)", "GSAMember1D (from local axis)", "Creates a Speckle structural 1D member for GSA (from local axis)", "Speckle 2 GSA", "Geometry") { }
    
    public override Guid ComponentGuid => new Guid("e86d92aa-cefd-5a09-138d-a1cd1fe36e7d");
    
    public override void AddedToDocument(GH_Document document){
        SelectedConstructor = CSOUtils.FindConstructor("Objects.Structural.GSA.Geometry.GSAMember1D.ctor(System.Int32,Objects.ICurve,Objects.Structural.Properties.Property1D,Objects.Structural.Geometry.ElementType1D,Objects.Structural.Geometry.Restraint,Objects.Structural.Geometry.Restraint,Objects.Geometry.Vector,Objects.Geometry.Vector,Objects.Geometry.Plane)","Objects.Structural.GSA.Geometry.GSAMember1D");
        base.AddedToDocument(document);
    }
}

// This is generated code:
public class GSAMember1D1SchemaComponent: CreateSchemaObjectBase {
     
    public GSAMember1D1SchemaComponent(): base("GSAMember1D (from orientation node and angle)", "GSAMember1D (from orientation node and angle)", "Creates a Speckle structural 1D member for GSA (from orientation node and angle)", "Speckle 2 GSA", "Geometry") { }
    
    public override Guid ComponentGuid => new Guid("7c4f3597-5d45-eb1e-c7e9-c3a4dfb9a240");
    
    public override void AddedToDocument(GH_Document document){
        SelectedConstructor = CSOUtils.FindConstructor("Objects.Structural.GSA.Geometry.GSAMember1D.ctor(System.Int32,Objects.ICurve,Objects.Structural.Properties.Property1D,Objects.Structural.Geometry.ElementType1D,Objects.Structural.Geometry.Restraint,Objects.Structural.Geometry.Restraint,Objects.Geometry.Vector,Objects.Geometry.Vector,Objects.Structural.Geometry.Node,System.Double)","Objects.Structural.GSA.Geometry.GSAMember1D");
        base.AddedToDocument(document);
    }
}

// This is generated code:
public class GSAMember2DSchemaComponent: CreateSchemaObjectBase {
     
    public GSAMember2DSchemaComponent(): base("GSAMember2D", "GSAMember2D", "Creates a Speckle structural 2D member for GSA", "Speckle 2 GSA", "Geometry") { }
    
    public override Guid ComponentGuid => new Guid("3b367574-1c20-77d0-c4e8-46979f8a3f42");
    
    public override void AddedToDocument(GH_Document document){
        SelectedConstructor = CSOUtils.FindConstructor("Objects.Structural.GSA.Geometry.GSAMember2D.ctor(Objects.Geometry.Mesh,Objects.Structural.Properties.Property2D,Objects.Structural.Geometry.ElementType2D,System.Double,System.Double)","Objects.Structural.GSA.Geometry.GSAMember2D");
        base.AddedToDocument(document);
    }
}

// This is generated code:
public class GSANodeSchemaComponent: CreateSchemaObjectBase {
     
    public GSANodeSchemaComponent(): base("GSANode", "GSANode", "Creates a Speckle structural node for GSA", "Speckle 2 GSA", "Geometry") { }
    
    public override Guid ComponentGuid => new Guid("3b6c01e9-4d99-90a8-357e-def8c043faa0");
    
    public override void AddedToDocument(GH_Document document){
        SelectedConstructor = CSOUtils.FindConstructor("Objects.Structural.GSA.Geometry.GSANode.ctor(System.Int32,Objects.Geometry.Point,Objects.Structural.Geometry.Restraint,Objects.Geometry.Plane,System.Int32,System.String,System.String,System.String,System.Double,System.String)","Objects.Structural.GSA.Geometry.GSANode");
        base.AddedToDocument(document);
    }
}

// This is generated code:
public class GSANodeLoadSchemaComponent: CreateSchemaObjectBase {
     
    public GSANodeLoadSchemaComponent(): base("GSANodeLoad", "GSANodeLoad", "Creates a Speckle node load for GSA", "Speckle 2 GSA", "Loading") { }
    
    public override Guid ComponentGuid => new Guid("6eb2588c-8cf1-abdb-e336-e9824c944016");
    
    public override void AddedToDocument(GH_Document document){
        SelectedConstructor = CSOUtils.FindConstructor("Objects.Structural.GSA.Loading.GSANodeLoad.ctor(System.Int32,System.String,Objects.Structural.Loading.LoadCase,System.Collections.Generic.List`1[Objects.Structural.GSA.Geometry.GSANode],Objects.Structural.Loading.LoadDirection,System.Collections.Generic.List`1[System.Double])","Objects.Structural.GSA.Loading.GSANodeLoad");
        base.AddedToDocument(document);
    }
}

// This is generated code:
public class GSANodeLoad1SchemaComponent: CreateSchemaObjectBase {
     
    public GSANodeLoad1SchemaComponent(): base("GSANodeLoad (user-defined axis)", "GSANodeLoad (user-defined axis)", "Creates a Speckle node load (user-defined axis) for GSA", "Speckle 2 GSA", "Loading") { }
    
    public override Guid ComponentGuid => new Guid("b2452af5-18f4-c42b-85c3-cc2178be6a27");
    
    public override void AddedToDocument(GH_Document document){
        SelectedConstructor = CSOUtils.FindConstructor("Objects.Structural.GSA.Loading.GSANodeLoad.ctor(System.Int32,System.String,Objects.Structural.Loading.LoadCase,System.Collections.Generic.List`1[Objects.Structural.Geometry.Node],Objects.Structural.Geometry.Axis,Objects.Structural.Loading.LoadDirection,System.Collections.Generic.List`1[System.Double])","Objects.Structural.GSA.Loading.GSANodeLoad");
        base.AddedToDocument(document);
    }
}

// This is generated code:
public class GSAProperty1DSchemaComponent: CreateSchemaObjectBase {
     
    public GSAProperty1DSchemaComponent(): base("GSAProperty1D", "GSAProperty1D", "Creates a Speckle structural 1D element property for GSA", "Speckle 2 GSA", "Properties") { }
    
    public override Guid ComponentGuid => new Guid("347df789-96b7-21f2-fc2f-5bfd26dfbe6f");
    
    public override void AddedToDocument(GH_Document document){
        SelectedConstructor = CSOUtils.FindConstructor("Objects.Structural.GSA.Properties.GSAProperty1D.ctor(System.Int32,System.String,Objects.Structural.Materials.Material,System.String,Objects.Structural.Properties.SectionProfile,System.Double,System.Double,System.String)","Objects.Structural.GSA.Properties.GSAProperty1D");
        base.AddedToDocument(document);
    }
}

// This is generated code:
public class GSAProperty2DSchemaComponent: CreateSchemaObjectBase {
     
    public GSAProperty2DSchemaComponent(): base("GSAProperty2D", "GSAProperty2D", "Creates a Speckle structural 2D element property for GSA", "Speckle 2 GSA", "Properties") { }
    
    public override Guid ComponentGuid => new Guid("562e2664-bdf3-8b98-6e09-cc6584cf2146");
    
    public override void AddedToDocument(GH_Document document){
        SelectedConstructor = CSOUtils.FindConstructor("Objects.Structural.GSA.Properties.GSAProperty2D.ctor(System.Int32,System.String,Objects.Structural.Materials.Material,System.Double)","Objects.Structural.GSA.Properties.GSAProperty2D");
        base.AddedToDocument(document);
    }
}

// This is generated code:
public class LevelSchemaComponent: CreateSchemaObjectBase {
     
    public LevelSchemaComponent(): base("Level", "Level", "Creates a Speckle level", "Speckle 2 BIM", "Architecture") { }
    
    public override Guid ComponentGuid => new Guid("04fca79a-ae5b-6ac4-581d-79438351a4e8");
    
    public override void AddedToDocument(GH_Document document){
        SelectedConstructor = CSOUtils.FindConstructor("Objects.BuiltElements.Level.ctor(System.String,System.Double)","Objects.BuiltElements.Level");
        base.AddedToDocument(document);
    }
}

// This is generated code:
public class LoadSchemaComponent: CreateSchemaObjectBase {
     
    public LoadSchemaComponent(): base("Load", "Load", "Creates a Speckle structural load", "Speckle 2 Structural", "Loading") { }
    
    public override Guid ComponentGuid => new Guid("b66e60e4-fd84-2af1-4cad-8f27977d574f");
    
    public override void AddedToDocument(GH_Document document){
        SelectedConstructor = CSOUtils.FindConstructor("Objects.Structural.Loading.Load.ctor(System.String,Objects.Structural.Loading.LoadCase)","Objects.Structural.Loading.Load");
        base.AddedToDocument(document);
    }
}

// This is generated code:
public class LoadCaseSchemaComponent: CreateSchemaObjectBase {
     
    public LoadCaseSchemaComponent(): base("LoadCase", "LoadCase", "Creates a Speckle structural load case", "Speckle 2 Structural", "Loading") { }
    
    public override Guid ComponentGuid => new Guid("6436c6fd-e4e3-b78a-75f5-d967dc2550fc");
    
    public override void AddedToDocument(GH_Document document){
        SelectedConstructor = CSOUtils.FindConstructor("Objects.Structural.Loading.LoadCase.ctor(System.String,Objects.Structural.Loading.LoadType,System.String,Objects.Structural.Loading.ActionType,System.String)","Objects.Structural.Loading.LoadCase");
        base.AddedToDocument(document);
    }
}

// This is generated code:
public class LoadCombinationSchemaComponent: CreateSchemaObjectBase {
     
    public LoadCombinationSchemaComponent(): base("LoadCombination", "LoadCombination", "Creates a Speckle load combination", "Speckle 2 Structural", "Loading") { }
    
    public override Guid ComponentGuid => new Guid("fdbef7a9-adba-eeed-cb4f-9d9799e16da7");
    
    public override void AddedToDocument(GH_Document document){
        SelectedConstructor = CSOUtils.FindConstructor("Objects.Structural.Loading.LoadCombination.ctor(System.String,System.Collections.Generic.List`1[Objects.Structural.Loading.LoadCase],System.Collections.Generic.List`1[System.Double])","Objects.Structural.Loading.LoadCombination");
        base.AddedToDocument(document);
    }
}

// This is generated code:
public class MaterialSchemaComponent: CreateSchemaObjectBase {
     
    public MaterialSchemaComponent(): base("Material", "Material", "Creates a Speckle structural material", "Speckle 2 Structural", "Materials") { }
    
    public override Guid ComponentGuid => new Guid("a2ec94ca-c50c-01bf-3d12-0c8feb41004b");
    
    public override void AddedToDocument(GH_Document document){
        SelectedConstructor = CSOUtils.FindConstructor("Objects.Structural.Materials.Material.ctor(System.String,Objects.Structural.MaterialType,System.String)","Objects.Structural.Materials.Material");
        base.AddedToDocument(document);
    }
}

// This is generated code:
public class ModelSchemaComponent: CreateSchemaObjectBase {
     
    public ModelSchemaComponent(): base("Model", "Model", "Creates a Speckle structural model object", "Speckle 2 Structural", "Analysis") { }
    
    public override Guid ComponentGuid => new Guid("af7f27db-7897-fcad-1839-3b5213188ef8");
    
    public override void AddedToDocument(GH_Document document){
        SelectedConstructor = CSOUtils.FindConstructor("Objects.Structural.Analysis.Model.ctor(Objects.Structural.Analysis.ModelInfo,System.Collections.Generic.List`1[Speckle.Core.Models.Base],System.Collections.Generic.List`1[Speckle.Core.Models.Base],System.Collections.Generic.List`1[Speckle.Core.Models.Base],System.Collections.Generic.List`1[Speckle.Core.Models.Base],System.Collections.Generic.List`1[Speckle.Core.Models.Base],System.Collections.Generic.List`1[Speckle.Core.Models.Base])","Objects.Structural.Analysis.Model");
        base.AddedToDocument(document);
    }
}

// This is generated code:
public class ModelCurveSchemaComponent: CreateSchemaObjectBase {
     
    public ModelCurveSchemaComponent(): base("ModelCurve", "ModelCurve", "Creates a Revit model curve", "Speckle 2 Revit", "Curves") { }
    
    public override Guid ComponentGuid => new Guid("7aa6e073-6783-8e7b-eec2-7b7bb0420db2");
    
    public override void AddedToDocument(GH_Document document){
        SelectedConstructor = CSOUtils.FindConstructor("Objects.BuiltElements.Revit.Curve.ModelCurve.ctor(Objects.ICurve,System.String,System.Collections.Generic.List`1[Objects.BuiltElements.Revit.Parameter])","Objects.BuiltElements.Revit.Curve.ModelCurve");
        base.AddedToDocument(document);
    }
}

// This is generated code:
public class ModelInfoSchemaComponent: CreateSchemaObjectBase {
     
    public ModelInfoSchemaComponent(): base("ModelInfo", "ModelInfo", "Creates a Speckle object which describes basic model and project information for a structural model", "Speckle 2 Structural", "Analysis") { }
    
    public override Guid ComponentGuid => new Guid("f9da0acf-e2ee-8d25-662f-f5b9928ff8aa");
    
    public override void AddedToDocument(GH_Document document){
        SelectedConstructor = CSOUtils.FindConstructor("Objects.Structural.Analysis.ModelInfo.ctor(System.String,System.String,System.String,System.String,Objects.Structural.Analysis.ModelSettings,System.String,System.String)","Objects.Structural.Analysis.ModelInfo");
        base.AddedToDocument(document);
    }
}

// This is generated code:
public class ModelSettingsSchemaComponent: CreateSchemaObjectBase {
     
    public ModelSettingsSchemaComponent(): base("ModelSettings", "ModelSettings", "Creates a Speckle object which describes design and analysis settings for the structural model", "Speckle 2 Structural", "Analysis") { }
    
    public override Guid ComponentGuid => new Guid("2f8c73cc-0692-3fd9-a825-7e0677164975");
    
    public override void AddedToDocument(GH_Document document){
        SelectedConstructor = CSOUtils.FindConstructor("Objects.Structural.Analysis.ModelSettings.ctor(Objects.Structural.Analysis.ModelUnits,System.String,System.String,System.Double)","Objects.Structural.Analysis.ModelSettings");
        base.AddedToDocument(document);
    }
}

// This is generated code:
public class ModelUnitsSchemaComponent: CreateSchemaObjectBase {
     
    public ModelUnitsSchemaComponent(): base("ModelUnits", "ModelUnits", "Creates a Speckle object which specifies the units associated with the model", "Speckle 2 Structural", "Analysis") { }
    
    public override Guid ComponentGuid => new Guid("6c3340f9-3493-5e35-7272-e6acd0eefa85");
    
    public override void AddedToDocument(GH_Document document){
        SelectedConstructor = CSOUtils.FindConstructor("Objects.Structural.Analysis.ModelUnits.ctor(Objects.Structural.Analysis.UnitsType)","Objects.Structural.Analysis.ModelUnits");
        base.AddedToDocument(document);
    }
}

// This is generated code:
public class ModelUnits1SchemaComponent: CreateSchemaObjectBase {
     
    public ModelUnits1SchemaComponent(): base("ModelUnits (custom)", "ModelUnits (custom)", "Creates a Speckle object which specifies the units associated with the model", "Speckle 2 Structural", "Analysis") { }
    
    public override Guid ComponentGuid => new Guid("162c2a99-e4c9-314f-1833-f0e4a5c7451d");
    
    public override void AddedToDocument(GH_Document document){
        SelectedConstructor = CSOUtils.FindConstructor("Objects.Structural.Analysis.ModelUnits.ctor(System.String,System.String,System.String,System.String,System.String,System.String,System.String,System.String,System.String,System.String,System.String,System.String)","Objects.Structural.Analysis.ModelUnits");
        base.AddedToDocument(document);
    }
}

// This is generated code:
public class NodeSchemaComponent: CreateSchemaObjectBase {
     
    public NodeSchemaComponent(): base("Node", "Node", "Creates a Speckle structural node", "Speckle 2 Structural", "Geometry") { }
    
    public override Guid ComponentGuid => new Guid("dacc1582-c084-4685-981a-6f8f8d8663c8");
    
    public override void AddedToDocument(GH_Document document){
        SelectedConstructor = CSOUtils.FindConstructor("Objects.Structural.Geometry.Node.ctor(Objects.Geometry.Point,System.String,Objects.Structural.Geometry.Restraint,Objects.Geometry.Plane)","Objects.Structural.Geometry.Node");
        base.AddedToDocument(document);
    }
}

// This is generated code:
public class NodeLoadSchemaComponent: CreateSchemaObjectBase {
     
    public NodeLoadSchemaComponent(): base("NodeLoad", "NodeLoad", "Creates a Speckle node load", "Speckle 2 Structural", "Loading") { }
    
    public override Guid ComponentGuid => new Guid("35e117b0-e039-7b2c-46e0-7b6a7d413009");
    
    public override void AddedToDocument(GH_Document document){
        SelectedConstructor = CSOUtils.FindConstructor("Objects.Structural.Loading.NodeLoad.ctor(System.String,Objects.Structural.Loading.LoadCase,System.Collections.Generic.List`1[Objects.Structural.Geometry.Node],Objects.Structural.Loading.LoadDirection,System.Collections.Generic.List`1[System.Double])","Objects.Structural.Loading.NodeLoad");
        base.AddedToDocument(document);
    }
}

// This is generated code:
public class NodeLoad1SchemaComponent: CreateSchemaObjectBase {
     
    public NodeLoad1SchemaComponent(): base("NodeLoad (user-defined axis)", "NodeLoad (user-defined axis)", "Creates a Speckle node load (user-defined axis)", "Speckle 2 Structural", "Loading") { }
    
    public override Guid ComponentGuid => new Guid("68f48dad-78db-1f2d-ddb7-abbc443c5193");
    
    public override void AddedToDocument(GH_Document document){
        SelectedConstructor = CSOUtils.FindConstructor("Objects.Structural.Loading.NodeLoad.ctor(System.String,Objects.Structural.Loading.LoadCase,System.Collections.Generic.List`1[Objects.Structural.Geometry.Node],Objects.Structural.Geometry.Axis,Objects.Structural.Loading.LoadDirection,System.Collections.Generic.List`1[System.Double])","Objects.Structural.Loading.NodeLoad");
        base.AddedToDocument(document);
    }
}

// This is generated code:
public class ParameterSchemaComponent: CreateSchemaObjectBase {
     
    public ParameterSchemaComponent(): base("Parameter", "Parameter", "A Revit instance parameter to set on an element", "Speckle 2 Revit", "Families") { }
    
    public override Guid ComponentGuid => new Guid("706f3fe9-f499-b07f-b682-febedbe38c9c");
    
    public override void AddedToDocument(GH_Document document){
        SelectedConstructor = CSOUtils.FindConstructor("Objects.BuiltElements.Revit.Parameter.ctor(System.String,System.Object,System.String)","Objects.BuiltElements.Revit.Parameter");
        base.AddedToDocument(document);
    }
}

// This is generated code:
public class ParameterUpdaterSchemaComponent: CreateSchemaObjectBase {
     
    public ParameterUpdaterSchemaComponent(): base("ParameterUpdater", "ParameterUpdater", "Updates parameters on a Revit element by id", "Speckle 2 Revit", "Families") { }
    
    public override Guid ComponentGuid => new Guid("c4f5fc69-58e1-59f6-4dac-e31b738f7254");
    
    public override void AddedToDocument(GH_Document document){
        SelectedConstructor = CSOUtils.FindConstructor("Objects.BuiltElements.Revit.ParameterUpdater.ctor(System.String,System.Collections.Generic.List`1[Objects.BuiltElements.Revit.Parameter])","Objects.BuiltElements.Revit.ParameterUpdater");
        base.AddedToDocument(document);
    }
}

// This is generated code:
public class PipeSchemaComponent: CreateSchemaObjectBase {
     
    public PipeSchemaComponent(): base("Pipe", "Pipe", "Creates a Speckle pipe", "Speckle 2 BIM", "MEP") { }
    
    public override Guid ComponentGuid => new Guid("6892cf99-6913-7004-27ab-2cfb8435a644");
    
    public override void AddedToDocument(GH_Document document){
        SelectedConstructor = CSOUtils.FindConstructor("Objects.BuiltElements.Pipe.ctor(Objects.ICurve,System.Double,System.Double,System.Double,System.Double)","Objects.BuiltElements.Pipe");
        base.AddedToDocument(document);
    }
}

// This is generated code:
public class PropertySchemaComponent: CreateSchemaObjectBase {
     
    public PropertySchemaComponent(): base("Property", "Property", "Creates a Speckle structural property", "Speckle 2 Structural", "Properties") { }
    
    public override Guid ComponentGuid => new Guid("8f7a7ef0-dbe1-4085-a1e8-f602612698a5");
    
    public override void AddedToDocument(GH_Document document){
        SelectedConstructor = CSOUtils.FindConstructor("Objects.Structural.Properties.Property.ctor(System.String,System.String)","Objects.Structural.Properties.Property");
        base.AddedToDocument(document);
    }
}

// This is generated code:
public class Property1DSchemaComponent: CreateSchemaObjectBase {
     
    public Property1DSchemaComponent(): base("Property1D (by name)", "Property1D (by name)", "Creates a Speckle structural 1D element property", "Speckle 2 Structural", "Properties") { }
    
    public override Guid ComponentGuid => new Guid("fa29bbb6-ab8f-a235-67da-c10fe9daa077");
    
    public override void AddedToDocument(GH_Document document){
        SelectedConstructor = CSOUtils.FindConstructor("Objects.Structural.Properties.Property1D.ctor(System.String)","Objects.Structural.Properties.Property1D");
        base.AddedToDocument(document);
    }
}

// This is generated code:
public class Property1D1SchemaComponent: CreateSchemaObjectBase {
     
    public Property1D1SchemaComponent(): base("Property1D", "Property1D", "Creates a Speckle structural 1D element property", "Speckle 2 Structural", "Properties") { }
    
    public override Guid ComponentGuid => new Guid("301fb47d-9a12-ed72-4dbf-55d23ac5c432");
    
    public override void AddedToDocument(GH_Document document){
        SelectedConstructor = CSOUtils.FindConstructor("Objects.Structural.Properties.Property1D.ctor(System.String,Objects.Structural.Materials.Material,Objects.Structural.Properties.SectionProfile)","Objects.Structural.Properties.Property1D");
        base.AddedToDocument(document);
    }
}

// This is generated code:
public class Property2DSchemaComponent: CreateSchemaObjectBase {
     
    public Property2DSchemaComponent(): base("Property2D (by name)", "Property2D (by name)", "Creates a Speckle structural 2D element property", "Speckle 2 Structural", "Properties") { }
    
    public override Guid ComponentGuid => new Guid("b637985b-c4b8-0bbd-109b-7caf9fea829f");
    
    public override void AddedToDocument(GH_Document document){
        SelectedConstructor = CSOUtils.FindConstructor("Objects.Structural.Properties.Property2D.ctor(System.String)","Objects.Structural.Properties.Property2D");
        base.AddedToDocument(document);
    }
}

// This is generated code:
public class Property2D1SchemaComponent: CreateSchemaObjectBase {
     
    public Property2D1SchemaComponent(): base("Property2D", "Property2D", "Creates a Speckle structural 2D element property", "Speckle 2 Structural", "Properties") { }
    
    public override Guid ComponentGuid => new Guid("a1f72576-5106-26da-625e-6c5dfe798b4f");
    
    public override void AddedToDocument(GH_Document document){
        SelectedConstructor = CSOUtils.FindConstructor("Objects.Structural.Properties.Property2D.ctor(System.String,Objects.Structural.Materials.Material,Objects.Structural.PropertyType2D,System.Double)","Objects.Structural.Properties.Property2D");
        base.AddedToDocument(document);
    }
}

// This is generated code:
public class Property3DSchemaComponent: CreateSchemaObjectBase {
     
    public Property3DSchemaComponent(): base("Property3D (by name)", "Property3D (by name)", "Creates a Speckle structural 3D element property", "Speckle 2 Structural", "Properties") { }
    
    public override Guid ComponentGuid => new Guid("a1644434-1c43-113c-786e-c1942f56d205");
    
    public override void AddedToDocument(GH_Document document){
        SelectedConstructor = CSOUtils.FindConstructor("Objects.Structural.Properties.Property3D.ctor(System.String)","Objects.Structural.Properties.Property3D");
        base.AddedToDocument(document);
    }
}

// This is generated code:
public class Property3D1SchemaComponent: CreateSchemaObjectBase {
     
    public Property3D1SchemaComponent(): base("Property3D", "Property3D", "Creates a Speckle structural 3D element property", "Speckle 2 Structural", "Properties") { }
    
    public override Guid ComponentGuid => new Guid("5cc8c1d0-c3a7-0c95-f2b6-f8f7b4afdc95");
    
    public override void AddedToDocument(GH_Document document){
        SelectedConstructor = CSOUtils.FindConstructor("Objects.Structural.Properties.Property3D.ctor(System.String,Objects.Structural.PropertyType3D,Objects.Structural.Materials.Material)","Objects.Structural.Properties.Property3D");
        base.AddedToDocument(document);
    }
}

// This is generated code:
public class PropertyDamperSchemaComponent: CreateSchemaObjectBase {
     
    public PropertyDamperSchemaComponent(): base("PropertyDamper", "PropertyDamper", "Creates a Speckle structural damper property", "Speckle 2 Structural", "Properties") { }
    
    public override Guid ComponentGuid => new Guid("3d966901-7bcc-b5d0-c5c9-060ae5a2caff");
    
    public override void AddedToDocument(GH_Document document){
        SelectedConstructor = CSOUtils.FindConstructor("Objects.Structural.Properties.PropertyDamper.ctor(System.String)","Objects.Structural.Properties.PropertyDamper");
        base.AddedToDocument(document);
    }
}

// This is generated code:
public class PropertyDamper1SchemaComponent: CreateSchemaObjectBase {
     
    public PropertyDamper1SchemaComponent(): base("PropertyDamper (general)", "PropertyDamper (general)", "Creates a Speckle structural damper property (for 6 degrees of freedom)", "Speckle 2 Structural", "Properties") { }
    
    public override Guid ComponentGuid => new Guid("10534d96-587f-e36f-3a97-db6b3fae6b53");
    
    public override void AddedToDocument(GH_Document document){
        SelectedConstructor = CSOUtils.FindConstructor("Objects.Structural.Properties.PropertyDamper.ctor(System.String,Objects.Structural.PropertyTypeDamper,System.Double,System.Double,System.Double,System.Double,System.Double,System.Double)","Objects.Structural.Properties.PropertyDamper");
        base.AddedToDocument(document);
    }
}

// This is generated code:
public class PropertyMassSchemaComponent: CreateSchemaObjectBase {
     
    public PropertyMassSchemaComponent(): base("PropertyMass", "PropertyMass", "Creates a Speckle structural mass property", "Speckle 2 Structural", "Properties") { }
    
    public override Guid ComponentGuid => new Guid("2ab5d65b-d4d7-85fa-01bf-2384c5ce5666");
    
    public override void AddedToDocument(GH_Document document){
        SelectedConstructor = CSOUtils.FindConstructor("Objects.Structural.Properties.PropertyMass.ctor(System.String)","Objects.Structural.Properties.PropertyMass");
        base.AddedToDocument(document);
    }
}

// This is generated code:
public class PropertyMass1SchemaComponent: CreateSchemaObjectBase {
     
    public PropertyMass1SchemaComponent(): base("PropertyMass (general)", "PropertyMass (general)", "Creates a Speckle structural mass property", "Speckle 2 Structural", "Properties") { }
    
    public override Guid ComponentGuid => new Guid("66fb8c7a-804c-06d2-a6e0-5da60241dc48");
    
    public override void AddedToDocument(GH_Document document){
        SelectedConstructor = CSOUtils.FindConstructor("Objects.Structural.Properties.PropertyMass.ctor(System.String,System.Double,System.Double,System.Double,System.Double,System.Double,System.Double,System.Double,System.Boolean,System.Double,System.Double,System.Double)","Objects.Structural.Properties.PropertyMass");
        base.AddedToDocument(document);
    }
}

// This is generated code:
public class PropertySpringSchemaComponent: CreateSchemaObjectBase {
     
    public PropertySpringSchemaComponent(): base("PropertySpring", "PropertySpring", "Creates a Speckle structural spring property", "Speckle 2 Structural", "Properties") { }
    
    public override Guid ComponentGuid => new Guid("c83d3807-3ee9-9eb6-d6d3-ae472e5fce01");
    
    public override void AddedToDocument(GH_Document document){
        SelectedConstructor = CSOUtils.FindConstructor("Objects.Structural.Properties.PropertySpring.ctor(System.String)","Objects.Structural.Properties.PropertySpring");
        base.AddedToDocument(document);
    }
}

// This is generated code:
public class PropertySpring1SchemaComponent: CreateSchemaObjectBase {
     
    public PropertySpring1SchemaComponent(): base("PropertySpring (linear/elastic)", "PropertySpring (linear/elastic)", "Creates a Speckle structural spring property (linear/elastic spring)", "Speckle 2 Structural", "Properties") { }
    
    public override Guid ComponentGuid => new Guid("03b67483-b251-b9f3-900a-e70c331314bb");
    
    public override void AddedToDocument(GH_Document document){
        SelectedConstructor = CSOUtils.FindConstructor("Objects.Structural.Properties.PropertySpring.ctor(System.String,System.Double,System.Double,System.Double,System.Double,System.Double,System.Double,System.Double)","Objects.Structural.Properties.PropertySpring");
        base.AddedToDocument(document);
    }
}

// This is generated code:
public class PropertySpring2SchemaComponent: CreateSchemaObjectBase {
     
    public PropertySpring2SchemaComponent(): base("PropertySpring (non-linear)", "PropertySpring (non-linear)", "Creates a Speckle structural spring property (non-linear spring)", "Speckle 2 Structural", "Properties") { }
    
    public override Guid ComponentGuid => new Guid("761c5a65-bec6-b6fb-1df5-c49cc427631b");
    
    public override void AddedToDocument(GH_Document document){
        SelectedConstructor = CSOUtils.FindConstructor("Objects.Structural.Properties.PropertySpring.ctor(System.String,System.Double,System.Double,System.Double,System.Double,System.Double,System.Double,System.Double,System.Double,System.Double,System.Double,System.Double,System.Double,System.Double)","Objects.Structural.Properties.PropertySpring");
        base.AddedToDocument(document);
    }
}

// This is generated code:
public class RenderMaterialSchemaComponent: CreateSchemaObjectBase {
     
    public RenderMaterialSchemaComponent(): base("RenderMaterial", "RenderMaterial", "Creates a render material.", "Speckle 2 BIM", "Other") { }
    
    public override Guid ComponentGuid => new Guid("03a49484-4eba-6e08-5e96-b3b78ed13f70");
    
    public override void AddedToDocument(GH_Document document){
        SelectedConstructor = CSOUtils.FindConstructor("Objects.Other.RenderMaterial.ctor(System.Double,System.Double,System.Double,System.Nullable`1[System.Drawing.Color],System.Nullable`1[System.Drawing.Color])","Objects.Other.RenderMaterial");
        base.AddedToDocument(document);
    }
}

// This is generated code:
public class RestraintSchemaComponent: CreateSchemaObjectBase {
     
    public RestraintSchemaComponent(): base("Restraint (by code)", "Restraint (by code)", "Creates a Speckle restraint object", "Speckle 2 Structural", "Geometry") { }
    
    public override Guid ComponentGuid => new Guid("4a117edf-50f0-9c11-6a80-e9692f15771b");
    
    public override void AddedToDocument(GH_Document document){
        SelectedConstructor = CSOUtils.FindConstructor("Objects.Structural.Geometry.Restraint.ctor(System.String)","Objects.Structural.Geometry.Restraint");
        base.AddedToDocument(document);
    }
}

// This is generated code:
public class Restraint1SchemaComponent: CreateSchemaObjectBase {
     
    public Restraint1SchemaComponent(): base("Restraint (by code and stiffness)", "Restraint (by code and stiffness)", "Creates a Speckle restraint object (to describe support conditions with an explicit stiffness)", "Speckle 2 BIM", "Objects.Structural.Geometry") { }
    
    public override Guid ComponentGuid => new Guid("a57df1f7-6fbd-4c84-a9d6-bd2d84f73811");
    
    public override void AddedToDocument(GH_Document document){
        SelectedConstructor = CSOUtils.FindConstructor("Objects.Structural.Geometry.Restraint.ctor(System.String,System.Double,System.Double,System.Double,System.Double,System.Double,System.Double)","Objects.Structural.Geometry.Restraint");
        base.AddedToDocument(document);
    }
}

// This is generated code:
public class Restraint2SchemaComponent: CreateSchemaObjectBase {
     
    public Restraint2SchemaComponent(): base("Restraint (by enum)", "Restraint (by enum)", "Creates a Speckle restraint object (for pinned condition or fixed condition)", "Speckle 2 Structural", "Geometry") { }
    
    public override Guid ComponentGuid => new Guid("f85b9d32-e383-56a2-e6fa-1da0d28febe9");
    
    public override void AddedToDocument(GH_Document document){
        SelectedConstructor = CSOUtils.FindConstructor("Objects.Structural.Geometry.Restraint.ctor(Objects.Structural.Geometry.RestraintType)","Objects.Structural.Geometry.Restraint");
        base.AddedToDocument(document);
    }
}

// This is generated code:
public class Result1DSchemaComponent: CreateSchemaObjectBase {
     
    public Result1DSchemaComponent(): base("Result1D (load case)", "Result1D (load case)", "Creates a Speckle 1D element result object (for load case)", "Speckle 2 BIM", "Objects.Structural.Results") { }
    
    public override Guid ComponentGuid => new Guid("62b6e9c3-13b6-9dbd-b222-a0b6a978750e");
    
    public override void AddedToDocument(GH_Document document){
        SelectedConstructor = CSOUtils.FindConstructor("Objects.Structural.Results.Result1D.ctor(Objects.Structural.Geometry.Element1D,Objects.Structural.Loading.LoadCase,System.Double,System.Double,System.Double,System.Double,System.Double,System.Double,System.Double,System.Double,System.Double,System.Double,System.Double,System.Double,System.Double,System.Double,System.Double,System.Double,System.Double,System.Double,System.Double,System.Double,System.Double,System.Double)","Objects.Structural.Results.Result1D");
        base.AddedToDocument(document);
    }
}

// This is generated code:
public class Result1D1SchemaComponent: CreateSchemaObjectBase {
     
    public Result1D1SchemaComponent(): base("Result1D (load combination)", "Result1D (load combination)", "Creates a Speckle 1D element result object (for load combination)", "Speckle 2 BIM", "Objects.Structural.Results") { }
    
    public override Guid ComponentGuid => new Guid("1151871b-42cc-e3f5-5e08-454f9733ef08");
    
    public override void AddedToDocument(GH_Document document){
        SelectedConstructor = CSOUtils.FindConstructor("Objects.Structural.Results.Result1D.ctor(Objects.Structural.Geometry.Element1D,Objects.Structural.Loading.LoadCombination,System.Double,System.Double,System.Double,System.Double,System.Double,System.Double,System.Double,System.Double,System.Double,System.Double,System.Double,System.Double,System.Double,System.Double,System.Double,System.Double,System.Double,System.Double,System.Double,System.Double,System.Double,System.Double)","Objects.Structural.Results.Result1D");
        base.AddedToDocument(document);
    }
}

// This is generated code:
public class Result2DSchemaComponent: CreateSchemaObjectBase {
     
    public Result2DSchemaComponent(): base("Result2D (load case)", "Result2D (load case)", "Creates a Speckle 2D element result object (for load case)", "Speckle 2 BIM", "Objects.Structural.Results") { }
    
    public override Guid ComponentGuid => new Guid("4d551fc5-fc7b-b2b8-5bba-63e48aeee645");
    
    public override void AddedToDocument(GH_Document document){
        SelectedConstructor = CSOUtils.FindConstructor("Objects.Structural.Results.Result2D.ctor(Objects.Structural.Geometry.Element2D,Objects.Structural.Loading.LoadCase,System.Collections.Generic.List`1[System.Double],System.Double,System.Double,System.Double,System.Double,System.Double,System.Double,System.Double,System.Double,System.Double,System.Double,System.Double,System.Double,System.Double,System.Double,System.Double,System.Double,System.Double,System.Double,System.Double,System.Double,System.Double,System.Double,System.Double,System.Double,System.Double,System.Double,System.Double,System.Double,System.Double)","Objects.Structural.Results.Result2D");
        base.AddedToDocument(document);
    }
}

// This is generated code:
public class Result2D1SchemaComponent: CreateSchemaObjectBase {
     
    public Result2D1SchemaComponent(): base("Result2D (load combination)", "Result2D (load combination)", "Creates a Speckle 2D element result object (for load combination)", "Speckle 2 BIM", "Objects.Structural.Results") { }
    
    public override Guid ComponentGuid => new Guid("29194017-21da-96ee-56c4-273cc84ff951");
    
    public override void AddedToDocument(GH_Document document){
        SelectedConstructor = CSOUtils.FindConstructor("Objects.Structural.Results.Result2D.ctor(Objects.Structural.Geometry.Element2D,Objects.Structural.Loading.LoadCombination,System.Collections.Generic.List`1[System.Double],System.Double,System.Double,System.Double,System.Double,System.Double,System.Double,System.Double,System.Double,System.Double,System.Double,System.Double,System.Double,System.Double,System.Double,System.Double,System.Double,System.Double,System.Double,System.Double,System.Double,System.Double,System.Double,System.Double,System.Double,System.Double,System.Double,System.Double,System.Double,System.Double)","Objects.Structural.Results.Result2D");
        base.AddedToDocument(document);
    }
}

// This is generated code:
public class Result3DSchemaComponent: CreateSchemaObjectBase {
     
    public Result3DSchemaComponent(): base("Result3D (load case)", "Result3D (load case)", "Creates a Speckle 3D element result object (for load case)", "Speckle 2 BIM", "Objects.Structural.Results") { }
    
    public override Guid ComponentGuid => new Guid("3a15c6fa-36cd-1da9-e410-928a62b940a8");
    
    public override void AddedToDocument(GH_Document document){
        SelectedConstructor = CSOUtils.FindConstructor("Objects.Structural.Results.Result3D.ctor(Objects.Structural.Geometry.Element3D,Objects.Structural.Loading.LoadCase,System.Collections.Generic.List`1[System.Double],System.Double,System.Double,System.Double,System.Double,System.Double,System.Double,System.Double,System.Double,System.Double)","Objects.Structural.Results.Result3D");
        base.AddedToDocument(document);
    }
}

// This is generated code:
public class Result3D1SchemaComponent: CreateSchemaObjectBase {
     
    public Result3D1SchemaComponent(): base("Result3D (load combination)", "Result3D (load combination)", "Creates a Speckle 3D element result object (for load combination)", "Speckle 2 BIM", "Objects.Structural.Results") { }
    
    public override Guid ComponentGuid => new Guid("1aa4dd1e-d845-7760-0e58-a3744255f0a1");
    
    public override void AddedToDocument(GH_Document document){
        SelectedConstructor = CSOUtils.FindConstructor("Objects.Structural.Results.Result3D.ctor(Objects.Structural.Geometry.Element3D,Objects.Structural.Loading.LoadCombination,System.Collections.Generic.List`1[System.Double],System.Double,System.Double,System.Double,System.Double,System.Double,System.Double,System.Double,System.Double,System.Double)","Objects.Structural.Results.Result3D");
        base.AddedToDocument(document);
    }
}

// This is generated code:
public class ResultGlobalSchemaComponent: CreateSchemaObjectBase {
     
    public ResultGlobalSchemaComponent(): base("ResultGlobal (load case)", "ResultGlobal (load case)", "Creates a Speckle global result object (for load case)", "Speckle 2 BIM", "Objects.Structural.Results") { }
    
    public override Guid ComponentGuid => new Guid("6e742681-a159-d811-8d7c-4ac42682872f");
    
    public override void AddedToDocument(GH_Document document){
        SelectedConstructor = CSOUtils.FindConstructor("Objects.Structural.Results.ResultGlobal.ctor(Objects.Structural.Loading.LoadCase,System.Double,System.Double,System.Double,System.Double,System.Double,System.Double,System.Double,System.Double,System.Double,System.Double,System.Double,System.Double,System.Double,System.Double,System.Double,System.Double,System.Double,System.Double,System.Double,System.Double,System.Double,System.Double,System.Double)","Objects.Structural.Results.ResultGlobal");
        base.AddedToDocument(document);
    }
}

// This is generated code:
public class ResultGlobal1SchemaComponent: CreateSchemaObjectBase {
     
    public ResultGlobal1SchemaComponent(): base("ResultGlobal (load combination)", "ResultGlobal (load combination)", "Creates a Speckle global result object (for load combination)", "Speckle 2 BIM", "Objects.Structural.Results") { }
    
    public override Guid ComponentGuid => new Guid("cd0af8ae-e8d9-b1d9-fce1-63d137a8f69c");
    
    public override void AddedToDocument(GH_Document document){
        SelectedConstructor = CSOUtils.FindConstructor("Objects.Structural.Results.ResultGlobal.ctor(Objects.Structural.Loading.LoadCombination,System.Double,System.Double,System.Double,System.Double,System.Double,System.Double,System.Double,System.Double,System.Double,System.Double,System.Double,System.Double,System.Double,System.Double,System.Double,System.Double,System.Double,System.Double,System.Double,System.Double,System.Double,System.Double,System.Double)","Objects.Structural.Results.ResultGlobal");
        base.AddedToDocument(document);
    }
}

// This is generated code:
public class ResultNodeSchemaComponent: CreateSchemaObjectBase {
     
    public ResultNodeSchemaComponent(): base("ResultNode (load case)", "ResultNode (load case)", "Creates a Speckle structural nodal result object", "Speckle 2 BIM", "Objects.Structural.Results") { }
    
    public override Guid ComponentGuid => new Guid("5bf05a45-f397-00ae-0cf5-d89191042d21");
    
    public override void AddedToDocument(GH_Document document){
        SelectedConstructor = CSOUtils.FindConstructor("Objects.Structural.Results.ResultNode.ctor(Objects.Structural.Loading.LoadCase,Objects.Structural.Geometry.Node,System.Double,System.Double,System.Double,System.Double,System.Double,System.Double,System.Double,System.Double,System.Double,System.Double,System.Double,System.Double,System.Double,System.Double,System.Double,System.Double,System.Double,System.Double,System.Double,System.Double,System.Double,System.Double,System.Double,System.Double,System.Double,System.Double,System.Double,System.Double,System.Double,System.Double)","Objects.Structural.Results.ResultNode");
        base.AddedToDocument(document);
    }
}

// This is generated code:
public class ResultNode1SchemaComponent: CreateSchemaObjectBase {
     
    public ResultNode1SchemaComponent(): base("ResultNode (load combination)", "ResultNode (load combination)", "Creates a Speckle structural nodal result object", "Speckle 2 BIM", "Objects.Structural.Results") { }
    
    public override Guid ComponentGuid => new Guid("c219b902-4ffd-8d03-7de0-2264c8ad6030");
    
    public override void AddedToDocument(GH_Document document){
        SelectedConstructor = CSOUtils.FindConstructor("Objects.Structural.Results.ResultNode.ctor(Objects.Structural.Loading.LoadCombination,Objects.Structural.Geometry.Node,System.Double,System.Double,System.Double,System.Double,System.Double,System.Double,System.Double,System.Double,System.Double,System.Double,System.Double,System.Double,System.Double,System.Double,System.Double,System.Double,System.Double,System.Double,System.Double,System.Double,System.Double,System.Double,System.Double,System.Double,System.Double,System.Double,System.Double,System.Double,System.Double,System.Double)","Objects.Structural.Results.ResultNode");
        base.AddedToDocument(document);
    }
}

// This is generated code:
public class ResultSet1DSchemaComponent: CreateSchemaObjectBase {
     
    public ResultSet1DSchemaComponent(): base("ResultSet1D", "ResultSet1D", "Creates a Speckle 1D element result set object", "Speckle 2 BIM", "Objects.Structural.Results") { }
    
    public override Guid ComponentGuid => new Guid("7928905d-5fad-53c8-8d44-0eec0c5478ba");
    
    public override void AddedToDocument(GH_Document document){
        SelectedConstructor = CSOUtils.FindConstructor("Objects.Structural.Results.ResultSet1D.ctor(System.Collections.Generic.List`1[Objects.Structural.Results.Result1D])","Objects.Structural.Results.ResultSet1D");
        base.AddedToDocument(document);
    }
}

// This is generated code:
public class ResultSet2DSchemaComponent: CreateSchemaObjectBase {
     
    public ResultSet2DSchemaComponent(): base("ResultSet2D", "ResultSet2D", "Creates a Speckle 2D element result set object", "Speckle 2 BIM", "Objects.Structural.Results") { }
    
    public override Guid ComponentGuid => new Guid("ff5bdc35-b72a-a0be-066f-5ad08fbb047d");
    
    public override void AddedToDocument(GH_Document document){
        SelectedConstructor = CSOUtils.FindConstructor("Objects.Structural.Results.ResultSet2D.ctor(System.Collections.Generic.List`1[Objects.Structural.Results.Result2D])","Objects.Structural.Results.ResultSet2D");
        base.AddedToDocument(document);
    }
}

// This is generated code:
public class ResultSetNodeSchemaComponent: CreateSchemaObjectBase {
     
    public ResultSetNodeSchemaComponent(): base("ResultSetNode", "ResultSetNode", "Creates a Speckle node result set object", "Speckle 2 BIM", "Objects.Structural.Results") { }
    
    public override Guid ComponentGuid => new Guid("07d3aa5f-55e8-f0c6-96da-d9599a8da233");
    
    public override void AddedToDocument(GH_Document document){
        SelectedConstructor = CSOUtils.FindConstructor("Objects.Structural.Results.ResultSetNode.ctor(System.Collections.Generic.List`1[Objects.Structural.Results.ResultNode])","Objects.Structural.Results.ResultSetNode");
        base.AddedToDocument(document);
    }
}

// This is generated code:
public class RevitBeamSchemaComponent: CreateSchemaObjectBase {
     
    public RevitBeamSchemaComponent(): base("RevitBeam", "RevitBeam", "Creates a Revit beam by curve and base level.", "Speckle 2 Revit", "Structure") { }
    
    public override Guid ComponentGuid => new Guid("6aba19f5-1b1c-8e0c-f063-2a7c91816b1c");
    
    public override void AddedToDocument(GH_Document document){
        SelectedConstructor = CSOUtils.FindConstructor("Objects.BuiltElements.Revit.RevitBeam.ctor(System.String,System.String,Objects.ICurve,Objects.BuiltElements.Level,System.Collections.Generic.List`1[Objects.BuiltElements.Revit.Parameter])","Objects.BuiltElements.Revit.RevitBeam");
        base.AddedToDocument(document);
    }
}

// This is generated code:
public class RevitBraceSchemaComponent: CreateSchemaObjectBase {
     
    public RevitBraceSchemaComponent(): base("RevitBrace", "RevitBrace", "Creates a Revit brace by curve and base level.", "Speckle 2 Revit", "Structure") { }
    
    public override Guid ComponentGuid => new Guid("a3a689dc-2ca5-d5be-a225-99a144768e7e");
    
    public override void AddedToDocument(GH_Document document){
        SelectedConstructor = CSOUtils.FindConstructor("Objects.BuiltElements.Revit.RevitBrace.ctor(System.String,System.String,Objects.ICurve,Objects.BuiltElements.Level,System.Collections.Generic.List`1[Objects.BuiltElements.Revit.Parameter])","Objects.BuiltElements.Revit.RevitBrace");
        base.AddedToDocument(document);
    }
}

// This is generated code:
public class RevitCeilingSchemaComponent: CreateSchemaObjectBase {
     
    public RevitCeilingSchemaComponent(): base("RevitCeiling", "RevitCeiling", "Creates a Revit ceiling", "Speckle 2 Revit", "Architecture") { }
    
    public override Guid ComponentGuid => new Guid("93e6568e-0dc2-ebd2-64b0-e202eabe49cb");
    
    public override void AddedToDocument(GH_Document document){
        SelectedConstructor = CSOUtils.FindConstructor("Objects.BuiltElements.Revit.RevitCeiling.ctor(Objects.ICurve,System.String,System.String,Objects.BuiltElements.Level,System.Double,Objects.Geometry.Line,System.Double,System.Collections.Generic.List`1[Objects.ICurve],System.Collections.Generic.List`1[Speckle.Core.Models.Base])","Objects.BuiltElements.Revit.RevitCeiling");
        base.AddedToDocument(document);
    }
}

// This is generated code:
public class RevitColumnSchemaComponent: CreateSchemaObjectBase {
     
    public RevitColumnSchemaComponent(): base("RevitColumn Vertical", "RevitColumn Vertical", "Creates a vertical Revit Column by point and levels.", "Speckle 2 Revit", "Architecture") { }
    
    public override Guid ComponentGuid => new Guid("c243fe91-0103-bea1-34b7-3e8b39c8d0ec");
    
    public override void AddedToDocument(GH_Document document){
        SelectedConstructor = CSOUtils.FindConstructor("Objects.BuiltElements.Revit.RevitColumn.ctor(System.String,System.String,Objects.ICurve,Objects.BuiltElements.Level,Objects.BuiltElements.Level,System.Double,System.Double,System.Boolean,System.Double,System.Collections.Generic.List`1[Objects.BuiltElements.Revit.Parameter])","Objects.BuiltElements.Revit.RevitColumn");
        base.AddedToDocument(document);
    }
}

// This is generated code:
public class RevitColumn1SchemaComponent: CreateSchemaObjectBase {
     
    public RevitColumn1SchemaComponent(): base("RevitColumn Slanted", "RevitColumn Slanted", "Creates a slanted Revit Column by curve.", "Speckle 2 Revit", "Structure") { }
    
    public override Guid ComponentGuid => new Guid("bd9936e6-c75f-c0de-feb0-b801eff0e0ea");
    
    public override void AddedToDocument(GH_Document document){
        SelectedConstructor = CSOUtils.FindConstructor("Objects.BuiltElements.Revit.RevitColumn.ctor(System.String,System.String,Objects.ICurve,Objects.BuiltElements.Level,System.Boolean,System.Collections.Generic.List`1[Objects.BuiltElements.Revit.Parameter])","Objects.BuiltElements.Revit.RevitColumn");
        base.AddedToDocument(document);
    }
}

// This is generated code:
public class RevitDuctSchemaComponent: CreateSchemaObjectBase {
     
    public RevitDuctSchemaComponent(): base("RevitDuct", "RevitDuct", "Creates a Revit duct", "Speckle 2 Revit", "MEP") { }
    
    public override Guid ComponentGuid => new Guid("d7781536-e8a9-8aef-1b27-571584f8c4a3");
    
    public override void AddedToDocument(GH_Document document){
        SelectedConstructor = CSOUtils.FindConstructor("Objects.BuiltElements.Revit.RevitDuct.ctor(System.String,System.String,Objects.Geometry.Line,System.String,System.String,Objects.BuiltElements.Level,System.Double,System.Double,System.Double,System.Double,System.Collections.Generic.List`1[Objects.BuiltElements.Revit.Parameter])","Objects.BuiltElements.Revit.RevitDuct");
        base.AddedToDocument(document);
    }
}

// This is generated code:
public class RevitExtrusionRoofSchemaComponent: CreateSchemaObjectBase {
     
    public RevitExtrusionRoofSchemaComponent(): base("RevitExtrusionRoof", "RevitExtrusionRoof", "Creates a Revit roof by extruding a curve", "Speckle 2 Revit", "Architecture") { }
    
    public override Guid ComponentGuid => new Guid("707428ab-15b4-e7ec-a2cd-21154ff50c1b");
    
    public override void AddedToDocument(GH_Document document){
        SelectedConstructor = CSOUtils.FindConstructor("Objects.BuiltElements.Revit.RevitRoof.RevitExtrusionRoof.ctor(System.String,System.String,System.Double,System.Double,Objects.Geometry.Line,Objects.BuiltElements.Level,System.Collections.Generic.List`1[Speckle.Core.Models.Base],System.Collections.Generic.List`1[Objects.BuiltElements.Revit.Parameter])","Objects.BuiltElements.Revit.RevitRoof.RevitExtrusionRoof");
        base.AddedToDocument(document);
    }
}

// This is generated code:
public class RevitFaceWallSchemaComponent: CreateSchemaObjectBase {
     
    public RevitFaceWallSchemaComponent(): base("RevitWall by face", "RevitWall by face", "Creates a Revit wall from a surface.", "Speckle 2 Revit", "Architecture") { }
    
    public override Guid ComponentGuid => new Guid("fc3927a7-0877-8137-a34e-ecd19a6f688c");
    
    public override void AddedToDocument(GH_Document document){
        SelectedConstructor = CSOUtils.FindConstructor("Objects.BuiltElements.Revit.RevitFaceWall.ctor(System.String,System.String,Objects.Geometry.Brep,Objects.BuiltElements.Level,Objects.BuiltElements.Revit.LocationLine,System.Collections.Generic.List`1[Speckle.Core.Models.Base],System.Collections.Generic.List`1[Objects.BuiltElements.Revit.Parameter])","Objects.BuiltElements.Revit.RevitFaceWall");
        base.AddedToDocument(document);
    }
}

// This is generated code:
public class RevitFloorSchemaComponent: CreateSchemaObjectBase {
     
    public RevitFloorSchemaComponent(): base("RevitFloor", "RevitFloor", "Creates a Revit floor by outline and level", "Speckle 2 Revit", "Architecture") { }
    
    public override Guid ComponentGuid => new Guid("e6f17d4f-6c28-0d0f-2370-7b9c09a14fff");
    
    public override void AddedToDocument(GH_Document document){
        SelectedConstructor = CSOUtils.FindConstructor("Objects.BuiltElements.Revit.RevitFloor.ctor(System.String,System.String,Objects.ICurve,Objects.BuiltElements.Level,System.Boolean,System.Double,Objects.Geometry.Line,System.Collections.Generic.List`1[Objects.ICurve],System.Collections.Generic.List`1[Speckle.Core.Models.Base],System.Collections.Generic.List`1[Objects.BuiltElements.Revit.Parameter])","Objects.BuiltElements.Revit.RevitFloor");
        base.AddedToDocument(document);
    }
}

// This is generated code:
public class RevitFootprintRoofSchemaComponent: CreateSchemaObjectBase {
     
    public RevitFootprintRoofSchemaComponent(): base("RevitFootprintRoof", "RevitFootprintRoof", "Creates a Revit roof by outline", "Speckle 2 Revit", "Architecture") { }
    
    public override Guid ComponentGuid => new Guid("b2f55d9f-7242-ee7e-c44a-24e34d5f6e3e");
    
    public override void AddedToDocument(GH_Document document){
        SelectedConstructor = CSOUtils.FindConstructor("Objects.BuiltElements.Revit.RevitRoof.RevitFootprintRoof.ctor(Objects.ICurve,System.String,System.String,Objects.BuiltElements.Level,Objects.BuiltElements.Revit.RevitLevel,System.Double,System.Collections.Generic.List`1[Objects.ICurve],System.Collections.Generic.List`1[Speckle.Core.Models.Base],System.Collections.Generic.List`1[Objects.BuiltElements.Revit.Parameter])","Objects.BuiltElements.Revit.RevitRoof.RevitFootprintRoof");
        base.AddedToDocument(document);
    }
}

// This is generated code:
public class RevitLevelSchemaComponent: CreateSchemaObjectBase {
     
    public RevitLevelSchemaComponent(): base("RevitLevel", "RevitLevel", "Creates a new Revit level unless one with the same elevation already exists", "Speckle 2 Revit", "Architecture") { }
    
    public override Guid ComponentGuid => new Guid("5ef6e45c-00bd-f3b9-1cbf-6e9a902da7ab");
    
    public override void AddedToDocument(GH_Document document){
        SelectedConstructor = CSOUtils.FindConstructor("Objects.BuiltElements.Revit.RevitLevel.ctor(System.String,System.Double,System.Boolean,System.Collections.Generic.List`1[Objects.BuiltElements.Revit.Parameter])","Objects.BuiltElements.Revit.RevitLevel");
        base.AddedToDocument(document);
    }
}

// This is generated code:
public class RevitLevel1SchemaComponent: CreateSchemaObjectBase {
     
    public RevitLevel1SchemaComponent(): base("RevitLevel by name", "RevitLevel by name", "Gets an existing Revit level by name", "Speckle 2 Revit", "Architecture") { }
    
    public override Guid ComponentGuid => new Guid("e075a88e-7867-3726-3bb7-15b73b2d17e6");
    
    public override void AddedToDocument(GH_Document document){
        SelectedConstructor = CSOUtils.FindConstructor("Objects.BuiltElements.Revit.RevitLevel.ctor(System.String)","Objects.BuiltElements.Revit.RevitLevel");
        base.AddedToDocument(document);
    }
}

// This is generated code:
public class RevitPipeSchemaComponent: CreateSchemaObjectBase {
     
    public RevitPipeSchemaComponent(): base("RevitPipe", "RevitPipe", "Creates a Revit pipe", "Speckle 2 Revit", "MEP") { }
    
    public override Guid ComponentGuid => new Guid("19700cd2-6310-c8b3-7ad5-954033702e52");
    
    public override void AddedToDocument(GH_Document document){
        SelectedConstructor = CSOUtils.FindConstructor("Objects.BuiltElements.Revit.RevitPipe.ctor(System.String,System.String,Objects.ICurve,System.Double,Objects.BuiltElements.Level,System.String,System.String,System.Collections.Generic.List`1[Objects.BuiltElements.Revit.Parameter])","Objects.BuiltElements.Revit.RevitPipe");
        base.AddedToDocument(document);
    }
}

// This is generated code:
public class RevitProfileWallSchemaComponent: CreateSchemaObjectBase {
     
    public RevitProfileWallSchemaComponent(): base("RevitWall by profile", "RevitWall by profile", "Creates a Revit wall from a profile.", "Speckle 2 Revit", "Architecture") { }
    
    public override Guid ComponentGuid => new Guid("b3962fc0-69b0-e766-22b4-b08404650c8a");
    
    public override void AddedToDocument(GH_Document document){
        SelectedConstructor = CSOUtils.FindConstructor("Objects.BuiltElements.Revit.RevitProfileWall.ctor(System.String,System.String,Objects.Geometry.Polycurve,Objects.BuiltElements.Level,Objects.BuiltElements.Revit.LocationLine,System.Boolean,System.Collections.Generic.List`1[Speckle.Core.Models.Base],System.Collections.Generic.List`1[Objects.BuiltElements.Revit.Parameter])","Objects.BuiltElements.Revit.RevitProfileWall");
        base.AddedToDocument(document);
    }
}

// This is generated code:
public class RevitRailingSchemaComponent: CreateSchemaObjectBase {
     
    public RevitRailingSchemaComponent(): base("Railing", "Railing", "Creates a Revit railing by base curve.", "Speckle 2 Revit", "Architecture") { }
    
    public override Guid ComponentGuid => new Guid("a6c3be7a-9e6b-663b-2bc0-dd9fa2ee6552");
    
    public override void AddedToDocument(GH_Document document){
        SelectedConstructor = CSOUtils.FindConstructor("Objects.BuiltElements.Revit.RevitRailing.ctor(System.String,Objects.Geometry.Polycurve,Objects.BuiltElements.Level,System.Boolean)","Objects.BuiltElements.Revit.RevitRailing");
        base.AddedToDocument(document);
    }
}

// This is generated code:
public class RevitShaftSchemaComponent: CreateSchemaObjectBase {
     
    public RevitShaftSchemaComponent(): base("RevitShaft", "RevitShaft", "Creates a Revit shaft from a bottom and top level", "Speckle 2 Revit", "Architecture") { }
    
    public override Guid ComponentGuid => new Guid("00cdb2fd-ef75-107e-822c-3490cd359380");
    
    public override void AddedToDocument(GH_Document document){
        SelectedConstructor = CSOUtils.FindConstructor("Objects.BuiltElements.Revit.RevitShaft.ctor(Objects.ICurve,Objects.BuiltElements.Level,Objects.BuiltElements.Level,System.Collections.Generic.List`1[Objects.BuiltElements.Revit.Parameter])","Objects.BuiltElements.Revit.RevitShaft");
        base.AddedToDocument(document);
    }
}

// This is generated code:
public class RevitTopographySchemaComponent: CreateSchemaObjectBase {
     
    public RevitTopographySchemaComponent(): base("RevitTopography", "RevitTopography", "Creates a Revit topography", "Speckle 2 Revit", "Architecture") { }
    
    public override Guid ComponentGuid => new Guid("f0840908-039e-b6d4-98de-8ed003dfd357");
    
    public override void AddedToDocument(GH_Document document){
        SelectedConstructor = CSOUtils.FindConstructor("Objects.BuiltElements.Revit.RevitTopography.ctor(Objects.Geometry.Mesh,System.Collections.Generic.List`1[Objects.BuiltElements.Revit.Parameter])","Objects.BuiltElements.Revit.RevitTopography");
        base.AddedToDocument(document);
    }
}

// This is generated code:
public class RevitWallSchemaComponent: CreateSchemaObjectBase {
     
    public RevitWallSchemaComponent(): base("RevitWall by curve and levels", "RevitWall by curve and levels", "Creates a Revit wall with a top and base level.", "Speckle 2 Revit", "Architecture") { }
    
    public override Guid ComponentGuid => new Guid("fa1aef22-ddd5-01f4-887e-145ce21da247");
    
    public override void AddedToDocument(GH_Document document){
        SelectedConstructor = CSOUtils.FindConstructor("Objects.BuiltElements.Revit.RevitWall.ctor(System.String,System.String,Objects.ICurve,Objects.BuiltElements.Level,Objects.BuiltElements.Level,System.Double,System.Double,System.Boolean,System.Boolean,System.Collections.Generic.List`1[Speckle.Core.Models.Base],System.Collections.Generic.List`1[Objects.BuiltElements.Revit.Parameter])","Objects.BuiltElements.Revit.RevitWall");
        base.AddedToDocument(document);
    }
}

// This is generated code:
public class RevitWall1SchemaComponent: CreateSchemaObjectBase {
     
    public RevitWall1SchemaComponent(): base("RevitWall by curve and height", "RevitWall by curve and height", "Creates an unconnected Revit wall.", "Speckle 2 Revit", "Architecture") { }
    
    public override Guid ComponentGuid => new Guid("bd2a0bb1-14f7-cd0a-76c4-2429412a5128");
    
    public override void AddedToDocument(GH_Document document){
        SelectedConstructor = CSOUtils.FindConstructor("Objects.BuiltElements.Revit.RevitWall.ctor(System.String,System.String,Objects.ICurve,Objects.BuiltElements.Level,System.Double,System.Double,System.Double,System.Boolean,System.Boolean,System.Collections.Generic.List`1[Speckle.Core.Models.Base],System.Collections.Generic.List`1[Objects.BuiltElements.Revit.Parameter])","Objects.BuiltElements.Revit.RevitWall");
        base.AddedToDocument(document);
    }
}

// This is generated code:
public class RevitWireSchemaComponent: CreateSchemaObjectBase {
     
    public RevitWireSchemaComponent(): base("RevitWire", "RevitWire", "Creates a Revit wire from points and level", "Speckle 2 Revit", "MEP") { }
    
    public override Guid ComponentGuid => new Guid("4045436b-0804-f0e1-a9f2-6217f4d8a45b");
    
    public override void AddedToDocument(GH_Document document){
        SelectedConstructor = CSOUtils.FindConstructor("Objects.BuiltElements.Revit.RevitWire.ctor(System.Collections.Generic.List`1[System.Double],System.String,System.String,Objects.BuiltElements.Level,System.String,System.Collections.Generic.List`1[Objects.BuiltElements.Revit.Parameter])","Objects.BuiltElements.Revit.RevitWire");
        base.AddedToDocument(document);
    }
}

// This is generated code:
public class RoofSchemaComponent: CreateSchemaObjectBase {
     
    public RoofSchemaComponent(): base("Roof", "Roof", "Creates a Speckle roof", "Speckle 2 BIM", "Architecture") { }
    
    public override Guid ComponentGuid => new Guid("c10c6dcd-e6a8-be88-32f3-45c935d0bae9");
    
    public override void AddedToDocument(GH_Document document){
        SelectedConstructor = CSOUtils.FindConstructor("Objects.BuiltElements.Roof.ctor(Objects.ICurve,System.Collections.Generic.List`1[Objects.ICurve],System.Collections.Generic.List`1[Speckle.Core.Models.Base])","Objects.BuiltElements.Roof");
        base.AddedToDocument(document);
    }
}

// This is generated code:
public class RoomSchemaComponent: CreateSchemaObjectBase {
     
    public RoomSchemaComponent(): base("Room", "Room", "Creates a Speckle room", "Speckle 2 BIM", "Architecture") { }
    
    public override Guid ComponentGuid => new Guid("c62087b7-2a9d-743d-336d-e8ea2ab72a29");
    
    public override void AddedToDocument(GH_Document document){
        SelectedConstructor = CSOUtils.FindConstructor("Objects.BuiltElements.Room.ctor(System.String,System.String,Objects.BuiltElements.Level,Objects.Geometry.Point)","Objects.BuiltElements.Room");
        base.AddedToDocument(document);
    }
}

// This is generated code:
public class RoomBoundaryLineSchemaComponent: CreateSchemaObjectBase {
     
    public RoomBoundaryLineSchemaComponent(): base("RoomBoundaryLine", "RoomBoundaryLine", "Creates a Revit room boundary line", "Speckle 2 Revit", "Curves") { }
    
    public override Guid ComponentGuid => new Guid("2edade8a-5139-09be-4273-551f3ac476e2");
    
    public override void AddedToDocument(GH_Document document){
        SelectedConstructor = CSOUtils.FindConstructor("Objects.BuiltElements.Revit.Curve.RoomBoundaryLine.ctor(Objects.ICurve,System.Collections.Generic.List`1[Objects.BuiltElements.Revit.Parameter])","Objects.BuiltElements.Revit.Curve.RoomBoundaryLine");
        base.AddedToDocument(document);
    }
}

// This is generated code:
<<<<<<< HEAD
public class SectionProfileSchemaComponent: CreateSchemaObjectBase {
     
    public SectionProfileSchemaComponent(): base("SectionProfile", "SectionProfile", "Creates a Speckle structural 1D element section profile", "Speckle 2 Structural", "Properties") { }
    
    public override Guid ComponentGuid => new Guid("bf7b218e-885a-76ff-4a35-7e438f51bf82");
    
    public override void AddedToDocument(GH_Document document){
        SelectedConstructor = CSOUtils.FindConstructor("Objects.Structural.Properties.SectionProfile.ctor(System.String)","Objects.Structural.Properties.SectionProfile");
=======
public class SpaceSchemaComponent: CreateSchemaObjectBase {
     
    public SpaceSchemaComponent(): base("Space", "Space", "Creates a Speckle space", "Speckle 2 BIM", "MEP") { }
    
    public override Guid ComponentGuid => new Guid("c6907933-2792-eb6d-7c64-fb54835e9b44");
    
    public override void AddedToDocument(GH_Document document){
        SelectedConstructor = CSOUtils.FindConstructor("Objects.BuiltElements.Space.ctor(System.String,System.String,Objects.Geometry.Point,Objects.BuiltElements.Level)","Objects.BuiltElements.Space");
>>>>>>> c4e47904
        base.AddedToDocument(document);
    }
}

// This is generated code:
<<<<<<< HEAD
public class SteelSchemaComponent: CreateSchemaObjectBase {
     
    public SteelSchemaComponent(): base("Steel", "Steel", "Creates a Speckle structural material for steel (to be used in structural analysis models)", "Speckle 2 Structural", "Materials") { }
    
    public override Guid ComponentGuid => new Guid("6756df31-1e5c-0c80-2047-f4b6557c2e3f");
    
    public override void AddedToDocument(GH_Document document){
        SelectedConstructor = CSOUtils.FindConstructor("Objects.Structural.Materials.Steel.ctor(System.String,System.String,System.Double,System.Double,System.Double,System.Double,System.Double,System.Double,System.Double)","Objects.Structural.Materials.Steel");
=======
public class Space1SchemaComponent: CreateSchemaObjectBase {
     
    public Space1SchemaComponent(): base("Space with top level and offset parameters", "Space with top level and offset parameters", "Creates a Speckle space with the specified top level and offsets", "Speckle 2 BIM", "MEP") { }
    
    public override Guid ComponentGuid => new Guid("8f7b0323-3533-e7cd-ae43-0bdeb34f3570");
    
    public override void AddedToDocument(GH_Document document){
        SelectedConstructor = CSOUtils.FindConstructor("Objects.BuiltElements.Space.ctor(System.String,System.String,Objects.Geometry.Point,Objects.BuiltElements.Level,Objects.BuiltElements.Level,System.Double,System.Double)","Objects.BuiltElements.Space");
>>>>>>> c4e47904
        base.AddedToDocument(document);
    }
}

// This is generated code:
<<<<<<< HEAD
public class TaskSchemaComponent: CreateSchemaObjectBase {
     
    public TaskSchemaComponent(): base("AnalysisTask", "AnalysisTask", "Creates a Speckle structural analysis task for GSA", "Speckle 2 GSA", "Analysis") { }
    
    public override Guid ComponentGuid => new Guid("2c7bcf2b-eb50-b74e-fdf3-4f0de9cbae92");
    
    public override void AddedToDocument(GH_Document document){
        SelectedConstructor = CSOUtils.FindConstructor("Objects.Structural.GSA.Analysis.Task.ctor(System.Int32,System.String)","Objects.Structural.GSA.Analysis.Task");
        base.AddedToDocument(document);
    }
}

// This is generated code:
public class TimberSchemaComponent: CreateSchemaObjectBase {
     
    public TimberSchemaComponent(): base("Timber", "Timber", "Creates a Speckle structural material for timber (to be used in structural analysis models)", "Speckle 2 Structural", "Materials") { }
    
    public override Guid ComponentGuid => new Guid("f11d278f-6a36-fd7c-409d-fb39f52c73f5");
    
    public override void AddedToDocument(GH_Document document){
        SelectedConstructor = CSOUtils.FindConstructor("Objects.Structural.Materials.Timber.ctor(System.String,System.String,System.Double,System.Double,System.Double,System.Double,System.Double,System.Double)","Objects.Structural.Materials.Timber");
=======
public class SpaceSeparationLineSchemaComponent: CreateSchemaObjectBase {
     
    public SpaceSeparationLineSchemaComponent(): base("SpaceSeparationLine", "SpaceSeparationLine", "Creates a Revit space separation line", "Speckle 2 Revit", "Curves") { }
    
    public override Guid ComponentGuid => new Guid("0bba13ce-5758-8513-42fd-9e0b3702a654");
    
    public override void AddedToDocument(GH_Document document){
        SelectedConstructor = CSOUtils.FindConstructor("Objects.BuiltElements.Revit.Curve.SpaceSeparationLine.ctor(Objects.ICurve,System.Collections.Generic.List`1[Objects.BuiltElements.Revit.Parameter])","Objects.BuiltElements.Revit.Curve.SpaceSeparationLine");
>>>>>>> c4e47904
        base.AddedToDocument(document);
    }
}

// This is generated code:
public class TopographySchemaComponent: CreateSchemaObjectBase {
     
    public TopographySchemaComponent(): base("Topography", "Topography", "Creates a Speckle topography", "Speckle 2 BIM", "Architecture") { }
    
    public override Guid ComponentGuid => new Guid("b9207a45-eebc-72d6-a411-f496443d8b7f");
    
    public override void AddedToDocument(GH_Document document){
        SelectedConstructor = CSOUtils.FindConstructor("Objects.BuiltElements.Topography.ctor(Objects.Geometry.Mesh)","Objects.BuiltElements.Topography");
        base.AddedToDocument(document);
    }
}

// This is generated code:
public class WallSchemaComponent: CreateSchemaObjectBase {
     
    public WallSchemaComponent(): base("Wall", "Wall", "Creates a Speckle wall", "Speckle 2 BIM", "Architecture") { }
    
    public override Guid ComponentGuid => new Guid("6878cc65-2628-d00d-e8c0-b130e828a6c7");
    
    public override void AddedToDocument(GH_Document document){
        SelectedConstructor = CSOUtils.FindConstructor("Objects.BuiltElements.Wall.ctor(System.Double,Objects.ICurve,System.Collections.Generic.List`1[Speckle.Core.Models.Base])","Objects.BuiltElements.Wall");
        base.AddedToDocument(document);
    }
}

// This is generated code:
public class WireSchemaComponent: CreateSchemaObjectBase {
     
    public WireSchemaComponent(): base("Wire", "Wire", "Creates a Speckle wire from curve segments and points", "Speckle 2 BIM", "MEP") { }
    
    public override Guid ComponentGuid => new Guid("c10c9c87-b93d-4e98-d2fb-942d182008dc");
    
    public override void AddedToDocument(GH_Document document){
        SelectedConstructor = CSOUtils.FindConstructor("Objects.BuiltElements.Wire.ctor(System.Collections.Generic.List`1[Objects.ICurve])","Objects.BuiltElements.Wire");
        base.AddedToDocument(document);
    }
}


}<|MERGE_RESOLUTION|>--- conflicted
+++ resolved
@@ -33,19 +33,6 @@
 }
 
 // This is generated code:
-public class AxisSchemaComponent: CreateSchemaObjectBase {
-     
-    public AxisSchemaComponent(): base("Axis", "Axis", "Creates a Speckle structural axis (a user-defined axis)", "Speckle 2 Structural", "Geometry") { }
-    
-    public override Guid ComponentGuid => new Guid("38fdc896-0404-4961-120f-6e373d19edbc");
-    
-    public override void AddedToDocument(GH_Document document){
-        SelectedConstructor = CSOUtils.FindConstructor("Objects.Structural.Geometry.Axis.ctor(System.String,Objects.Structural.AxisType,Objects.Geometry.Plane)","Objects.Structural.Geometry.Axis");
-        base.AddedToDocument(document);
-    }
-}
-
-// This is generated code:
 public class BeamSchemaComponent: CreateSchemaObjectBase {
      
     public BeamSchemaComponent(): base("Beam", "Beam", "Creates a Speckle beam", "Speckle 2 BIM", "Structure") { }
@@ -59,32 +46,6 @@
 }
 
 // This is generated code:
-public class BeamLoadSchemaComponent: CreateSchemaObjectBase {
-     
-    public BeamLoadSchemaComponent(): base("BeamLoad", "BeamLoad", "Creates a Speckle structural beam (1D elem/member) load", "Speckle 2 Structural", "Loading") { }
-    
-    public override Guid ComponentGuid => new Guid("7263ed7e-4cf8-f40f-77bc-2920418dec4c");
-    
-    public override void AddedToDocument(GH_Document document){
-        SelectedConstructor = CSOUtils.FindConstructor("Objects.Structural.Loading.BeamLoad.ctor(Objects.Structural.Loading.LoadCase,System.Collections.Generic.List`1[Speckle.Core.Models.Base],Objects.Structural.Loading.BeamLoadType,Objects.Structural.Loading.LoadDirection,Objects.Structural.LoadAxisType,System.Collections.Generic.List`1[System.Double],System.Collections.Generic.List`1[System.Double],System.Boolean)","Objects.Structural.Loading.BeamLoad");
-        base.AddedToDocument(document);
-    }
-}
-
-// This is generated code:
-public class BeamLoad1SchemaComponent: CreateSchemaObjectBase {
-     
-    public BeamLoad1SchemaComponent(): base("BeamLoad (user-defined axis)", "BeamLoad (user-defined axis)", "Creates a Speckle structural beam (1D elem/member) load (specified for a user-defined axis)", "Speckle 2 BIM", "Objects.Structural.Loading") { }
-    
-    public override Guid ComponentGuid => new Guid("0736f9ba-ba9e-d250-bdac-556bb5947071");
-    
-    public override void AddedToDocument(GH_Document document){
-        SelectedConstructor = CSOUtils.FindConstructor("Objects.Structural.Loading.BeamLoad.ctor(Objects.Structural.Loading.LoadCase,System.Collections.Generic.List`1[Speckle.Core.Models.Base],Objects.Structural.Loading.BeamLoadType,Objects.Structural.Loading.LoadDirection,Objects.Structural.Geometry.Axis,System.Collections.Generic.List`1[System.Double],System.Collections.Generic.List`1[System.Double],System.Boolean)","Objects.Structural.Loading.BeamLoad");
-        base.AddedToDocument(document);
-    }
-}
-
-// This is generated code:
 public class BraceSchemaComponent: CreateSchemaObjectBase {
      
     public BraceSchemaComponent(): base("Brace", "Brace", "Creates a Speckle brace", "Speckle 2 BIM", "Structure") { }
@@ -98,19 +59,6 @@
 }
 
 // This is generated code:
-public class CaseSchemaComponent: CreateSchemaObjectBase {
-     
-    public CaseSchemaComponent(): base("AnalysisCase", "AnalysisCase", "Creates a Speckle structural analysis case for GSA", "Speckle 2 GSA", "Analysis") { }
-    
-    public override Guid ComponentGuid => new Guid("14616ec2-6474-a9c5-492a-37aaac1948bb");
-    
-    public override void AddedToDocument(GH_Document document){
-        SelectedConstructor = CSOUtils.FindConstructor("Objects.Structural.GSA.Analysis.Case.ctor(System.Int32,System.String,Objects.Structural.GSA.Analysis.Task,System.String)","Objects.Structural.GSA.Analysis.Case");
-        base.AddedToDocument(document);
-    }
-}
-
-// This is generated code:
 public class CeilingSchemaComponent: CreateSchemaObjectBase {
      
     public CeilingSchemaComponent(): base("Ceiling", "Ceiling", "Creates a Speckle ceiling", "Speckle 2 BIM", "Architecture") { }
@@ -137,19 +85,6 @@
 }
 
 // This is generated code:
-public class ConcreteSchemaComponent: CreateSchemaObjectBase {
-     
-    public ConcreteSchemaComponent(): base("Concrete", "Concrete", "Creates a Speckle structural material for concrete (to be used in structural analysis models)", "Speckle 2 Structural", "Materials") { }
-    
-    public override Guid ComponentGuid => new Guid("104f1e8d-a551-bb84-e671-3394bc6a4c2b");
-    
-    public override void AddedToDocument(GH_Document document){
-        SelectedConstructor = CSOUtils.FindConstructor("Objects.Structural.Materials.Concrete.ctor(System.String,System.String,System.Double,System.Double,System.Double,System.Double,System.Double,System.Double,System.Double,System.Double)","Objects.Structural.Materials.Concrete");
-        base.AddedToDocument(document);
-    }
-}
-
-// This is generated code:
 public class DetailCurveSchemaComponent: CreateSchemaObjectBase {
      
     public DetailCurveSchemaComponent(): base("DetailCurve", "DetailCurve", "Creates a Revit detail curve", "Speckle 2 Revit", "Curves") { }
@@ -189,71 +124,6 @@
 }
 
 // This is generated code:
-public class Element1DSchemaComponent: CreateSchemaObjectBase {
-     
-    public Element1DSchemaComponent(): base("Element1D (from local axis)", "Element1D (from local axis)", "Creates a Speckle structural 1D element (from local axis)", "Speckle 2 Structural", "Geometry") { }
-    
-    public override Guid ComponentGuid => new Guid("9fffb53b-3465-7a5b-4839-91cfdcb86f63");
-    
-    public override void AddedToDocument(GH_Document document){
-        SelectedConstructor = CSOUtils.FindConstructor("Objects.Structural.Geometry.Element1D.ctor(Objects.ICurve,Objects.Structural.Properties.Property1D,Objects.Structural.Geometry.ElementType1D,System.String,Objects.Structural.Geometry.Restraint,Objects.Structural.Geometry.Restraint,Objects.Geometry.Vector,Objects.Geometry.Vector,Objects.Geometry.Plane)","Objects.Structural.Geometry.Element1D");
-        base.AddedToDocument(document);
-    }
-}
-
-// This is generated code:
-public class Element1D1SchemaComponent: CreateSchemaObjectBase {
-     
-    public Element1D1SchemaComponent(): base("Element1D (from orientation node and angle)", "Element1D (from orientation node and angle)", "Creates a Speckle structural 1D element (from orientation node and angle)", "Speckle 2 Structural", "Geometry") { }
-    
-    public override Guid ComponentGuid => new Guid("6cb2d683-3116-0246-18b0-1bd35ed8fcc6");
-    
-    public override void AddedToDocument(GH_Document document){
-        SelectedConstructor = CSOUtils.FindConstructor("Objects.Structural.Geometry.Element1D.ctor(Objects.ICurve,Objects.Structural.Properties.Property1D,Objects.Structural.Geometry.ElementType1D,System.String,Objects.Structural.Geometry.Restraint,Objects.Structural.Geometry.Restraint,Objects.Geometry.Vector,Objects.Geometry.Vector,Objects.Structural.Geometry.Node,System.Double)","Objects.Structural.Geometry.Element1D");
-        base.AddedToDocument(document);
-    }
-}
-
-// This is generated code:
-public class Element2DSchemaComponent: CreateSchemaObjectBase {
-     
-    public Element2DSchemaComponent(): base("Element2D", "Element2D", "Creates a Speckle structural 2D element", "Speckle 2 Structural", "Geometry") { }
-    
-    public override Guid ComponentGuid => new Guid("0927879c-d28c-1c35-0d3f-4ba8e324ec39");
-    
-    public override void AddedToDocument(GH_Document document){
-        SelectedConstructor = CSOUtils.FindConstructor("Objects.Structural.Geometry.Element2D.ctor(Objects.Geometry.Mesh,Objects.Structural.Properties.Property2D,Objects.Structural.Geometry.ElementType2D,System.Double,System.Double)","Objects.Structural.Geometry.Element2D");
-        base.AddedToDocument(document);
-    }
-}
-
-// This is generated code:
-public class Element3DSchemaComponent: CreateSchemaObjectBase {
-     
-    public Element3DSchemaComponent(): base("Element3D", "Element3D", "Creates a Speckle structural 3D element", "Speckle 2 Structural", "Geometry") { }
-    
-    public override Guid ComponentGuid => new Guid("54b79bd6-7a50-2107-afd5-f9b18346f8ea");
-    
-    public override void AddedToDocument(GH_Document document){
-        SelectedConstructor = CSOUtils.FindConstructor("Objects.Structural.Geometry.Element3D.ctor(Objects.Geometry.Mesh,Objects.Structural.Properties.Property3D,Objects.Structural.Geometry.ElementType3D,System.String,System.Double)","Objects.Structural.Geometry.Element3D");
-        base.AddedToDocument(document);
-    }
-}
-
-// This is generated code:
-public class FaceLoadSchemaComponent: CreateSchemaObjectBase {
-     
-    public FaceLoadSchemaComponent(): base("FaceLoad", "FaceLoad", "Creates a Speckle structural face (2D elem/member) load", "Speckle 2 Structural", "Loading") { }
-    
-    public override Guid ComponentGuid => new Guid("93febde5-cf71-d53f-6e20-8eea2201c3c3");
-    
-    public override void AddedToDocument(GH_Document document){
-        SelectedConstructor = CSOUtils.FindConstructor("Objects.Structural.Loading.FaceLoad.ctor(Objects.Structural.Loading.LoadCase,System.Collections.Generic.List`1[Speckle.Core.Models.Base],Objects.Structural.Loading.AreaLoadType,Objects.Structural.Loading.LoadDirection,Objects.Structural.LoadAxisType,System.Collections.Generic.List`1[System.Double],System.Collections.Generic.List`1[System.Double],System.Boolean)","Objects.Structural.Loading.FaceLoad");
-        base.AddedToDocument(document);
-    }
-}
-
-// This is generated code:
 public class FamilyInstanceSchemaComponent: CreateSchemaObjectBase {
      
     public FamilyInstanceSchemaComponent(): base("FamilyInstance", "FamilyInstance", "Creates a Revit family instance", "Speckle 2 Revit", "Families") { }
@@ -293,45 +163,6 @@
 }
 
 // This is generated code:
-public class GravityLoadSchemaComponent: CreateSchemaObjectBase {
-     
-    public GravityLoadSchemaComponent(): base("GravityLoad", "GravityLoad", "Creates a Speckle structural gravity load (applied to all nodes and elements)", "Speckle 2 Structural", "Loading") { }
-    
-    public override Guid ComponentGuid => new Guid("db906616-5444-425d-8d03-36babe8c6ce9");
-    
-    public override void AddedToDocument(GH_Document document){
-        SelectedConstructor = CSOUtils.FindConstructor("Objects.Structural.Loading.GravityLoad.ctor(System.String,Objects.Structural.Loading.LoadCase,Objects.Geometry.Vector)","Objects.Structural.Loading.GravityLoad");
-        base.AddedToDocument(document);
-    }
-}
-
-// This is generated code:
-public class GravityLoad1SchemaComponent: CreateSchemaObjectBase {
-     
-    public GravityLoad1SchemaComponent(): base("GravityLoad (specified elements)", "GravityLoad (specified elements)", "Creates a Speckle structural gravity load (applied to specified elements)", "Speckle 2 Structural", "Loading") { }
-    
-    public override Guid ComponentGuid => new Guid("651d200a-8373-351c-87e1-02fb7cff46d8");
-    
-    public override void AddedToDocument(GH_Document document){
-        SelectedConstructor = CSOUtils.FindConstructor("Objects.Structural.Loading.GravityLoad.ctor(System.String,Objects.Structural.Loading.LoadCase,System.Collections.Generic.List`1[Speckle.Core.Models.Base],Objects.Geometry.Vector)","Objects.Structural.Loading.GravityLoad");
-        base.AddedToDocument(document);
-    }
-}
-
-// This is generated code:
-public class GravityLoad2SchemaComponent: CreateSchemaObjectBase {
-     
-    public GravityLoad2SchemaComponent(): base("GravityLoad (specified elements and nodes)", "GravityLoad (specified elements and nodes)", "Creates a Speckle structural gravity load (applied to specified nodes and elements)", "Speckle 2 Structural", "Loading") { }
-    
-    public override Guid ComponentGuid => new Guid("27a40bf0-0a9a-d1e2-fc33-3cfca6f953c8");
-    
-    public override void AddedToDocument(GH_Document document){
-        SelectedConstructor = CSOUtils.FindConstructor("Objects.Structural.Loading.GravityLoad.ctor(System.String,Objects.Structural.Loading.LoadCase,System.Collections.Generic.List`1[Speckle.Core.Models.Base],System.Collections.Generic.List`1[Speckle.Core.Models.Base],Objects.Geometry.Vector)","Objects.Structural.Loading.GravityLoad");
-        base.AddedToDocument(document);
-    }
-}
-
-// This is generated code:
 public class GridLineSchemaComponent: CreateSchemaObjectBase {
      
     public GridLineSchemaComponent(): base("GridLine", "GridLine", "Creates a Speckle grid line", "Speckle 2 BIM", "Other") { }
@@ -345,266 +176,6 @@
 }
 
 // This is generated code:
-public class GSABeamLoadSchemaComponent: CreateSchemaObjectBase {
-     
-    public GSABeamLoadSchemaComponent(): base("GSABeamLoad", "GSABeamLoad", "Creates a Speckle structural beam (1D elem/member) load for GSA", "Speckle 2 GSA", "Loading") { }
-    
-    public override Guid ComponentGuid => new Guid("dfc5c221-fb0e-3931-65f5-46eff58bedb9");
-    
-    public override void AddedToDocument(GH_Document document){
-        SelectedConstructor = CSOUtils.FindConstructor("Objects.Structural.GSA.Loading.GSABeamLoad.ctor(System.Int32,Objects.Structural.Loading.LoadCase,System.Collections.Generic.List`1[Speckle.Core.Models.Base],Objects.Structural.Loading.BeamLoadType,Objects.Structural.Loading.LoadDirection,Objects.Structural.LoadAxisType,System.Collections.Generic.List`1[System.Double],System.Collections.Generic.List`1[System.Double],System.Boolean)","Objects.Structural.GSA.Loading.GSABeamLoad");
-        base.AddedToDocument(document);
-    }
-}
-
-// This is generated code:
-public class GSABeamLoad1SchemaComponent: CreateSchemaObjectBase {
-     
-    public GSABeamLoad1SchemaComponent(): base("GSABeamLoad (user-defined axis)", "GSABeamLoad (user-defined axis)", "Creates a Speckle structural beam (1D elem/member) load (specified for a user-defined axis) for GSA", "Speckle 2 GSA", "Loading") { }
-    
-    public override Guid ComponentGuid => new Guid("5a94f406-cd3c-5deb-06b7-1f7adca54041");
-    
-    public override void AddedToDocument(GH_Document document){
-        SelectedConstructor = CSOUtils.FindConstructor("Objects.Structural.GSA.Loading.GSABeamLoad.ctor(System.Int32,Objects.Structural.Loading.LoadCase,System.Collections.Generic.List`1[Speckle.Core.Models.Base],Objects.Structural.Loading.BeamLoadType,Objects.Structural.Loading.LoadDirection,Objects.Structural.Geometry.Axis,System.Collections.Generic.List`1[System.Double],System.Collections.Generic.List`1[System.Double],System.Boolean)","Objects.Structural.GSA.Loading.GSABeamLoad");
-        base.AddedToDocument(document);
-    }
-}
-
-// This is generated code:
-public class GSAElement1DSchemaComponent: CreateSchemaObjectBase {
-     
-    public GSAElement1DSchemaComponent(): base("GSAElement1D (from local axis)", "GSAElement1D (from local axis)", "Creates a Speckle structural 1D element for GSA (from local axis)", "Speckle 2 GSA", "Geometry") { }
-    
-    public override Guid ComponentGuid => new Guid("8b41c9e5-f24b-f0bc-7b62-169f839883ec");
-    
-    public override void AddedToDocument(GH_Document document){
-        SelectedConstructor = CSOUtils.FindConstructor("Objects.Structural.GSA.Geometry.GSAElement1D.ctor(System.Int32,Objects.ICurve,Objects.Structural.Properties.Property1D,Objects.Structural.Geometry.ElementType1D,Objects.Structural.Geometry.Restraint,Objects.Structural.Geometry.Restraint,Objects.Geometry.Vector,Objects.Geometry.Vector,Objects.Geometry.Plane)","Objects.Structural.GSA.Geometry.GSAElement1D");
-        base.AddedToDocument(document);
-    }
-}
-
-// This is generated code:
-public class GSAElement1D1SchemaComponent: CreateSchemaObjectBase {
-     
-    public GSAElement1D1SchemaComponent(): base("GSAElement1D (from orientation node and angle)", "GSAElement1D (from orientation node and angle)", "Creates a Speckle structural 1D element for GSA (from orientation node and angle)", "Speckle 2 GSA", "Geometry") { }
-    
-    public override Guid ComponentGuid => new Guid("d3ff71ed-34b8-6f9b-7ebc-50ff8195d1b2");
-    
-    public override void AddedToDocument(GH_Document document){
-        SelectedConstructor = CSOUtils.FindConstructor("Objects.Structural.GSA.Geometry.GSAElement1D.ctor(System.Int32,Objects.ICurve,Objects.Structural.Properties.Property1D,Objects.Structural.Geometry.ElementType1D,Objects.Structural.Geometry.Restraint,Objects.Structural.Geometry.Restraint,Objects.Geometry.Vector,Objects.Geometry.Vector,Objects.Structural.Geometry.Node,System.Double)","Objects.Structural.GSA.Geometry.GSAElement1D");
-        base.AddedToDocument(document);
-    }
-}
-
-// This is generated code:
-public class GSAElement2DSchemaComponent: CreateSchemaObjectBase {
-     
-    public GSAElement2DSchemaComponent(): base("GSAElement2D", "GSAElement2D", "Creates a Speckle structural 2D element for GSA", "Speckle 2 GSA", "Geometry") { }
-    
-    public override Guid ComponentGuid => new Guid("9a1c5132-a785-c389-fe5f-441820f07446");
-    
-    public override void AddedToDocument(GH_Document document){
-        SelectedConstructor = CSOUtils.FindConstructor("Objects.Structural.GSA.Geometry.GSAElement2D.ctor(System.Int32,Objects.Geometry.Mesh,Objects.Structural.Properties.Property2D,Objects.Structural.Geometry.ElementType2D,System.String,System.Double,System.Double,System.Int32,System.String,System.String,System.Boolean)","Objects.Structural.GSA.Geometry.GSAElement2D");
-        base.AddedToDocument(document);
-    }
-}
-
-// This is generated code:
-public class GSAElement3DSchemaComponent: CreateSchemaObjectBase {
-     
-    public GSAElement3DSchemaComponent(): base("GSAElement3D", "GSAElement3D", "Creates a Speckle structural 3D element for GSA", "Speckle 2 GSA", "Geometry") { }
-    
-    public override Guid ComponentGuid => new Guid("3fb3f410-62f0-f972-de47-4e55d8aee0b6");
-    
-    public override void AddedToDocument(GH_Document document){
-        SelectedConstructor = CSOUtils.FindConstructor("Objects.Structural.GSA.Geometry.GSAElement3D.ctor(System.Int32,Objects.Geometry.Mesh,Objects.Structural.Properties.Property3D,Objects.Structural.Geometry.ElementType3D,System.String,System.Double,System.Int32,System.String,System.String,System.Boolean)","Objects.Structural.GSA.Geometry.GSAElement3D");
-        base.AddedToDocument(document);
-    }
-}
-
-// This is generated code:
-public class GSAFaceLoadSchemaComponent: CreateSchemaObjectBase {
-     
-    public GSAFaceLoadSchemaComponent(): base("GSAFaceLoad", "GSAFaceLoad", "Creates a Speckle structural face (2D elem/member) load for GSA", "Speckle 2 GSA", "Loading") { }
-    
-    public override Guid ComponentGuid => new Guid("d822d37c-4f44-578a-2d27-8511dd5be6fb");
-    
-    public override void AddedToDocument(GH_Document document){
-        SelectedConstructor = CSOUtils.FindConstructor("Objects.Structural.GSA.Loading.GSAFaceLoad.ctor(System.Int32,Objects.Structural.Loading.LoadCase,System.Collections.Generic.List`1[Speckle.Core.Models.Base],Objects.Structural.Loading.AreaLoadType,Objects.Structural.Loading.LoadDirection,Objects.Structural.LoadAxisType,System.Collections.Generic.List`1[System.Double],System.Collections.Generic.List`1[System.Double],System.Boolean)","Objects.Structural.GSA.Loading.GSAFaceLoad");
-        base.AddedToDocument(document);
-    }
-}
-
-// This is generated code:
-public class GSAGravityLoadSchemaComponent: CreateSchemaObjectBase {
-     
-    public GSAGravityLoadSchemaComponent(): base("GSAGravityLoad", "GSAGravityLoad", "Creates a Speckle structural gravity load (applied to all nodes and elements) for GSA", "Speckle 2 GSA", "Loading") { }
-    
-    public override Guid ComponentGuid => new Guid("ca9b2feb-a6c9-f3b7-d35a-207491fb259c");
-    
-    public override void AddedToDocument(GH_Document document){
-        SelectedConstructor = CSOUtils.FindConstructor("Objects.Structural.GSA.Loading.GSAGravityLoad.ctor(System.Int32,System.String,Objects.Structural.Loading.LoadCase,Objects.Geometry.Vector)","Objects.Structural.GSA.Loading.GSAGravityLoad");
-        base.AddedToDocument(document);
-    }
-}
-
-// This is generated code:
-public class GSAGravityLoad1SchemaComponent: CreateSchemaObjectBase {
-     
-    public GSAGravityLoad1SchemaComponent(): base("GSAGravityLoad (specified elements)", "GSAGravityLoad (specified elements)", "Creates a Speckle structural gravity load (applied to specified elements) for GSA", "Speckle 2 GSA", "Loading") { }
-    
-    public override Guid ComponentGuid => new Guid("528782db-6c39-6cda-780e-606819faabfb");
-    
-    public override void AddedToDocument(GH_Document document){
-        SelectedConstructor = CSOUtils.FindConstructor("Objects.Structural.GSA.Loading.GSAGravityLoad.ctor(System.Int32,System.String,Objects.Structural.Loading.LoadCase,System.Collections.Generic.List`1[Speckle.Core.Models.Base],Objects.Geometry.Vector)","Objects.Structural.GSA.Loading.GSAGravityLoad");
-        base.AddedToDocument(document);
-    }
-}
-
-// This is generated code:
-public class GSAGravityLoad2SchemaComponent: CreateSchemaObjectBase {
-     
-    public GSAGravityLoad2SchemaComponent(): base("GSAGravityLoad (specified elements and nodes)", "GSAGravityLoad (specified elements and nodes)", "Creates a Speckle structural gravity load (applied to specified nodes and elements) for GSA", "Speckle 2 GSA", "Loading") { }
-    
-    public override Guid ComponentGuid => new Guid("d170808b-8fdc-4dff-8ee6-db4d7ad31baa");
-    
-    public override void AddedToDocument(GH_Document document){
-        SelectedConstructor = CSOUtils.FindConstructor("Objects.Structural.GSA.Loading.GSAGravityLoad.ctor(System.Int32,System.String,Objects.Structural.Loading.LoadCase,System.Collections.Generic.List`1[Speckle.Core.Models.Base],System.Collections.Generic.List`1[Speckle.Core.Models.Base],Objects.Geometry.Vector,System.String)","Objects.Structural.GSA.Loading.GSAGravityLoad");
-        base.AddedToDocument(document);
-    }
-}
-
-// This is generated code:
-public class GSALoadCaseSchemaComponent: CreateSchemaObjectBase {
-     
-    public GSALoadCaseSchemaComponent(): base("GSALoadCase", "GSALoadCase", "Creates a Speckle structural load case for GSA", "Speckle 2 GSA", "Loading") { }
-    
-    public override Guid ComponentGuid => new Guid("3d862f90-6804-d75c-a0e2-8e90c9b190db");
-    
-    public override void AddedToDocument(GH_Document document){
-        SelectedConstructor = CSOUtils.FindConstructor("Objects.Structural.GSA.Loading.GSALoadCase.ctor(System.Int32,System.String,Objects.Structural.Loading.LoadType,System.String,Objects.Structural.Loading.ActionType,System.String)","Objects.Structural.GSA.Loading.GSALoadCase");
-        base.AddedToDocument(document);
-    }
-}
-
-// This is generated code:
-public class GSALoadCombinationSchemaComponent: CreateSchemaObjectBase {
-     
-    public GSALoadCombinationSchemaComponent(): base("GSALoadCombination", "GSALoadCombination", "Creates a Speckle load combination for GSA", "Speckle 2 GSA", "Loading") { }
-    
-    public override Guid ComponentGuid => new Guid("a79c8825-221a-d44f-5faa-b257f3f6c98e");
-    
-    public override void AddedToDocument(GH_Document document){
-        SelectedConstructor = CSOUtils.FindConstructor("Objects.Structural.GSA.Loading.GSALoadCombination.ctor(System.Int32,System.String,System.Collections.Generic.List`1[Objects.Structural.Loading.LoadCase],System.Collections.Generic.List`1[System.Double])","Objects.Structural.GSA.Loading.GSALoadCombination");
-        base.AddedToDocument(document);
-    }
-}
-
-// This is generated code:
-public class GSAMember1DSchemaComponent: CreateSchemaObjectBase {
-     
-    public GSAMember1DSchemaComponent(): base("GSAMember1D (from local axis)", "GSAMember1D (from local axis)", "Creates a Speckle structural 1D member for GSA (from local axis)", "Speckle 2 GSA", "Geometry") { }
-    
-    public override Guid ComponentGuid => new Guid("e86d92aa-cefd-5a09-138d-a1cd1fe36e7d");
-    
-    public override void AddedToDocument(GH_Document document){
-        SelectedConstructor = CSOUtils.FindConstructor("Objects.Structural.GSA.Geometry.GSAMember1D.ctor(System.Int32,Objects.ICurve,Objects.Structural.Properties.Property1D,Objects.Structural.Geometry.ElementType1D,Objects.Structural.Geometry.Restraint,Objects.Structural.Geometry.Restraint,Objects.Geometry.Vector,Objects.Geometry.Vector,Objects.Geometry.Plane)","Objects.Structural.GSA.Geometry.GSAMember1D");
-        base.AddedToDocument(document);
-    }
-}
-
-// This is generated code:
-public class GSAMember1D1SchemaComponent: CreateSchemaObjectBase {
-     
-    public GSAMember1D1SchemaComponent(): base("GSAMember1D (from orientation node and angle)", "GSAMember1D (from orientation node and angle)", "Creates a Speckle structural 1D member for GSA (from orientation node and angle)", "Speckle 2 GSA", "Geometry") { }
-    
-    public override Guid ComponentGuid => new Guid("7c4f3597-5d45-eb1e-c7e9-c3a4dfb9a240");
-    
-    public override void AddedToDocument(GH_Document document){
-        SelectedConstructor = CSOUtils.FindConstructor("Objects.Structural.GSA.Geometry.GSAMember1D.ctor(System.Int32,Objects.ICurve,Objects.Structural.Properties.Property1D,Objects.Structural.Geometry.ElementType1D,Objects.Structural.Geometry.Restraint,Objects.Structural.Geometry.Restraint,Objects.Geometry.Vector,Objects.Geometry.Vector,Objects.Structural.Geometry.Node,System.Double)","Objects.Structural.GSA.Geometry.GSAMember1D");
-        base.AddedToDocument(document);
-    }
-}
-
-// This is generated code:
-public class GSAMember2DSchemaComponent: CreateSchemaObjectBase {
-     
-    public GSAMember2DSchemaComponent(): base("GSAMember2D", "GSAMember2D", "Creates a Speckle structural 2D member for GSA", "Speckle 2 GSA", "Geometry") { }
-    
-    public override Guid ComponentGuid => new Guid("3b367574-1c20-77d0-c4e8-46979f8a3f42");
-    
-    public override void AddedToDocument(GH_Document document){
-        SelectedConstructor = CSOUtils.FindConstructor("Objects.Structural.GSA.Geometry.GSAMember2D.ctor(Objects.Geometry.Mesh,Objects.Structural.Properties.Property2D,Objects.Structural.Geometry.ElementType2D,System.Double,System.Double)","Objects.Structural.GSA.Geometry.GSAMember2D");
-        base.AddedToDocument(document);
-    }
-}
-
-// This is generated code:
-public class GSANodeSchemaComponent: CreateSchemaObjectBase {
-     
-    public GSANodeSchemaComponent(): base("GSANode", "GSANode", "Creates a Speckle structural node for GSA", "Speckle 2 GSA", "Geometry") { }
-    
-    public override Guid ComponentGuid => new Guid("3b6c01e9-4d99-90a8-357e-def8c043faa0");
-    
-    public override void AddedToDocument(GH_Document document){
-        SelectedConstructor = CSOUtils.FindConstructor("Objects.Structural.GSA.Geometry.GSANode.ctor(System.Int32,Objects.Geometry.Point,Objects.Structural.Geometry.Restraint,Objects.Geometry.Plane,System.Int32,System.String,System.String,System.String,System.Double,System.String)","Objects.Structural.GSA.Geometry.GSANode");
-        base.AddedToDocument(document);
-    }
-}
-
-// This is generated code:
-public class GSANodeLoadSchemaComponent: CreateSchemaObjectBase {
-     
-    public GSANodeLoadSchemaComponent(): base("GSANodeLoad", "GSANodeLoad", "Creates a Speckle node load for GSA", "Speckle 2 GSA", "Loading") { }
-    
-    public override Guid ComponentGuid => new Guid("6eb2588c-8cf1-abdb-e336-e9824c944016");
-    
-    public override void AddedToDocument(GH_Document document){
-        SelectedConstructor = CSOUtils.FindConstructor("Objects.Structural.GSA.Loading.GSANodeLoad.ctor(System.Int32,System.String,Objects.Structural.Loading.LoadCase,System.Collections.Generic.List`1[Objects.Structural.GSA.Geometry.GSANode],Objects.Structural.Loading.LoadDirection,System.Collections.Generic.List`1[System.Double])","Objects.Structural.GSA.Loading.GSANodeLoad");
-        base.AddedToDocument(document);
-    }
-}
-
-// This is generated code:
-public class GSANodeLoad1SchemaComponent: CreateSchemaObjectBase {
-     
-    public GSANodeLoad1SchemaComponent(): base("GSANodeLoad (user-defined axis)", "GSANodeLoad (user-defined axis)", "Creates a Speckle node load (user-defined axis) for GSA", "Speckle 2 GSA", "Loading") { }
-    
-    public override Guid ComponentGuid => new Guid("b2452af5-18f4-c42b-85c3-cc2178be6a27");
-    
-    public override void AddedToDocument(GH_Document document){
-        SelectedConstructor = CSOUtils.FindConstructor("Objects.Structural.GSA.Loading.GSANodeLoad.ctor(System.Int32,System.String,Objects.Structural.Loading.LoadCase,System.Collections.Generic.List`1[Objects.Structural.Geometry.Node],Objects.Structural.Geometry.Axis,Objects.Structural.Loading.LoadDirection,System.Collections.Generic.List`1[System.Double])","Objects.Structural.GSA.Loading.GSANodeLoad");
-        base.AddedToDocument(document);
-    }
-}
-
-// This is generated code:
-public class GSAProperty1DSchemaComponent: CreateSchemaObjectBase {
-     
-    public GSAProperty1DSchemaComponent(): base("GSAProperty1D", "GSAProperty1D", "Creates a Speckle structural 1D element property for GSA", "Speckle 2 GSA", "Properties") { }
-    
-    public override Guid ComponentGuid => new Guid("347df789-96b7-21f2-fc2f-5bfd26dfbe6f");
-    
-    public override void AddedToDocument(GH_Document document){
-        SelectedConstructor = CSOUtils.FindConstructor("Objects.Structural.GSA.Properties.GSAProperty1D.ctor(System.Int32,System.String,Objects.Structural.Materials.Material,System.String,Objects.Structural.Properties.SectionProfile,System.Double,System.Double,System.String)","Objects.Structural.GSA.Properties.GSAProperty1D");
-        base.AddedToDocument(document);
-    }
-}
-
-// This is generated code:
-public class GSAProperty2DSchemaComponent: CreateSchemaObjectBase {
-     
-    public GSAProperty2DSchemaComponent(): base("GSAProperty2D", "GSAProperty2D", "Creates a Speckle structural 2D element property for GSA", "Speckle 2 GSA", "Properties") { }
-    
-    public override Guid ComponentGuid => new Guid("562e2664-bdf3-8b98-6e09-cc6584cf2146");
-    
-    public override void AddedToDocument(GH_Document document){
-        SelectedConstructor = CSOUtils.FindConstructor("Objects.Structural.GSA.Properties.GSAProperty2D.ctor(System.Int32,System.String,Objects.Structural.Materials.Material,System.Double)","Objects.Structural.GSA.Properties.GSAProperty2D");
-        base.AddedToDocument(document);
-    }
-}
-
-// This is generated code:
 public class LevelSchemaComponent: CreateSchemaObjectBase {
      
     public LevelSchemaComponent(): base("Level", "Level", "Creates a Speckle level", "Speckle 2 BIM", "Architecture") { }
@@ -618,71 +189,6 @@
 }
 
 // This is generated code:
-public class LoadSchemaComponent: CreateSchemaObjectBase {
-     
-    public LoadSchemaComponent(): base("Load", "Load", "Creates a Speckle structural load", "Speckle 2 Structural", "Loading") { }
-    
-    public override Guid ComponentGuid => new Guid("b66e60e4-fd84-2af1-4cad-8f27977d574f");
-    
-    public override void AddedToDocument(GH_Document document){
-        SelectedConstructor = CSOUtils.FindConstructor("Objects.Structural.Loading.Load.ctor(System.String,Objects.Structural.Loading.LoadCase)","Objects.Structural.Loading.Load");
-        base.AddedToDocument(document);
-    }
-}
-
-// This is generated code:
-public class LoadCaseSchemaComponent: CreateSchemaObjectBase {
-     
-    public LoadCaseSchemaComponent(): base("LoadCase", "LoadCase", "Creates a Speckle structural load case", "Speckle 2 Structural", "Loading") { }
-    
-    public override Guid ComponentGuid => new Guid("6436c6fd-e4e3-b78a-75f5-d967dc2550fc");
-    
-    public override void AddedToDocument(GH_Document document){
-        SelectedConstructor = CSOUtils.FindConstructor("Objects.Structural.Loading.LoadCase.ctor(System.String,Objects.Structural.Loading.LoadType,System.String,Objects.Structural.Loading.ActionType,System.String)","Objects.Structural.Loading.LoadCase");
-        base.AddedToDocument(document);
-    }
-}
-
-// This is generated code:
-public class LoadCombinationSchemaComponent: CreateSchemaObjectBase {
-     
-    public LoadCombinationSchemaComponent(): base("LoadCombination", "LoadCombination", "Creates a Speckle load combination", "Speckle 2 Structural", "Loading") { }
-    
-    public override Guid ComponentGuid => new Guid("fdbef7a9-adba-eeed-cb4f-9d9799e16da7");
-    
-    public override void AddedToDocument(GH_Document document){
-        SelectedConstructor = CSOUtils.FindConstructor("Objects.Structural.Loading.LoadCombination.ctor(System.String,System.Collections.Generic.List`1[Objects.Structural.Loading.LoadCase],System.Collections.Generic.List`1[System.Double])","Objects.Structural.Loading.LoadCombination");
-        base.AddedToDocument(document);
-    }
-}
-
-// This is generated code:
-public class MaterialSchemaComponent: CreateSchemaObjectBase {
-     
-    public MaterialSchemaComponent(): base("Material", "Material", "Creates a Speckle structural material", "Speckle 2 Structural", "Materials") { }
-    
-    public override Guid ComponentGuid => new Guid("a2ec94ca-c50c-01bf-3d12-0c8feb41004b");
-    
-    public override void AddedToDocument(GH_Document document){
-        SelectedConstructor = CSOUtils.FindConstructor("Objects.Structural.Materials.Material.ctor(System.String,Objects.Structural.MaterialType,System.String)","Objects.Structural.Materials.Material");
-        base.AddedToDocument(document);
-    }
-}
-
-// This is generated code:
-public class ModelSchemaComponent: CreateSchemaObjectBase {
-     
-    public ModelSchemaComponent(): base("Model", "Model", "Creates a Speckle structural model object", "Speckle 2 Structural", "Analysis") { }
-    
-    public override Guid ComponentGuid => new Guid("af7f27db-7897-fcad-1839-3b5213188ef8");
-    
-    public override void AddedToDocument(GH_Document document){
-        SelectedConstructor = CSOUtils.FindConstructor("Objects.Structural.Analysis.Model.ctor(Objects.Structural.Analysis.ModelInfo,System.Collections.Generic.List`1[Speckle.Core.Models.Base],System.Collections.Generic.List`1[Speckle.Core.Models.Base],System.Collections.Generic.List`1[Speckle.Core.Models.Base],System.Collections.Generic.List`1[Speckle.Core.Models.Base],System.Collections.Generic.List`1[Speckle.Core.Models.Base],System.Collections.Generic.List`1[Speckle.Core.Models.Base])","Objects.Structural.Analysis.Model");
-        base.AddedToDocument(document);
-    }
-}
-
-// This is generated code:
 public class ModelCurveSchemaComponent: CreateSchemaObjectBase {
      
     public ModelCurveSchemaComponent(): base("ModelCurve", "ModelCurve", "Creates a Revit model curve", "Speckle 2 Revit", "Curves") { }
@@ -696,97 +202,6 @@
 }
 
 // This is generated code:
-public class ModelInfoSchemaComponent: CreateSchemaObjectBase {
-     
-    public ModelInfoSchemaComponent(): base("ModelInfo", "ModelInfo", "Creates a Speckle object which describes basic model and project information for a structural model", "Speckle 2 Structural", "Analysis") { }
-    
-    public override Guid ComponentGuid => new Guid("f9da0acf-e2ee-8d25-662f-f5b9928ff8aa");
-    
-    public override void AddedToDocument(GH_Document document){
-        SelectedConstructor = CSOUtils.FindConstructor("Objects.Structural.Analysis.ModelInfo.ctor(System.String,System.String,System.String,System.String,Objects.Structural.Analysis.ModelSettings,System.String,System.String)","Objects.Structural.Analysis.ModelInfo");
-        base.AddedToDocument(document);
-    }
-}
-
-// This is generated code:
-public class ModelSettingsSchemaComponent: CreateSchemaObjectBase {
-     
-    public ModelSettingsSchemaComponent(): base("ModelSettings", "ModelSettings", "Creates a Speckle object which describes design and analysis settings for the structural model", "Speckle 2 Structural", "Analysis") { }
-    
-    public override Guid ComponentGuid => new Guid("2f8c73cc-0692-3fd9-a825-7e0677164975");
-    
-    public override void AddedToDocument(GH_Document document){
-        SelectedConstructor = CSOUtils.FindConstructor("Objects.Structural.Analysis.ModelSettings.ctor(Objects.Structural.Analysis.ModelUnits,System.String,System.String,System.Double)","Objects.Structural.Analysis.ModelSettings");
-        base.AddedToDocument(document);
-    }
-}
-
-// This is generated code:
-public class ModelUnitsSchemaComponent: CreateSchemaObjectBase {
-     
-    public ModelUnitsSchemaComponent(): base("ModelUnits", "ModelUnits", "Creates a Speckle object which specifies the units associated with the model", "Speckle 2 Structural", "Analysis") { }
-    
-    public override Guid ComponentGuid => new Guid("6c3340f9-3493-5e35-7272-e6acd0eefa85");
-    
-    public override void AddedToDocument(GH_Document document){
-        SelectedConstructor = CSOUtils.FindConstructor("Objects.Structural.Analysis.ModelUnits.ctor(Objects.Structural.Analysis.UnitsType)","Objects.Structural.Analysis.ModelUnits");
-        base.AddedToDocument(document);
-    }
-}
-
-// This is generated code:
-public class ModelUnits1SchemaComponent: CreateSchemaObjectBase {
-     
-    public ModelUnits1SchemaComponent(): base("ModelUnits (custom)", "ModelUnits (custom)", "Creates a Speckle object which specifies the units associated with the model", "Speckle 2 Structural", "Analysis") { }
-    
-    public override Guid ComponentGuid => new Guid("162c2a99-e4c9-314f-1833-f0e4a5c7451d");
-    
-    public override void AddedToDocument(GH_Document document){
-        SelectedConstructor = CSOUtils.FindConstructor("Objects.Structural.Analysis.ModelUnits.ctor(System.String,System.String,System.String,System.String,System.String,System.String,System.String,System.String,System.String,System.String,System.String,System.String)","Objects.Structural.Analysis.ModelUnits");
-        base.AddedToDocument(document);
-    }
-}
-
-// This is generated code:
-public class NodeSchemaComponent: CreateSchemaObjectBase {
-     
-    public NodeSchemaComponent(): base("Node", "Node", "Creates a Speckle structural node", "Speckle 2 Structural", "Geometry") { }
-    
-    public override Guid ComponentGuid => new Guid("dacc1582-c084-4685-981a-6f8f8d8663c8");
-    
-    public override void AddedToDocument(GH_Document document){
-        SelectedConstructor = CSOUtils.FindConstructor("Objects.Structural.Geometry.Node.ctor(Objects.Geometry.Point,System.String,Objects.Structural.Geometry.Restraint,Objects.Geometry.Plane)","Objects.Structural.Geometry.Node");
-        base.AddedToDocument(document);
-    }
-}
-
-// This is generated code:
-public class NodeLoadSchemaComponent: CreateSchemaObjectBase {
-     
-    public NodeLoadSchemaComponent(): base("NodeLoad", "NodeLoad", "Creates a Speckle node load", "Speckle 2 Structural", "Loading") { }
-    
-    public override Guid ComponentGuid => new Guid("35e117b0-e039-7b2c-46e0-7b6a7d413009");
-    
-    public override void AddedToDocument(GH_Document document){
-        SelectedConstructor = CSOUtils.FindConstructor("Objects.Structural.Loading.NodeLoad.ctor(System.String,Objects.Structural.Loading.LoadCase,System.Collections.Generic.List`1[Objects.Structural.Geometry.Node],Objects.Structural.Loading.LoadDirection,System.Collections.Generic.List`1[System.Double])","Objects.Structural.Loading.NodeLoad");
-        base.AddedToDocument(document);
-    }
-}
-
-// This is generated code:
-public class NodeLoad1SchemaComponent: CreateSchemaObjectBase {
-     
-    public NodeLoad1SchemaComponent(): base("NodeLoad (user-defined axis)", "NodeLoad (user-defined axis)", "Creates a Speckle node load (user-defined axis)", "Speckle 2 Structural", "Loading") { }
-    
-    public override Guid ComponentGuid => new Guid("68f48dad-78db-1f2d-ddb7-abbc443c5193");
-    
-    public override void AddedToDocument(GH_Document document){
-        SelectedConstructor = CSOUtils.FindConstructor("Objects.Structural.Loading.NodeLoad.ctor(System.String,Objects.Structural.Loading.LoadCase,System.Collections.Generic.List`1[Objects.Structural.Geometry.Node],Objects.Structural.Geometry.Axis,Objects.Structural.Loading.LoadDirection,System.Collections.Generic.List`1[System.Double])","Objects.Structural.Loading.NodeLoad");
-        base.AddedToDocument(document);
-    }
-}
-
-// This is generated code:
 public class ParameterSchemaComponent: CreateSchemaObjectBase {
      
     public ParameterSchemaComponent(): base("Parameter", "Parameter", "A Revit instance parameter to set on an element", "Speckle 2 Revit", "Families") { }
@@ -794,7 +209,7 @@
     public override Guid ComponentGuid => new Guid("706f3fe9-f499-b07f-b682-febedbe38c9c");
     
     public override void AddedToDocument(GH_Document document){
-        SelectedConstructor = CSOUtils.FindConstructor("Objects.BuiltElements.Revit.Parameter.ctor(System.String,System.Object,System.String)","Objects.BuiltElements.Revit.Parameter");
+        SelectedConstructor = CSOUtils.FindConstructor("Objects.BuiltElements.Revit.Parameter.ctor(System.String,System.Object)","Objects.BuiltElements.Revit.Parameter");
         base.AddedToDocument(document);
     }
 }
@@ -826,188 +241,6 @@
 }
 
 // This is generated code:
-public class PropertySchemaComponent: CreateSchemaObjectBase {
-     
-    public PropertySchemaComponent(): base("Property", "Property", "Creates a Speckle structural property", "Speckle 2 Structural", "Properties") { }
-    
-    public override Guid ComponentGuid => new Guid("8f7a7ef0-dbe1-4085-a1e8-f602612698a5");
-    
-    public override void AddedToDocument(GH_Document document){
-        SelectedConstructor = CSOUtils.FindConstructor("Objects.Structural.Properties.Property.ctor(System.String,System.String)","Objects.Structural.Properties.Property");
-        base.AddedToDocument(document);
-    }
-}
-
-// This is generated code:
-public class Property1DSchemaComponent: CreateSchemaObjectBase {
-     
-    public Property1DSchemaComponent(): base("Property1D (by name)", "Property1D (by name)", "Creates a Speckle structural 1D element property", "Speckle 2 Structural", "Properties") { }
-    
-    public override Guid ComponentGuid => new Guid("fa29bbb6-ab8f-a235-67da-c10fe9daa077");
-    
-    public override void AddedToDocument(GH_Document document){
-        SelectedConstructor = CSOUtils.FindConstructor("Objects.Structural.Properties.Property1D.ctor(System.String)","Objects.Structural.Properties.Property1D");
-        base.AddedToDocument(document);
-    }
-}
-
-// This is generated code:
-public class Property1D1SchemaComponent: CreateSchemaObjectBase {
-     
-    public Property1D1SchemaComponent(): base("Property1D", "Property1D", "Creates a Speckle structural 1D element property", "Speckle 2 Structural", "Properties") { }
-    
-    public override Guid ComponentGuid => new Guid("301fb47d-9a12-ed72-4dbf-55d23ac5c432");
-    
-    public override void AddedToDocument(GH_Document document){
-        SelectedConstructor = CSOUtils.FindConstructor("Objects.Structural.Properties.Property1D.ctor(System.String,Objects.Structural.Materials.Material,Objects.Structural.Properties.SectionProfile)","Objects.Structural.Properties.Property1D");
-        base.AddedToDocument(document);
-    }
-}
-
-// This is generated code:
-public class Property2DSchemaComponent: CreateSchemaObjectBase {
-     
-    public Property2DSchemaComponent(): base("Property2D (by name)", "Property2D (by name)", "Creates a Speckle structural 2D element property", "Speckle 2 Structural", "Properties") { }
-    
-    public override Guid ComponentGuid => new Guid("b637985b-c4b8-0bbd-109b-7caf9fea829f");
-    
-    public override void AddedToDocument(GH_Document document){
-        SelectedConstructor = CSOUtils.FindConstructor("Objects.Structural.Properties.Property2D.ctor(System.String)","Objects.Structural.Properties.Property2D");
-        base.AddedToDocument(document);
-    }
-}
-
-// This is generated code:
-public class Property2D1SchemaComponent: CreateSchemaObjectBase {
-     
-    public Property2D1SchemaComponent(): base("Property2D", "Property2D", "Creates a Speckle structural 2D element property", "Speckle 2 Structural", "Properties") { }
-    
-    public override Guid ComponentGuid => new Guid("a1f72576-5106-26da-625e-6c5dfe798b4f");
-    
-    public override void AddedToDocument(GH_Document document){
-        SelectedConstructor = CSOUtils.FindConstructor("Objects.Structural.Properties.Property2D.ctor(System.String,Objects.Structural.Materials.Material,Objects.Structural.PropertyType2D,System.Double)","Objects.Structural.Properties.Property2D");
-        base.AddedToDocument(document);
-    }
-}
-
-// This is generated code:
-public class Property3DSchemaComponent: CreateSchemaObjectBase {
-     
-    public Property3DSchemaComponent(): base("Property3D (by name)", "Property3D (by name)", "Creates a Speckle structural 3D element property", "Speckle 2 Structural", "Properties") { }
-    
-    public override Guid ComponentGuid => new Guid("a1644434-1c43-113c-786e-c1942f56d205");
-    
-    public override void AddedToDocument(GH_Document document){
-        SelectedConstructor = CSOUtils.FindConstructor("Objects.Structural.Properties.Property3D.ctor(System.String)","Objects.Structural.Properties.Property3D");
-        base.AddedToDocument(document);
-    }
-}
-
-// This is generated code:
-public class Property3D1SchemaComponent: CreateSchemaObjectBase {
-     
-    public Property3D1SchemaComponent(): base("Property3D", "Property3D", "Creates a Speckle structural 3D element property", "Speckle 2 Structural", "Properties") { }
-    
-    public override Guid ComponentGuid => new Guid("5cc8c1d0-c3a7-0c95-f2b6-f8f7b4afdc95");
-    
-    public override void AddedToDocument(GH_Document document){
-        SelectedConstructor = CSOUtils.FindConstructor("Objects.Structural.Properties.Property3D.ctor(System.String,Objects.Structural.PropertyType3D,Objects.Structural.Materials.Material)","Objects.Structural.Properties.Property3D");
-        base.AddedToDocument(document);
-    }
-}
-
-// This is generated code:
-public class PropertyDamperSchemaComponent: CreateSchemaObjectBase {
-     
-    public PropertyDamperSchemaComponent(): base("PropertyDamper", "PropertyDamper", "Creates a Speckle structural damper property", "Speckle 2 Structural", "Properties") { }
-    
-    public override Guid ComponentGuid => new Guid("3d966901-7bcc-b5d0-c5c9-060ae5a2caff");
-    
-    public override void AddedToDocument(GH_Document document){
-        SelectedConstructor = CSOUtils.FindConstructor("Objects.Structural.Properties.PropertyDamper.ctor(System.String)","Objects.Structural.Properties.PropertyDamper");
-        base.AddedToDocument(document);
-    }
-}
-
-// This is generated code:
-public class PropertyDamper1SchemaComponent: CreateSchemaObjectBase {
-     
-    public PropertyDamper1SchemaComponent(): base("PropertyDamper (general)", "PropertyDamper (general)", "Creates a Speckle structural damper property (for 6 degrees of freedom)", "Speckle 2 Structural", "Properties") { }
-    
-    public override Guid ComponentGuid => new Guid("10534d96-587f-e36f-3a97-db6b3fae6b53");
-    
-    public override void AddedToDocument(GH_Document document){
-        SelectedConstructor = CSOUtils.FindConstructor("Objects.Structural.Properties.PropertyDamper.ctor(System.String,Objects.Structural.PropertyTypeDamper,System.Double,System.Double,System.Double,System.Double,System.Double,System.Double)","Objects.Structural.Properties.PropertyDamper");
-        base.AddedToDocument(document);
-    }
-}
-
-// This is generated code:
-public class PropertyMassSchemaComponent: CreateSchemaObjectBase {
-     
-    public PropertyMassSchemaComponent(): base("PropertyMass", "PropertyMass", "Creates a Speckle structural mass property", "Speckle 2 Structural", "Properties") { }
-    
-    public override Guid ComponentGuid => new Guid("2ab5d65b-d4d7-85fa-01bf-2384c5ce5666");
-    
-    public override void AddedToDocument(GH_Document document){
-        SelectedConstructor = CSOUtils.FindConstructor("Objects.Structural.Properties.PropertyMass.ctor(System.String)","Objects.Structural.Properties.PropertyMass");
-        base.AddedToDocument(document);
-    }
-}
-
-// This is generated code:
-public class PropertyMass1SchemaComponent: CreateSchemaObjectBase {
-     
-    public PropertyMass1SchemaComponent(): base("PropertyMass (general)", "PropertyMass (general)", "Creates a Speckle structural mass property", "Speckle 2 Structural", "Properties") { }
-    
-    public override Guid ComponentGuid => new Guid("66fb8c7a-804c-06d2-a6e0-5da60241dc48");
-    
-    public override void AddedToDocument(GH_Document document){
-        SelectedConstructor = CSOUtils.FindConstructor("Objects.Structural.Properties.PropertyMass.ctor(System.String,System.Double,System.Double,System.Double,System.Double,System.Double,System.Double,System.Double,System.Boolean,System.Double,System.Double,System.Double)","Objects.Structural.Properties.PropertyMass");
-        base.AddedToDocument(document);
-    }
-}
-
-// This is generated code:
-public class PropertySpringSchemaComponent: CreateSchemaObjectBase {
-     
-    public PropertySpringSchemaComponent(): base("PropertySpring", "PropertySpring", "Creates a Speckle structural spring property", "Speckle 2 Structural", "Properties") { }
-    
-    public override Guid ComponentGuid => new Guid("c83d3807-3ee9-9eb6-d6d3-ae472e5fce01");
-    
-    public override void AddedToDocument(GH_Document document){
-        SelectedConstructor = CSOUtils.FindConstructor("Objects.Structural.Properties.PropertySpring.ctor(System.String)","Objects.Structural.Properties.PropertySpring");
-        base.AddedToDocument(document);
-    }
-}
-
-// This is generated code:
-public class PropertySpring1SchemaComponent: CreateSchemaObjectBase {
-     
-    public PropertySpring1SchemaComponent(): base("PropertySpring (linear/elastic)", "PropertySpring (linear/elastic)", "Creates a Speckle structural spring property (linear/elastic spring)", "Speckle 2 Structural", "Properties") { }
-    
-    public override Guid ComponentGuid => new Guid("03b67483-b251-b9f3-900a-e70c331314bb");
-    
-    public override void AddedToDocument(GH_Document document){
-        SelectedConstructor = CSOUtils.FindConstructor("Objects.Structural.Properties.PropertySpring.ctor(System.String,System.Double,System.Double,System.Double,System.Double,System.Double,System.Double,System.Double)","Objects.Structural.Properties.PropertySpring");
-        base.AddedToDocument(document);
-    }
-}
-
-// This is generated code:
-public class PropertySpring2SchemaComponent: CreateSchemaObjectBase {
-     
-    public PropertySpring2SchemaComponent(): base("PropertySpring (non-linear)", "PropertySpring (non-linear)", "Creates a Speckle structural spring property (non-linear spring)", "Speckle 2 Structural", "Properties") { }
-    
-    public override Guid ComponentGuid => new Guid("761c5a65-bec6-b6fb-1df5-c49cc427631b");
-    
-    public override void AddedToDocument(GH_Document document){
-        SelectedConstructor = CSOUtils.FindConstructor("Objects.Structural.Properties.PropertySpring.ctor(System.String,System.Double,System.Double,System.Double,System.Double,System.Double,System.Double,System.Double,System.Double,System.Double,System.Double,System.Double,System.Double,System.Double)","Objects.Structural.Properties.PropertySpring");
-        base.AddedToDocument(document);
-    }
-}
-
-// This is generated code:
 public class RenderMaterialSchemaComponent: CreateSchemaObjectBase {
      
     public RenderMaterialSchemaComponent(): base("RenderMaterial", "RenderMaterial", "Creates a render material.", "Speckle 2 BIM", "Other") { }
@@ -1021,214 +254,6 @@
 }
 
 // This is generated code:
-public class RestraintSchemaComponent: CreateSchemaObjectBase {
-     
-    public RestraintSchemaComponent(): base("Restraint (by code)", "Restraint (by code)", "Creates a Speckle restraint object", "Speckle 2 Structural", "Geometry") { }
-    
-    public override Guid ComponentGuid => new Guid("4a117edf-50f0-9c11-6a80-e9692f15771b");
-    
-    public override void AddedToDocument(GH_Document document){
-        SelectedConstructor = CSOUtils.FindConstructor("Objects.Structural.Geometry.Restraint.ctor(System.String)","Objects.Structural.Geometry.Restraint");
-        base.AddedToDocument(document);
-    }
-}
-
-// This is generated code:
-public class Restraint1SchemaComponent: CreateSchemaObjectBase {
-     
-    public Restraint1SchemaComponent(): base("Restraint (by code and stiffness)", "Restraint (by code and stiffness)", "Creates a Speckle restraint object (to describe support conditions with an explicit stiffness)", "Speckle 2 BIM", "Objects.Structural.Geometry") { }
-    
-    public override Guid ComponentGuid => new Guid("a57df1f7-6fbd-4c84-a9d6-bd2d84f73811");
-    
-    public override void AddedToDocument(GH_Document document){
-        SelectedConstructor = CSOUtils.FindConstructor("Objects.Structural.Geometry.Restraint.ctor(System.String,System.Double,System.Double,System.Double,System.Double,System.Double,System.Double)","Objects.Structural.Geometry.Restraint");
-        base.AddedToDocument(document);
-    }
-}
-
-// This is generated code:
-public class Restraint2SchemaComponent: CreateSchemaObjectBase {
-     
-    public Restraint2SchemaComponent(): base("Restraint (by enum)", "Restraint (by enum)", "Creates a Speckle restraint object (for pinned condition or fixed condition)", "Speckle 2 Structural", "Geometry") { }
-    
-    public override Guid ComponentGuid => new Guid("f85b9d32-e383-56a2-e6fa-1da0d28febe9");
-    
-    public override void AddedToDocument(GH_Document document){
-        SelectedConstructor = CSOUtils.FindConstructor("Objects.Structural.Geometry.Restraint.ctor(Objects.Structural.Geometry.RestraintType)","Objects.Structural.Geometry.Restraint");
-        base.AddedToDocument(document);
-    }
-}
-
-// This is generated code:
-public class Result1DSchemaComponent: CreateSchemaObjectBase {
-     
-    public Result1DSchemaComponent(): base("Result1D (load case)", "Result1D (load case)", "Creates a Speckle 1D element result object (for load case)", "Speckle 2 BIM", "Objects.Structural.Results") { }
-    
-    public override Guid ComponentGuid => new Guid("62b6e9c3-13b6-9dbd-b222-a0b6a978750e");
-    
-    public override void AddedToDocument(GH_Document document){
-        SelectedConstructor = CSOUtils.FindConstructor("Objects.Structural.Results.Result1D.ctor(Objects.Structural.Geometry.Element1D,Objects.Structural.Loading.LoadCase,System.Double,System.Double,System.Double,System.Double,System.Double,System.Double,System.Double,System.Double,System.Double,System.Double,System.Double,System.Double,System.Double,System.Double,System.Double,System.Double,System.Double,System.Double,System.Double,System.Double,System.Double,System.Double)","Objects.Structural.Results.Result1D");
-        base.AddedToDocument(document);
-    }
-}
-
-// This is generated code:
-public class Result1D1SchemaComponent: CreateSchemaObjectBase {
-     
-    public Result1D1SchemaComponent(): base("Result1D (load combination)", "Result1D (load combination)", "Creates a Speckle 1D element result object (for load combination)", "Speckle 2 BIM", "Objects.Structural.Results") { }
-    
-    public override Guid ComponentGuid => new Guid("1151871b-42cc-e3f5-5e08-454f9733ef08");
-    
-    public override void AddedToDocument(GH_Document document){
-        SelectedConstructor = CSOUtils.FindConstructor("Objects.Structural.Results.Result1D.ctor(Objects.Structural.Geometry.Element1D,Objects.Structural.Loading.LoadCombination,System.Double,System.Double,System.Double,System.Double,System.Double,System.Double,System.Double,System.Double,System.Double,System.Double,System.Double,System.Double,System.Double,System.Double,System.Double,System.Double,System.Double,System.Double,System.Double,System.Double,System.Double,System.Double)","Objects.Structural.Results.Result1D");
-        base.AddedToDocument(document);
-    }
-}
-
-// This is generated code:
-public class Result2DSchemaComponent: CreateSchemaObjectBase {
-     
-    public Result2DSchemaComponent(): base("Result2D (load case)", "Result2D (load case)", "Creates a Speckle 2D element result object (for load case)", "Speckle 2 BIM", "Objects.Structural.Results") { }
-    
-    public override Guid ComponentGuid => new Guid("4d551fc5-fc7b-b2b8-5bba-63e48aeee645");
-    
-    public override void AddedToDocument(GH_Document document){
-        SelectedConstructor = CSOUtils.FindConstructor("Objects.Structural.Results.Result2D.ctor(Objects.Structural.Geometry.Element2D,Objects.Structural.Loading.LoadCase,System.Collections.Generic.List`1[System.Double],System.Double,System.Double,System.Double,System.Double,System.Double,System.Double,System.Double,System.Double,System.Double,System.Double,System.Double,System.Double,System.Double,System.Double,System.Double,System.Double,System.Double,System.Double,System.Double,System.Double,System.Double,System.Double,System.Double,System.Double,System.Double,System.Double,System.Double,System.Double,System.Double)","Objects.Structural.Results.Result2D");
-        base.AddedToDocument(document);
-    }
-}
-
-// This is generated code:
-public class Result2D1SchemaComponent: CreateSchemaObjectBase {
-     
-    public Result2D1SchemaComponent(): base("Result2D (load combination)", "Result2D (load combination)", "Creates a Speckle 2D element result object (for load combination)", "Speckle 2 BIM", "Objects.Structural.Results") { }
-    
-    public override Guid ComponentGuid => new Guid("29194017-21da-96ee-56c4-273cc84ff951");
-    
-    public override void AddedToDocument(GH_Document document){
-        SelectedConstructor = CSOUtils.FindConstructor("Objects.Structural.Results.Result2D.ctor(Objects.Structural.Geometry.Element2D,Objects.Structural.Loading.LoadCombination,System.Collections.Generic.List`1[System.Double],System.Double,System.Double,System.Double,System.Double,System.Double,System.Double,System.Double,System.Double,System.Double,System.Double,System.Double,System.Double,System.Double,System.Double,System.Double,System.Double,System.Double,System.Double,System.Double,System.Double,System.Double,System.Double,System.Double,System.Double,System.Double,System.Double,System.Double,System.Double,System.Double)","Objects.Structural.Results.Result2D");
-        base.AddedToDocument(document);
-    }
-}
-
-// This is generated code:
-public class Result3DSchemaComponent: CreateSchemaObjectBase {
-     
-    public Result3DSchemaComponent(): base("Result3D (load case)", "Result3D (load case)", "Creates a Speckle 3D element result object (for load case)", "Speckle 2 BIM", "Objects.Structural.Results") { }
-    
-    public override Guid ComponentGuid => new Guid("3a15c6fa-36cd-1da9-e410-928a62b940a8");
-    
-    public override void AddedToDocument(GH_Document document){
-        SelectedConstructor = CSOUtils.FindConstructor("Objects.Structural.Results.Result3D.ctor(Objects.Structural.Geometry.Element3D,Objects.Structural.Loading.LoadCase,System.Collections.Generic.List`1[System.Double],System.Double,System.Double,System.Double,System.Double,System.Double,System.Double,System.Double,System.Double,System.Double)","Objects.Structural.Results.Result3D");
-        base.AddedToDocument(document);
-    }
-}
-
-// This is generated code:
-public class Result3D1SchemaComponent: CreateSchemaObjectBase {
-     
-    public Result3D1SchemaComponent(): base("Result3D (load combination)", "Result3D (load combination)", "Creates a Speckle 3D element result object (for load combination)", "Speckle 2 BIM", "Objects.Structural.Results") { }
-    
-    public override Guid ComponentGuid => new Guid("1aa4dd1e-d845-7760-0e58-a3744255f0a1");
-    
-    public override void AddedToDocument(GH_Document document){
-        SelectedConstructor = CSOUtils.FindConstructor("Objects.Structural.Results.Result3D.ctor(Objects.Structural.Geometry.Element3D,Objects.Structural.Loading.LoadCombination,System.Collections.Generic.List`1[System.Double],System.Double,System.Double,System.Double,System.Double,System.Double,System.Double,System.Double,System.Double,System.Double)","Objects.Structural.Results.Result3D");
-        base.AddedToDocument(document);
-    }
-}
-
-// This is generated code:
-public class ResultGlobalSchemaComponent: CreateSchemaObjectBase {
-     
-    public ResultGlobalSchemaComponent(): base("ResultGlobal (load case)", "ResultGlobal (load case)", "Creates a Speckle global result object (for load case)", "Speckle 2 BIM", "Objects.Structural.Results") { }
-    
-    public override Guid ComponentGuid => new Guid("6e742681-a159-d811-8d7c-4ac42682872f");
-    
-    public override void AddedToDocument(GH_Document document){
-        SelectedConstructor = CSOUtils.FindConstructor("Objects.Structural.Results.ResultGlobal.ctor(Objects.Structural.Loading.LoadCase,System.Double,System.Double,System.Double,System.Double,System.Double,System.Double,System.Double,System.Double,System.Double,System.Double,System.Double,System.Double,System.Double,System.Double,System.Double,System.Double,System.Double,System.Double,System.Double,System.Double,System.Double,System.Double,System.Double)","Objects.Structural.Results.ResultGlobal");
-        base.AddedToDocument(document);
-    }
-}
-
-// This is generated code:
-public class ResultGlobal1SchemaComponent: CreateSchemaObjectBase {
-     
-    public ResultGlobal1SchemaComponent(): base("ResultGlobal (load combination)", "ResultGlobal (load combination)", "Creates a Speckle global result object (for load combination)", "Speckle 2 BIM", "Objects.Structural.Results") { }
-    
-    public override Guid ComponentGuid => new Guid("cd0af8ae-e8d9-b1d9-fce1-63d137a8f69c");
-    
-    public override void AddedToDocument(GH_Document document){
-        SelectedConstructor = CSOUtils.FindConstructor("Objects.Structural.Results.ResultGlobal.ctor(Objects.Structural.Loading.LoadCombination,System.Double,System.Double,System.Double,System.Double,System.Double,System.Double,System.Double,System.Double,System.Double,System.Double,System.Double,System.Double,System.Double,System.Double,System.Double,System.Double,System.Double,System.Double,System.Double,System.Double,System.Double,System.Double,System.Double)","Objects.Structural.Results.ResultGlobal");
-        base.AddedToDocument(document);
-    }
-}
-
-// This is generated code:
-public class ResultNodeSchemaComponent: CreateSchemaObjectBase {
-     
-    public ResultNodeSchemaComponent(): base("ResultNode (load case)", "ResultNode (load case)", "Creates a Speckle structural nodal result object", "Speckle 2 BIM", "Objects.Structural.Results") { }
-    
-    public override Guid ComponentGuid => new Guid("5bf05a45-f397-00ae-0cf5-d89191042d21");
-    
-    public override void AddedToDocument(GH_Document document){
-        SelectedConstructor = CSOUtils.FindConstructor("Objects.Structural.Results.ResultNode.ctor(Objects.Structural.Loading.LoadCase,Objects.Structural.Geometry.Node,System.Double,System.Double,System.Double,System.Double,System.Double,System.Double,System.Double,System.Double,System.Double,System.Double,System.Double,System.Double,System.Double,System.Double,System.Double,System.Double,System.Double,System.Double,System.Double,System.Double,System.Double,System.Double,System.Double,System.Double,System.Double,System.Double,System.Double,System.Double,System.Double,System.Double)","Objects.Structural.Results.ResultNode");
-        base.AddedToDocument(document);
-    }
-}
-
-// This is generated code:
-public class ResultNode1SchemaComponent: CreateSchemaObjectBase {
-     
-    public ResultNode1SchemaComponent(): base("ResultNode (load combination)", "ResultNode (load combination)", "Creates a Speckle structural nodal result object", "Speckle 2 BIM", "Objects.Structural.Results") { }
-    
-    public override Guid ComponentGuid => new Guid("c219b902-4ffd-8d03-7de0-2264c8ad6030");
-    
-    public override void AddedToDocument(GH_Document document){
-        SelectedConstructor = CSOUtils.FindConstructor("Objects.Structural.Results.ResultNode.ctor(Objects.Structural.Loading.LoadCombination,Objects.Structural.Geometry.Node,System.Double,System.Double,System.Double,System.Double,System.Double,System.Double,System.Double,System.Double,System.Double,System.Double,System.Double,System.Double,System.Double,System.Double,System.Double,System.Double,System.Double,System.Double,System.Double,System.Double,System.Double,System.Double,System.Double,System.Double,System.Double,System.Double,System.Double,System.Double,System.Double,System.Double)","Objects.Structural.Results.ResultNode");
-        base.AddedToDocument(document);
-    }
-}
-
-// This is generated code:
-public class ResultSet1DSchemaComponent: CreateSchemaObjectBase {
-     
-    public ResultSet1DSchemaComponent(): base("ResultSet1D", "ResultSet1D", "Creates a Speckle 1D element result set object", "Speckle 2 BIM", "Objects.Structural.Results") { }
-    
-    public override Guid ComponentGuid => new Guid("7928905d-5fad-53c8-8d44-0eec0c5478ba");
-    
-    public override void AddedToDocument(GH_Document document){
-        SelectedConstructor = CSOUtils.FindConstructor("Objects.Structural.Results.ResultSet1D.ctor(System.Collections.Generic.List`1[Objects.Structural.Results.Result1D])","Objects.Structural.Results.ResultSet1D");
-        base.AddedToDocument(document);
-    }
-}
-
-// This is generated code:
-public class ResultSet2DSchemaComponent: CreateSchemaObjectBase {
-     
-    public ResultSet2DSchemaComponent(): base("ResultSet2D", "ResultSet2D", "Creates a Speckle 2D element result set object", "Speckle 2 BIM", "Objects.Structural.Results") { }
-    
-    public override Guid ComponentGuid => new Guid("ff5bdc35-b72a-a0be-066f-5ad08fbb047d");
-    
-    public override void AddedToDocument(GH_Document document){
-        SelectedConstructor = CSOUtils.FindConstructor("Objects.Structural.Results.ResultSet2D.ctor(System.Collections.Generic.List`1[Objects.Structural.Results.Result2D])","Objects.Structural.Results.ResultSet2D");
-        base.AddedToDocument(document);
-    }
-}
-
-// This is generated code:
-public class ResultSetNodeSchemaComponent: CreateSchemaObjectBase {
-     
-    public ResultSetNodeSchemaComponent(): base("ResultSetNode", "ResultSetNode", "Creates a Speckle node result set object", "Speckle 2 BIM", "Objects.Structural.Results") { }
-    
-    public override Guid ComponentGuid => new Guid("07d3aa5f-55e8-f0c6-96da-d9599a8da233");
-    
-    public override void AddedToDocument(GH_Document document){
-        SelectedConstructor = CSOUtils.FindConstructor("Objects.Structural.Results.ResultSetNode.ctor(System.Collections.Generic.List`1[Objects.Structural.Results.ResultNode])","Objects.Structural.Results.ResultSetNode");
-        base.AddedToDocument(document);
-    }
-}
-
-// This is generated code:
 public class RevitBeamSchemaComponent: CreateSchemaObjectBase {
      
     public RevitBeamSchemaComponent(): base("RevitBeam", "RevitBeam", "Creates a Revit beam by curve and base level.", "Speckle 2 Revit", "Structure") { }
@@ -1528,16 +553,6 @@
 }
 
 // This is generated code:
-<<<<<<< HEAD
-public class SectionProfileSchemaComponent: CreateSchemaObjectBase {
-     
-    public SectionProfileSchemaComponent(): base("SectionProfile", "SectionProfile", "Creates a Speckle structural 1D element section profile", "Speckle 2 Structural", "Properties") { }
-    
-    public override Guid ComponentGuid => new Guid("bf7b218e-885a-76ff-4a35-7e438f51bf82");
-    
-    public override void AddedToDocument(GH_Document document){
-        SelectedConstructor = CSOUtils.FindConstructor("Objects.Structural.Properties.SectionProfile.ctor(System.String)","Objects.Structural.Properties.SectionProfile");
-=======
 public class SpaceSchemaComponent: CreateSchemaObjectBase {
      
     public SpaceSchemaComponent(): base("Space", "Space", "Creates a Speckle space", "Speckle 2 BIM", "MEP") { }
@@ -1546,22 +561,11 @@
     
     public override void AddedToDocument(GH_Document document){
         SelectedConstructor = CSOUtils.FindConstructor("Objects.BuiltElements.Space.ctor(System.String,System.String,Objects.Geometry.Point,Objects.BuiltElements.Level)","Objects.BuiltElements.Space");
->>>>>>> c4e47904
-        base.AddedToDocument(document);
-    }
-}
-
-// This is generated code:
-<<<<<<< HEAD
-public class SteelSchemaComponent: CreateSchemaObjectBase {
-     
-    public SteelSchemaComponent(): base("Steel", "Steel", "Creates a Speckle structural material for steel (to be used in structural analysis models)", "Speckle 2 Structural", "Materials") { }
-    
-    public override Guid ComponentGuid => new Guid("6756df31-1e5c-0c80-2047-f4b6557c2e3f");
-    
-    public override void AddedToDocument(GH_Document document){
-        SelectedConstructor = CSOUtils.FindConstructor("Objects.Structural.Materials.Steel.ctor(System.String,System.String,System.Double,System.Double,System.Double,System.Double,System.Double,System.Double,System.Double)","Objects.Structural.Materials.Steel");
-=======
+        base.AddedToDocument(document);
+    }
+}
+
+// This is generated code:
 public class Space1SchemaComponent: CreateSchemaObjectBase {
      
     public Space1SchemaComponent(): base("Space with top level and offset parameters", "Space with top level and offset parameters", "Creates a Speckle space with the specified top level and offsets", "Speckle 2 BIM", "MEP") { }
@@ -1570,35 +574,11 @@
     
     public override void AddedToDocument(GH_Document document){
         SelectedConstructor = CSOUtils.FindConstructor("Objects.BuiltElements.Space.ctor(System.String,System.String,Objects.Geometry.Point,Objects.BuiltElements.Level,Objects.BuiltElements.Level,System.Double,System.Double)","Objects.BuiltElements.Space");
->>>>>>> c4e47904
-        base.AddedToDocument(document);
-    }
-}
-
-// This is generated code:
-<<<<<<< HEAD
-public class TaskSchemaComponent: CreateSchemaObjectBase {
-     
-    public TaskSchemaComponent(): base("AnalysisTask", "AnalysisTask", "Creates a Speckle structural analysis task for GSA", "Speckle 2 GSA", "Analysis") { }
-    
-    public override Guid ComponentGuid => new Guid("2c7bcf2b-eb50-b74e-fdf3-4f0de9cbae92");
-    
-    public override void AddedToDocument(GH_Document document){
-        SelectedConstructor = CSOUtils.FindConstructor("Objects.Structural.GSA.Analysis.Task.ctor(System.Int32,System.String)","Objects.Structural.GSA.Analysis.Task");
-        base.AddedToDocument(document);
-    }
-}
-
-// This is generated code:
-public class TimberSchemaComponent: CreateSchemaObjectBase {
-     
-    public TimberSchemaComponent(): base("Timber", "Timber", "Creates a Speckle structural material for timber (to be used in structural analysis models)", "Speckle 2 Structural", "Materials") { }
-    
-    public override Guid ComponentGuid => new Guid("f11d278f-6a36-fd7c-409d-fb39f52c73f5");
-    
-    public override void AddedToDocument(GH_Document document){
-        SelectedConstructor = CSOUtils.FindConstructor("Objects.Structural.Materials.Timber.ctor(System.String,System.String,System.Double,System.Double,System.Double,System.Double,System.Double,System.Double)","Objects.Structural.Materials.Timber");
-=======
+        base.AddedToDocument(document);
+    }
+}
+
+// This is generated code:
 public class SpaceSeparationLineSchemaComponent: CreateSchemaObjectBase {
      
     public SpaceSeparationLineSchemaComponent(): base("SpaceSeparationLine", "SpaceSeparationLine", "Creates a Revit space separation line", "Speckle 2 Revit", "Curves") { }
@@ -1607,7 +587,6 @@
     
     public override void AddedToDocument(GH_Document document){
         SelectedConstructor = CSOUtils.FindConstructor("Objects.BuiltElements.Revit.Curve.SpaceSeparationLine.ctor(Objects.ICurve,System.Collections.Generic.List`1[Objects.BuiltElements.Revit.Parameter])","Objects.BuiltElements.Revit.Curve.SpaceSeparationLine");
->>>>>>> c4e47904
         base.AddedToDocument(document);
     }
 }
