--- conflicted
+++ resolved
@@ -56,10 +56,6 @@
     SpeckleLog.Initialize(HostApplications.Grasshopper.Name, version, logConfig);
     try
     {
-<<<<<<< HEAD
-      // Using reflection instead of calling `Setup.Init` to prevent loader from exploding. See comment on Catch clause.
-=======
->>>>>>> c903b650
       Setup.Init(version, HostApplications.Grasshopper.Slug);
     }
     catch (Exception ex) when (!ex.IsFatal())
