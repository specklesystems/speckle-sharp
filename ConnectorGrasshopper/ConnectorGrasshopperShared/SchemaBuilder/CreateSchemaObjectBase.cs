--- conflicted
+++ resolved
@@ -1,4 +1,4 @@
-﻿using System;
+using System;
 using System.Collections;
 using System.Collections.Generic;
 using System.Drawing;
@@ -168,14 +168,10 @@
       if (SelectedConstructor != null)
       {
         base.AddedToDocument(document);
-<<<<<<< HEAD
-        if (Grasshopper.Instances.ActiveCanvas?.Document != null)
-=======
         // We purposefully override the preprocess geometry setting since schema objects are mostly going to go to lesser powerful target apps regarding geometry processing.
         Converter.SetConverterSettings(new Dictionary<string, object> { { "preprocessGeometry", true } });
 
-        if (Grasshopper.Instances.ActiveCanvas.Document != null)
->>>>>>> dbade9ec
+        if (Grasshopper.Instances.ActiveCanvas?.Document != null)
         {
           var otherSchemaBuilders =
             Grasshopper.Instances.ActiveCanvas?.Document?.FindObjects(new List<string>() { Name }, 10000);
